--- conflicted
+++ resolved
@@ -17,7 +17,6 @@
 
   resolve: {
     alias: {
-<<<<<<< HEAD
       react:
         argv.mode === 'production'
           ? path.join(__dirname, 'node_modules/preact/dist/preact.min.js')
@@ -26,20 +25,12 @@
         argv.mode === 'production'
           ? path.join(__dirname, 'node_modules/preact/dist/preact.min.js')
           : 'preact',
-=======
-      react: path.join(__dirname, 'node_modules/preact/dist/preact.min.js'),
-      preact: path.join(__dirname, 'node_modules/preact/dist/preact.min.js'),
->>>>>>> 1fec2b09
       'prop-types': path.join(__dirname, 'src/modules/shims/prop-types.js')
     }
   },
 
   externals: {
     moment: 'null',
-<<<<<<< HEAD
-    'iconv-lite': "require('iconv-lite')"
-=======
     'iconv-lite': 'require("iconv-lite")'
->>>>>>> 1fec2b09
   }
 })