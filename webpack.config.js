const path = require('path')

let noopPath = path.join(__dirname, 'src/modules/shims/noop')
let emptyPath = path.join(__dirname, 'src/modules/shims/empty')

module.exports = (env, argv) => ({
    entry: './src/components/App.js',

    output: {
        filename: 'bundle.js',
        path: __dirname
    },

<<<<<<< HEAD
    devtool: 'source-map',

    module: {
        rules: [
            {
                test: /\.js$/,
                use: {
                    loader: 'babel-loader',
                    options: {
                        plugins: ['module:fast-async'],
                        presets: [
                            ['@babel/preset-env', {
                                modules: false,
                                exclude: [
                                    'transform-regenerator',
                                    'transform-async-to-generator'
                                ],
                                targets: {browsers: [
                                    'last 2 Chrome versions',
                                    'last 2 Firefox versions',
                                    'last 2 Edge versions'
                                ]}
                            }]
                        ]
                    }
                }
            }
        ]
    },

    node: {
        Buffer: false
    },

=======
    devtool: argv.mode === 'production' ? false : 'cheap-module-eval-source-map',
    target: 'electron-renderer',

>>>>>>> 90c331a2
    resolve: {
        alias: {
            'react': path.join(__dirname, 'node_modules/preact/dist/preact.min'),
            'preact': path.join(__dirname, 'node_modules/preact/dist/preact.min'),
            'prop-types': path.join(__dirname, 'src/modules/shims/prop-types'),
            'fs': path.join(__dirname, 'src/modules/shims/fs'),
            'util': path.join(__dirname, 'src/modules/shims/util'),
            'electron': path.join(__dirname, 'src/modules/shims/electron'),
            'buffer': path.join(__dirname, 'src/modules/shims/buffer'),
            'character-entities': emptyPath,
            'character-entities-html4': emptyPath,
            'character-entities-legacy': emptyPath,
            'character-entities-invalid': emptyPath,
            'character-reference-invalid': emptyPath,
            'moment': emptyPath,
            'uuid/v1': noopPath,
            'recursive-copy': noopPath,
            'rimraf': noopPath,
            'argv-split': noopPath,
            '@sabaki/gtp': emptyPath,
            '../modules/rotation': emptyPath,
            '../modules/enginesyncer': emptyPath,
            '../menu': emptyPath,

            './ThemeManager': noopPath,
            './LeftSidebar': noopPath,
            './GtpConsole': noopPath,
            './drawers/AdvancedPropertiesDrawer': noopPath,
            './drawers/PreferencesDrawer': noopPath,
            './drawers/CleanMarkupDrawer': noopPath,
            './bars/AutoplayBar': noopPath,
            './bars/GuessBar': noopPath
        }
    }
})<|MERGE_RESOLUTION|>--- conflicted
+++ resolved
@@ -11,8 +11,7 @@
         path: __dirname
     },
 
-<<<<<<< HEAD
-    devtool: 'source-map',
+    devtool: argv.mode === 'production' ? false : 'cheap-module-eval-source-map',
 
     module: {
         rules: [
@@ -46,11 +45,6 @@
         Buffer: false
     },
 
-=======
-    devtool: argv.mode === 'production' ? false : 'cheap-module-eval-source-map',
-    target: 'electron-renderer',
-
->>>>>>> 90c331a2
     resolve: {
         alias: {
             'react': path.join(__dirname, 'node_modules/preact/dist/preact.min'),
