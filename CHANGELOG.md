# Changelog

All notable changes to this project will be documented in this file.

<<<<<<< HEAD
## [Sabaki v0.34.0][v0.34.0] (2018-05-29)
=======
## [Sabaki v0.34.1][v0.34.1] (2018-06-03)
>>>>>>> ccff5f6f

**Changed**

<<<<<<< HEAD
* Add board rotation tools (Thanks to [@fohristiwhirl](https://github.com/fohristiwhirl))
* Add an option to disable hardware acceleration (Thanks to [@ohyou](https://github.com/ohyou))
* Add an option to always show game result in the info drawer (Thanks to [@fohristiwhirl](https://github.com/fohristiwhirl))
* Ability to sort games by game length (Thanks to [@gcentauri](https://github.com/gcentauri))
=======
* Updater links directly to the appropriate download URL when an update is available
>>>>>>> ccff5f6f

**Changed**

<<<<<<< HEAD
* Moved some features to 'Tools' menu
* Gracefully ending engines with `quit` command when detaching
* [Dead stones detector](https://github.com/SabakiHQ/deadstones) rewritten in Rust & WebAssembly to be faster and more accurate
* Improved [influence map generator](https://github.com/SabakiHQ/influence) which fixes ragged areas
* Formatted SGF output
* Update to Electron v2.0.2

**Fixed**

=======
* Fix engine not working when having empty initial commands

## [Sabaki v0.34.0][v0.34.0] (2018-05-29)

**Added**

* Add board rotation tools (Thanks to [@fohristiwhirl](https://github.com/fohristiwhirl))
* Add an option to disable hardware acceleration (Thanks to [@ohyou](https://github.com/ohyou))
* Add an option to always show game result in the info drawer (Thanks to [@fohristiwhirl](https://github.com/fohristiwhirl))
* Ability to sort games by game length (Thanks to [@gcentauri](https://github.com/gcentauri))

**Changed**

* Moved some features to 'Tools' menu
* Gracefully ending engines with `quit` command when detaching
* [Dead stones detector](https://github.com/SabakiHQ/deadstones) rewritten in Rust & WebAssembly to be faster and more accurate
* Improved [influence map generator](https://github.com/SabakiHQ/influence) which fixes ragged areas
* Formatted SGF output
* Update to Electron v2.0.2

**Fixed**

>>>>>>> ccff5f6f
* Trying to execute blocked GTP commands will show properly in the console
* Fix mismatch of commands and responses in the GTP console

## [Sabaki v0.33.4][v0.33.4] (2018-04-03)

**Added**

* Show player ranks on the play bar, next to the player names

**Changed**

* Change default placement of handicap stones in a three-handicap game
* Update to Electron v1.8.4

**Fixed**

* When exiting edit mode using <kbd>Ctrl+E</kbd>, the cursor won't be stuck as a crosshair anymore
* Navigating the game using arrow keys isn't blocked anymore after closing game manager drawer

## [Sabaki v0.33.3][v0.33.3] (2018-02-10)

**Fixed**

* Fix game tree crashing when showing after branching the game tree
* Fix stones with labels not showing up in ASCII diagrams

## [Sabaki v0.33.2][v0.33.2] (2018-01-23)

**Fixed**

* Fix color of hoshi points not being themed
* Fix Markdown links not working properly

**Changed**

* Update to Electron v1.7.11

## [Sabaki v0.33.1][v0.33.1] (2018-01-09)

**Fixed**

* Fix board markups not being displayed on stones

## [Sabaki v0.33.0][v0.33.0] (2018-01-09)

**Added**

* Allow engines to send heatmaps and visualizes them
* Ability to specify commands that are sent to engines right after they start
* Add option whether Sabaki should start a game right after attaching engines

**Changed**

* The command history limit has been reinstated, but raised
* Update to Electron v1.7.10

**Fixed**

* Fix comment input area not being visible in edit mode sometimes
* Fix engine color indicator of GTP console being wrong when swapping engine color mid-game
* Up and down keys for traversing command history in the GTP console are working again
* Fix Sabaki trying to add engine variations while in scoring mode after a double pass
* Fix engine passes not getting passed on to opponent engine

## [Sabaki v0.32.2][v0.32.2] (2018-01-01)

**Added**

* Add engine integration protocol
* Add 'Synchronize' menu item in 'Engines' menu

**Changed**

* When updating engine boards, Sabaki will try to replay moves in game order first
* The command history limit of the GTP console has been lifted
* Focus find input when entering find mode
* Sabaki allows 2×2 boards

**Fixed**

* Fix Sabaki not continue generating moves in bot vs. bot games where only one of them passes
* Selecting 'Stone Tool' from the menu is now able to toggle stone color

## [Sabaki v0.31.5][v0.31.5] (2017-10-31)

**Changed**

* Pre-fill date field in new games with current date
* In the info drawer, show game result after user's affirmation
* Inactive nodes in the game tree get comment and hotspot coloring (Thanks to [@geovens](https://github.com/geovens))
* When selecting engines, player names are automatically filled unless changed by the user
* Change 'Remove Node' shortcut to <kbd>Command+Backspace</kbd> on macOS
* Change 'Fullscreen' shortcut to <kbd>F11</kbd> on Linux and Windows
* Lift the arbitrary maximum limit of autoplay's 'sec per move' (Thanks to [@emauton](https://github.com/emauton))
* Per-window sidebars (see [#265](https://github.com/SabakiHQ/Sabaki/issues/265))
* Add support for outdated `L` property
* Add menu items for going to next/previous game
* Update to Electron v1.7.9

**Fixed**

* Clicking 'Download Update' button opens the correct URL
* Fix encoding problems in shape names
* Fix updated komi values not being sent to GTP engines during the game
* Fix pass moves not being sent to GTP engines
* Fix Sabaki crashing when pressing enter in autoplay mode
* Fix 'Clear Annotations' not working
* Fix Sabaki not sending pass command to attached engines
* Fix cursor jumping to the end of comment text when editing
* Fix 'Jump to end after loading file' not working
* Fix theme uninstallation failing on Windows with disabled recycle bin

## [Sabaki v0.31.0][v0.31.0] (2017-05-27)

**Added**

* Themes (Thanks to [@Seth-Rothschild](https://github.com/Seth-Rothschild))
* Ability to adjust UI zoom

**Changed**

* Update to Electron v1.7.2 beta
* Rename 'Pause' engines command to 'Suspend'

**Fixed**

* Fix player names not displaying in the game chooser drawer
* Fix Sabaki displaying 'Please wait...' forever after a two engines match ends in resignation
* Fix GTP console sending invalid commands
* Fix 'Go To Move Number' not working
* Fix move/position annotations being incorrectly applied

## [Sabaki v0.30.3][v0.30.3] (2017-05-10)

**Added**

* Ability to pause engines

**Fixed**

* Fix Sabaki not being able to undo a flatten node operation
* Fix Sabaki incorrectly setting `HA` and `AB` properties when there are no handicap stones
* Fix Sabaki sometimes not saving comments when comment box is focused
* Fix Sabaki crashing when checking for updates without internet connection

## [Sabaki v0.30.2][v0.30.2] (2017-05-03)

**Changed**

* Update to Electron v1.6.8 beta
* Reduce mouse wheel navigation sensitivity

**Fixed**

* Fix Sabaki being unresponsive for a short time during update checking
* Fix setting white player rank not working in info drawer

## [Sabaki v0.30.1][v0.30.1] (2017-04-25)

**Added**

* The game graph has been rewritten from scratch and is now more efficient with large game trees without the need to collapse subtrees. The graph is more accessible, the nodes have a bigger click surface and dragging the graph can go beyond the component.
* The game collection manager includes support for `ngf` and `gib` files. It also sports a slick board animation, which is very slick. Did I mention it's slick?
* You can assign custom label texts to a vertex on the board by selecting the label or number tool and clicking 'Edit Label' in the context menu.
* You can attach two engines to Sabaki and let them play each other while you can sip tea comfortably and watch them fight. The GTP console has been redesigned so you are able to address both engines separately. It also displays (usually) useful `stderr` information from the engines. Command autocompletion is more obvious now.
* Drawing with the line/arrow tool makes it clear that drawing over an existing line/arrow removes that line/arrow.
* Ability to hide menu bar on Windows and Linux.

**Changed**

* Update to Electron v1.6.7 beta

**Fixed**

* When encoding is not specified, Sabaki tries to infer the encoding from content instead of assuming ISO-8859-1 (Thanks to [@fohristiwhirl](https://github.com/fohristiwhirl)).
* When `CA` property is missing from an opened file, Sabaki previously saves it without correct UTF-8 `CA` property. This results in Sabaki opening these files in ISO-8859-1, not correctly displaying text. This is fixed now.
* When attaching engines, Sabaki previously sends the `boardsize` command after `clear_board` which technically can result in arbitrary board positions on the engine. This is fixed now.
* Other Go software may specify the same property multiple times on a tree node, which technically makes the SGF invalid. Sabaki can handle these files now.

## [Sabaki v0.21.0][v0.21.0] (2017-03-30)

**Added**

* Support for Tygem `gib` files and WBaduk `ngf` files (Thanks to [@fohristiwhirl](https://github.com/fohristiwhirl))
* Move spots on the board are getting colored according to its move annotation (Thanks to [@dfannius](https://github.com/dfannius))
* Move annotation context menu on the last played stone (Thanks to [@dfannius](https://github.com/dfannius))
* Sabaki Web can load and copy SGF files from/to the clipboard (Thanks to [@C0DEHERO](https://github.com/C0DEHERO))
* Use Monte Carlo algorithm for better dead stones estimation
* Ability to change the order of variations
* Ability to remove certain node information from the whole game or current position
* Ability to sort games in a game container
* Add compact and big style game tree

**Changed**

* Update to Electron v1.6.2
* Board grid lines are now vector images
* Sabaki Web saves settings in local storage
* Current variation is more distinguishable from other variations in the game tree

**Fixed**

* Windows installers create app folder if necessary
* Fix Sabaki being unresponsive when adding invalid files to a game collection
* Fix wrong initial `SZ` property value, thus resulting in an invalid SGF file
* Fix issue where Sabaki is inserting a ton of unnecessary empty lines in SGF files on Windows
* Fix GitHub and 'Report Issue' menu items not working
* Fix move interpretation stuck at '3-3 point' sometimes
* Fix reload file warning showing if the file has been removed
* Sabaki uses `\r\n` as linebreaks on Windows
* Fix 'Download' button when an update is available

## [Sabaki v0.19.3][v0.19.3] (2017-01-11)

**Added**

* Sabaki remembers board setup, i.e. komi, board size, and handicap stones
* Sabaki offers to reload an opened file if it has been changed externally
* Ability to remove all variations apart from the active one
* Ability to flatten nodes
* Add 'Play' menu
* Add 'Go To Move Number' menu item
* Ability to select points by keyboard input
* Ability to copy/cut/paste variations

**Changed**

* Change keyboard shortcuts for toggling sidebar elements
* Update to Electron v1.4.13
* Update to Octicons v5.0.1
* Remove gemini-scrollbar dependency

**Fixed**

* Fix copy to clipboard not working
* Fix board arrows not pointing in the right direction
* Fix incorrectly interpreting openings on boards other than 19&times;19
* Fix Sabaki closing even if user cancels
* Fix game graph not being updated when pasting variations sometimes
* Fix handicap stones being placed incorrectly
* Fix not being able to select executables for engines

## [Sabaki v0.18.3][v0.18.3] (2016-10-26)

**Added**

* Add support for non-UTF8 encodings (Thanks to [@apetresc](https://github.com/apetresc))
* Add basic text editing keyboard shortcuts when editing/writing comments on macOS

**Changed**

* Sidebar lag is reduced
* More intuitive 'Go To Next/Previous Variation'
* Update application icon
* Update to Electron v1.4.4

**Fixed**

* Fix 'Load From Clipboard' encoding issue
* Fix graph not displaying diamond shapes
* Fix arrow keys not working in open/save file dialog on macOS
* Fix guess mode when an engine is attached
* Fix removing nodes resulting in invalid game graphs sometimes
* Fix regression where guess mode stopped working

## [Sabaki v0.17.2][v0.17.2] (2016-09-10)

**Added**

* Autoplay mode
* `Ctrl`-click position to insert coordinates when in edit mode
* Add keyboard shortcut for 'Pass' (`Ctrl+P` or `Command+P`)

**Changed**

* Clicking on the current player indicator switches current player without passing
* Update to Electron v1.3.5
* Bump gemini-scrollbar@v1.4.3
* Bump octicons@v4.3.0

**Fixed**

* Fix `PL[B]` not working
* Fix scrollbar in engines list not updating correctly
* Fix system paths not being honored in macOS
* Fix autoplay stopping at non-move nodes
* Fix autoplay not working with non-alternating color moves
* Fix regression where swapping player names wouldn't work
* Fix performance issue where a huge amount of games inside a SGF collection can slow down Sabaki
* Fix games vanishing in 'Manage Games...' when dragging
* Fix unresponsiveness when cancelling adding files to games
* Fix adding files to games being impossible under Mac
* Fix GTP console being unusable under Mac when native overlay scrollbars are turned on

## [Sabaki v0.15.3][v0.15.3] (2016-06-16)

**Added**

* Create ASCII diagrams
* Ability to animate fuzzy placement of stones
* Ability to add existing files to SGF collection
* 'Resign' menu item under 'Pass'
* Ability to turn off automatic move titles in the preferences
* Add keyboard shortcut for 'Show Coordinates'
* Score estimator
* Ability to select multiple existing files to add to SGF collection

**Changed**

* Board adapts size, looking more natural
* Current stone markers resize with board
* Change 'Go To Beginning' and 'Go To End' keyboard shortcuts to `Home`/`End`
* Doesn't leave scoring mode when closing score table
* Change keyboard shortcut for 'Generate Move' to `F5`
* Remove keyboard shortcut for 'GTP console'
* Press `Esc` to exit full screen mode
* Update to Electron v1.2.2

**Fixed**

* Fix rounding errors regarding hoshi points
* Fix komi not updated for GTP engine
* Fix sending invalid GTP command when passing

## [Sabaki v0.14.0][v0.14.0] (2016-05-14)

**Added**

* Ability to add dates to games
* Ability to create games on small boards
* Ability to style Sabaki with userstyles (see [wiki](https://github.com/SabakiHQ/Sabaki/wiki/Userstyle-Tutorial))
* Support for non-square boards
* Ability to show sibling variations on the board
* Display result in scoring table

**Changed**

* Display non-moves as diamonds in the game graph
* Update to Electron v1.0.2

**Fixed**

* Fix coordinates in console not being styled correctly
* Fix weird grid lines behavior with small board sizes
* Fix deselecting vertex when finding moves
* Fix occasional crash when opening small files at startup
* Fix label markup cutting off content or truncating three digit numbers

## [Sabaki v0.12.4][v0.12.4] (2016-05-03)

**Added**

* Now board markup scales with board size
* Add edit button to comments section
* Allow a subset of Markdown in the comments section
* Ability to choose GTP engine directly inside the 'New Game' drawer
* Ability to link to move numbers in the comments (see [wiki](https://github.com/SabakiHQ/Sabaki/wiki/Markdown-in-Sabaki))
* Support for old SGF 'long property ids' (see [#68](https://github.com/SabakiHQ/Sabaki/issues/68))

**Changed**

* Doesn't clear GTP console when detaching engines
* Significant SGF parsing speed increase; parses Kogo's Joseki Dictionary in around one second
* Significant graph updating speed increase
* Update to Electon v0.37.7

**Fixed**

* Fix misplaced triangle markup under OS X
* Fix incorrect parsing of backslashes in comments
* Fix engines menu list not updating when adding/removing engines
* Fix comments textbox scrolling to top when editing
* Fix navigation shortcuts not working after closing drawers
* Fix conflicting auto-links in the comments section
* Slider doesn't stop halfway anymore when sliding over the end

## [Sabaki v0.11.5][v0.11.5] (2016-04-15)

**Changed**

* Add 'New Window' menu item
* Closing all windows doesn't quit the app in OS X
* Associate SGF files with Sabaki in OS X
* Faster startup
* Update to Electron v0.37.5

**Fixed**

* Fix missing WebGL libraries in Windows
* Fix crash while saving files
* Opening an unreadable file doesn't set represented filename anymore
* Fix repeated exceptions when opening an empty game tree
* Fix editing compressed point lists for AB/AW/AE properties not working

## [Sabaki v0.11.2][v0.11.2] (2016-04-01)

**Added**

* Guess mode
* Load SGF files from clipboard
* Copy SGF files to clipboard
* SGF-compatible line and arrow markup
* Filter in 'Manage Games'
* More game info fields
* Add opening data
* Add 'Go To Main Variation' menu item
* Supports SGF collections

**Changed**

* Show game result when at the end of main variation
* Smaller font size for larger board labels
* Update to Electron v0.37.3

**Fixed**

* Fix regression where saving SGF files does nothing
* Fix graph not updating when undoing
* Dragging slider outside window won't cause it to stop anymore

## [Sabaki v0.10.1][v0.10.1] (2016-02-27)

**Added**

* Show SGF node name (`N` property) if available
* Show node & move annotations
* Add 'Go To Next/Previous Comment' menu items

**Changed**

* Change 'Bookmark' to 'Hotspot'
* 'Show Variations' shows next move as well
* Don't make current variation to main variation when saving
* Update to Electron v0.36.9

**Fixed**

* Fix incorrectly escaped `>` character in comment
* Prevent user from sliding out of viewport by selecting text
* Fix regression where saving SGF files results in an exception

## [Sabaki v0.9.1][v0.9.1] (2016-02-24)

**Added**

* Add Mac OS X release
* Add bookmark indicator
* Ability to save into existing file
* Show basic move interpretation when no comment is provided

**Changed**

* Speed up SGF parsing
* Speed up scoring
* Show passes as squares in game graph
* Changed some menu shortcuts
* Bump electron@v0.36.8
* Bump gemini-scrollbar@v1.3.2
* Bump octicons@v3.5.0
* Bump sigma@v1.1.0

**Fixed**

* Fix regression when passing results in an uncatched exception sometimes
* Fix not being able to hide the indicator in find mode
* Clicking when busy does not have an effect now

## [Sabaki v0.8.1][v0.8.1] (2016-02-12)

**Added**

* Find menu
* Ability to find in comments
* Create bookmarks and jump to them

**Changed**

* Clicking on the player indicator results in a pass
* Enter scoring mode after two consecutive passes are created
* Change behavior of find buttons

**Fixed**

* Saving a game does not trigger 'File changed' flag
* Fix regression where a new variation is created when move already exists
* Fix regression where the slider doesn't jump when clicked

## [Sabaki v0.7.6][v0.7.6] (2016-01-30)

**Added**

* Autoscroll games

**Fixed**

* Fix weird `box-shadow` on stone overlays
* Fix not updating game graph sometimes when undoing
* Fix regression where a new variation is created when variation already exists
* Fix loading games with no player names not replacing old names
* Fix weird menu behavior

**Changed**

* Scale icons proportionally so they don't look weird
* Styled checkboxes
* Don't mark stones as dead in friendly territory
* Ability to directly enter engine path when adding an engine
* Detach engine before unloading
* More crisp SVG icons
* New slider design
* Update to Electron v0.36.7
* Update to Mootools v1.6.0

## [Sabaki v0.7.1][v0.7.1] (2015-12-31)

**Added**

* Find move
* Fullscreen mode
* Add GTP engines support
* Add preferences panel
* Undo 'Remove Node' and 'Clear All Overlays'
* Click current stone to remove node
* Ability to turn off 'Remove Node' warning

**Changed**

* More responsive game graph
* Touch-friendly slider
* Fix duplicate Taskbar icon in Windows
* Fix overlays being off-center
* Window has an icon in Linux

**Fixed**

* More crisp bar icons
* Fix engines not showing in preferences when removed but not saved
* Fix certain actions failing in scoring mode
* Update to Electron v0.36.2

## [Sabaki v0.5.0][v0.5.0] (2015-09-03)

**Added**

* Add 'Clear All Overlays' menu item
* Ask for saving file when closing a changed game
* Confirm remove node
* Add comment editing to edit mode
* Add Linux release

**Fixed**

* Always use system font
* Fix weird rendering artifacts
* Prevent new windows when Ctrl-clicking links

**Changed**

* Alpha and number tools use up lower, unused symbols before using higher symbols
* When opening Sabaki with a big file, the main window will show before loading file
* Update to Electron v0.31.2

## [Sabaki v0.4.2][v0.4.2] (2015-08-28)

**Added**

* Resizable comment view
* Comment view
* Add keyboard shortcut for 'Remove Node'
* Hovering over coordinates in a comment will show the corresponding position on the board

**Fixed**

* Avoid initial collision of fuzzily placed stones
* Mouse wheel navigation works when pointing at the game graph
* Fix slider arrow not being at the right place sometimes
* Fix a bug where saving games with comments could lead to unescaped characters

**Changed**

* Update to Electron v0.31.1
* Change name to Sabaki

## [Goban v0.3.7][v0.3.7] (2015-08-16)

**Added**

* Highlight current game track in graph

**Fixed**

* Fix wrong cross symbol on Windows 10
* Fix a bug where stone sounds are not played immediately
* Fix graph performance issues
* Fix uncaught exception when playing in pruned subgraphs again
* Faster click response when playing in large graphs

**Changed**

* Update to Electron v0.30.4

## [Goban v0.3.5][v0.3.5] (2015-08-04)

**Added**

* Check for updates at startup
* Add move count indicator next to slider
* Ability to load a game by dropping file onto the board
* Show error message when file is unreadable
* Warn user about suicide moves
* Play capture sounds when making suicide moves
* Show taskbar progress when loading large SGF files
* Color-code collapsed subgraphs
* Color-code commented nodes
* Automatically expand collapsed subgraphs

**Fixed**

* Fix uncaught exception when playing in pruned subgraphs
* Fix a bug where the slider won't update when playing in pruned subgraphs
* Fix a bug where label tooltips are not removed
* Fix a bug where the game graph is not updated when adding/removing stones manually
* Fix a bug where the graph camera is not positioned correctly when opening sidebar
* Fix weird graph camera behavior
* Fix uncaught exception when saving SGF file

**Changed**

* Faster slider response
* Collapse game graph for performance
* Update to Electron v0.30.2

## [Goban v0.3.0][v0.3.0] (2015-07-22)

**Added**

* Game graph
* Resizable sidebar
* Detect and notify user about ko
* Ability to remove SGF nodes
* Add slider
* Add navigation to sibling variations

**Fixed**

* Prevent accidentally clicking on the board when dragging graph
* Fix a bug where removed variations show up on the board
* Fix an error where updating the score of a drawed game, the SGF result will not be correct
* Fix sudden disappearances of the game graph when dragged
* Fix unresponsiveness when clicking on a vertex on the game graph

**Changed**

* Update to Electron v0.30.0

## Goban v0.1.0 (2015-06-20)

First release

<<<<<<< HEAD
[unreleased]: https://github.com/SabakiHQ/Sabaki/compare/v0.34.0...master
=======
[unreleased]: https://github.com/SabakiHQ/Sabaki/compare/v0.34.1...master
[v0.34.1]: https://github.com/SabakiHQ/Sabaki/compare/v0.34.0...v0.34.1
>>>>>>> ccff5f6f
[v0.34.0]: https://github.com/SabakiHQ/Sabaki/compare/v0.33.4...v0.34.0
[v0.33.4]: https://github.com/SabakiHQ/Sabaki/compare/v0.33.3...v0.33.4
[v0.33.3]: https://github.com/SabakiHQ/Sabaki/compare/v0.33.2...v0.33.3
[v0.33.2]: https://github.com/SabakiHQ/Sabaki/compare/v0.33.1...v0.33.2
[v0.33.1]: https://github.com/SabakiHQ/Sabaki/compare/v0.33.0...v0.33.1
[v0.33.0]: https://github.com/SabakiHQ/Sabaki/compare/v0.32.2...v0.33.0
[v0.32.2]: https://github.com/SabakiHQ/Sabaki/compare/v0.31.5...v0.32.2
[v0.31.5]: https://github.com/SabakiHQ/Sabaki/compare/v0.31.0...v0.31.5
[v0.31.0]: https://github.com/SabakiHQ/Sabaki/compare/v0.30.3...v0.31.0
[v0.30.3]: https://github.com/SabakiHQ/Sabaki/compare/v0.30.2...v0.30.3
[v0.30.2]: https://github.com/SabakiHQ/Sabaki/compare/v0.30.1...v0.30.2
[v0.30.1]: https://github.com/SabakiHQ/Sabaki/compare/v0.21.0...v0.30.1
[v0.21.0]: https://github.com/SabakiHQ/Sabaki/compare/v0.19.3...v0.21.0
[v0.19.3]: https://github.com/SabakiHQ/Sabaki/compare/v0.18.3...v0.19.3
[v0.18.3]: https://github.com/SabakiHQ/Sabaki/compare/v0.17.2...v0.18.3
[v0.17.2]: https://github.com/SabakiHQ/Sabaki/compare/v0.15.3...v0.17.2
[v0.15.3]: https://github.com/SabakiHQ/Sabaki/compare/v0.14.0...v0.15.3
[v0.14.0]: https://github.com/SabakiHQ/Sabaki/compare/v0.12.4...v0.14.0
[v0.12.4]: https://github.com/SabakiHQ/Sabaki/compare/v0.11.5...v0.12.4
[v0.11.5]: https://github.com/SabakiHQ/Sabaki/compare/v0.11.2...v0.11.5
[v0.11.2]: https://github.com/SabakiHQ/Sabaki/compare/v0.10.1...v0.11.2
[v0.10.1]: https://github.com/SabakiHQ/Sabaki/compare/v0.9.1...v0.10.1
[v0.9.1]: https://github.com/SabakiHQ/Sabaki/compare/v0.8.1...v0.9.1
[v0.8.1]: https://github.com/SabakiHQ/Sabaki/compare/v0.7.6...v0.8.1
[v0.7.6]: https://github.com/SabakiHQ/Sabaki/compare/v0.7.1...v0.7.6
[v0.7.1]: https://github.com/SabakiHQ/Sabaki/compare/v0.5.0...v0.7.1
[v0.5.0]: https://github.com/SabakiHQ/Sabaki/compare/v0.4.2...v0.5.0
[v0.4.2]: https://github.com/SabakiHQ/Sabaki/compare/v0.3.7...v0.4.2
[v0.3.7]: https://github.com/SabakiHQ/Sabaki/compare/v0.3.6...v0.3.7
[v0.3.6]: https://github.com/SabakiHQ/Sabaki/compare/v0.3.5...v0.3.6
[v0.3.5]: https://github.com/SabakiHQ/Sabaki/compare/v0.3.0...v0.3.5
[v0.3.0]: https://github.com/SabakiHQ/Sabaki/compare/v0.1.0...v0.3.0<|MERGE_RESOLUTION|>--- conflicted
+++ resolved
@@ -2,26 +2,14 @@
 
 All notable changes to this project will be documented in this file.
 
-<<<<<<< HEAD
-## [Sabaki v0.34.0][v0.34.0] (2018-05-29)
-=======
 ## [Sabaki v0.34.1][v0.34.1] (2018-06-03)
->>>>>>> ccff5f6f
-
-**Changed**
-
-<<<<<<< HEAD
-* Add board rotation tools (Thanks to [@fohristiwhirl](https://github.com/fohristiwhirl))
-* Add an option to disable hardware acceleration (Thanks to [@ohyou](https://github.com/ohyou))
-* Add an option to always show game result in the info drawer (Thanks to [@fohristiwhirl](https://github.com/fohristiwhirl))
-* Ability to sort games by game length (Thanks to [@gcentauri](https://github.com/gcentauri))
-=======
+
+**Changed**
+
 * Updater links directly to the appropriate download URL when an update is available
->>>>>>> ccff5f6f
-
-**Changed**
-
-<<<<<<< HEAD
+
+**Changed**
+
 * Moved some features to 'Tools' menu
 * Gracefully ending engines with `quit` command when detaching
 * [Dead stones detector](https://github.com/SabakiHQ/deadstones) rewritten in Rust & WebAssembly to be faster and more accurate
@@ -31,7 +19,6 @@
 
 **Fixed**
 
-=======
 * Fix engine not working when having empty initial commands
 
 ## [Sabaki v0.34.0][v0.34.0] (2018-05-29)
@@ -54,7 +41,6 @@
 
 **Fixed**
 
->>>>>>> ccff5f6f
 * Trying to execute blocked GTP commands will show properly in the console
 * Fix mismatch of commands and responses in the GTP console
 
@@ -714,12 +700,8 @@
 
 First release
 
-<<<<<<< HEAD
-[unreleased]: https://github.com/SabakiHQ/Sabaki/compare/v0.34.0...master
-=======
 [unreleased]: https://github.com/SabakiHQ/Sabaki/compare/v0.34.1...master
 [v0.34.1]: https://github.com/SabakiHQ/Sabaki/compare/v0.34.0...v0.34.1
->>>>>>> ccff5f6f
 [v0.34.0]: https://github.com/SabakiHQ/Sabaki/compare/v0.33.4...v0.34.0
 [v0.33.4]: https://github.com/SabakiHQ/Sabaki/compare/v0.33.3...v0.33.4
 [v0.33.3]: https://github.com/SabakiHQ/Sabaki/compare/v0.33.2...v0.33.3
