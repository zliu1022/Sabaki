# Changelog

All notable changes to this project will be documented in this file.

## [Unreleased][unreleased]

**Changed**

* Change 'Remove Node' shortcut to <kbd>Command+Backspace</kbd> on macOS
* Change 'Fullscreen' shortcut to <kbd>F11</kbd> on Linux and Windows
<<<<<<< HEAD
* Lift the arbitrary maximum limit of autoplay's 'sec per move'
=======
* Per-window sidebars (see [#265](https://github.com/yishn/Sabaki/issues/265))
>>>>>>> 8a52ee15
* Update to Electron v1.8.0 beta

**Fixed**

* Fix pass moves not being sent to GTP engines

## [Sabaki v0.31.2][v0.31.2] (2017-07-15)

**Changed**

* Update to Electron v1.7.4 beta

**Fixed**

* Fix Sabaki crashing when pressing enter in autoplay mode
* Fix 'Clear Annotations' not working
* Fix Sabaki not sending pass command to attached engines
* Fix cursor jumping to the end of comment text when editing

## [Sabaki v0.31.1][v0.31.1] (2017-06-24)

**Added**

* Add support for outdated `L` property
* Add menu items for going to next/previous game

**Fixed**

* Fix 'Jump to end after loading file' not working
* Fix theme uninstallation failing on Windows with disabled recycle bin

## [Sabaki v0.31.0][v0.31.0] (2017-05-27)

**Added**

* Themes (Thanks to [@Seth-Rothschild](https://github.com/Seth-Rothschild))
* Ability to adjust UI zoom

**Changed**

* Update to Electron v1.7.2 beta
* Rename 'Pause' engines command to 'Suspend'

**Fixed**

* Fix player names not displaying in the game chooser drawer
* Fix Sabaki displaying 'Please wait...' forever after a two engines match ends in resignation
* Fix GTP console sending invalid commands
* Fix 'Go To Move Number' not working
* Fix move/position annotations being incorrectly applied

## [Sabaki v0.30.3][v0.30.3] (2017-05-10)

**Added**

* Ability to pause engines

**Fixed**

* Fix Sabaki not being able to undo a flatten node operation
* Fix Sabaki incorrectly setting `HA` and `AB` properties when there are no handicap stones
* Fix Sabaki sometimes not saving comments when comment box is focused
* Fix Sabaki crashing when checking for updates without internet connection

## [Sabaki v0.30.2][v0.30.2] (2017-05-03)

**Changed**

* Update to Electron v1.6.8 beta
* Reduce mouse wheel navigation sensitivity

**Fixed**

* Fix Sabaki being unresponsive for a short time during update checking
* Fix setting white player rank not working in info drawer

## [Sabaki v0.30.1][v0.30.1] (2017-04-25)

**Added**

* The game graph has been rewritten from scratch and is now more efficient with large game trees without the need to collapse subtrees. The graph is more accessible, the nodes have a bigger click surface and dragging the graph can go beyond the component.
* The game collection manager includes support for `ngf` and `gib` files. It also sports a slick board animation, which is very slick. Did I mention it's slick?
* You can assign custom label texts to a vertex on the board by selecting the label or number tool and clicking 'Edit Label' in the context menu.
* You can attach two engines to Sabaki and let them play each other while you can sip tea comfortably and watch them fight. The GTP console has been redesigned so you are able to address both engines separately. It also displays (usually) useful `stderr` information from the engines. Command autocompletion is more obvious now.
* Drawing with the line/arrow tool makes it clear that drawing over an existing line/arrow removes that line/arrow.
* Ability to hide menu bar on Windows and Linux.

**Changed**

* Update to Electron v1.6.7 beta

**Fixed**

* When encoding is not specified, Sabaki tries to infer the encoding from content instead of assuming ISO-8859-1 (Thanks to [@fohristiwhirl](https://github.com/fohristiwhirl)).
* When `CA` property is missing from an opened file, Sabaki previously saves it without correct UTF-8 `CA` property. This results in Sabaki opening these files in ISO-8859-1, not correctly displaying text. This is fixed now.
* When attaching engines, Sabaki previously sends the `boardsize` command after `clear_board` which technically can result in arbitrary board positions on the engine. This is fixed now.
* Other Go software may specify the same property multiple times on a tree node, which technically makes the SGF invalid. Sabaki can handle these files now.

## [Sabaki v0.21.0][v0.21.0] (2017-03-30)

**Added**

* Support for Tygem `gib` files and WBaduk `ngf` files (Thanks to [@fohristiwhirl](https://github.com/fohristiwhirl))
* Move spots on the board are getting colored according to its move annotation (Thanks to [@dfannius](https://github.com/dfannius))
* Move annotation context menu on the last played stone (Thanks to [@dfannius](https://github.com/dfannius))
* Sabaki Web can load and copy SGF files from/to the clipboard (Thanks to [@C0DEHERO](https://github.com/C0DEHERO))
* Use Monte Carlo algorithm for better dead stones estimation
* Ability to change the order of variations
* Ability to remove certain node information from the whole game or current position
* Ability to sort games in a game container
* Add compact and big style game tree

**Changed**

* Update to Electron v1.6.2
* Board grid lines are now vector images
* Sabaki Web saves settings in local storage
* Current variation is more distinguishable from other variations in the game tree

**Fixed**

* Windows installers create app folder if necessary
* Fix Sabaki being unresponsive when adding invalid files to a game collection
* Fix wrong initial `SZ` property value, thus resulting in an invalid SGF file
* Fix issue where Sabaki is inserting a ton of unnecessary empty lines in SGF files on Windows
* Fix GitHub and 'Report Issue' menu items not working
* Fix move interpretation stuck at '3-3 point' sometimes
* Fix reload file warning showing if the file has been removed
* Sabaki uses `\r\n` as linebreaks on Windows
* Fix 'Download' button when an update is available

## [Sabaki v0.19.3][v0.19.3] (2017-01-11)

**Added**

* Sabaki remembers board setup, i.e. komi, board size, and handicap stones
* Sabaki offers to reload an opened file if it has been changed externally
* Ability to remove all variations apart from the active one
* Ability to flatten nodes
* Add 'Play' menu
* Add 'Go To Move Number' menu item
* Ability to select points by keyboard input
* Ability to copy/cut/paste variations

**Changed**

* Change keyboard shortcuts for toggling sidebar elements
* Update to Electron v1.4.13
* Update to Octicons v5.0.1
* Remove gemini-scrollbar dependency

**Fixed**

* Fix copy to clipboard not working
* Fix board arrows not pointing in the right direction
* Fix incorrectly interpreting openings on boards other than 19&times;19
* Fix Sabaki closing even if user cancels
* Fix game graph not being updated when pasting variations sometimes
* Fix handicap stones being placed incorrectly
* Fix not being able to select executables for engines

## [Sabaki v0.18.3][v0.18.3] (2016-10-26)

**Added**

* Add support for non-UTF8 encodings (Thanks to [@apetresc](https://github.com/apetresc))
* Add basic text editing keyboard shortcuts when editing/writing comments on macOS

**Changed**

* Sidebar lag is reduced
* More intuitive 'Go To Next/Previous Variation'
* Update application icon
* Update to Electron v1.4.4

**Fixed**

* Fix 'Load From Clipboard' encoding issue
* Fix graph not displaying diamond shapes
* Fix arrow keys not working in open/save file dialog on macOS
* Fix guess mode when an engine is attached
* Fix removing nodes resulting in invalid game graphs sometimes
* Fix regression where guess mode stopped working

## [Sabaki v0.17.2][v0.17.2] (2016-09-10)

**Added**

* Autoplay mode
* `Ctrl`-click position to insert coordinates when in edit mode
* Add keyboard shortcut for 'Pass' (`Ctrl+P` or `Command+P`)

**Changed**

* Clicking on the current player indicator switches current player without passing
* Update to Electron v1.3.5
* Bump gemini-scrollbar@v1.4.3
* Bump octicons@v4.3.0

**Fixed**

* Fix `PL[B]` not working
* Fix scrollbar in engines list not updating correctly
* Fix system paths not being honored in macOS
* Fix autoplay stopping at non-move nodes
* Fix autoplay not working with non-alternating color moves
* Fix regression where swapping player names wouldn't work
* Fix performance issue where a huge amount of games inside a SGF collection can slow down Sabaki
* Fix games vanishing in 'Manage Games...' when dragging
* Fix unresponsiveness when cancelling adding files to games
* Fix adding files to games being impossible under Mac
* Fix GTP console being unusable under Mac when native overlay scrollbars are turned on

## [Sabaki v0.15.3][v0.15.3] (2016-06-16)

**Added**

* Create ASCII diagrams
* Ability to animate fuzzy placement of stones
* Ability to add existing files to SGF collection
* 'Resign' menu item under 'Pass'
* Ability to turn off automatic move titles in the preferences
* Add keyboard shortcut for 'Show Coordinates'
* Score estimator
* Ability to select multiple existing files to add to SGF collection

**Changed**

* Board adapts size, looking more natural
* Current stone markers resize with board
* Change 'Go To Beginning' and 'Go To End' keyboard shortcuts to `Home`/`End`
* Doesn't leave scoring mode when closing score table
* Change keyboard shortcut for 'Generate Move' to `F5`
* Remove keyboard shortcut for 'GTP console'
* Press `Esc` to exit full screen mode
* Update to Electron v1.2.2

**Fixed**

* Fix rounding errors regarding hoshi points
* Fix komi not updated for GTP engine
* Fix sending invalid GTP command when passing

## [Sabaki v0.14.0][v0.14.0] (2016-05-14)

**Added**

* Ability to add dates to games
* Ability to create games on small boards
* Ability to style Sabaki with userstyles (see [wiki](https://github.com/yishn/Sabaki/wiki/Userstyle-Tutorial))
* Support for non-square boards
* Ability to show sibling variations on the board
* Display result in scoring table

**Changed**

* Display non-moves as diamonds in the game graph
* Update to Electron v1.0.2

**Fixed**

* Fix coordinates in console not being styled correctly
* Fix weird grid lines behavior with small board sizes
* Fix deselecting vertex when finding moves
* Fix occasional crash when opening small files at startup
* Fix label markup cutting off content or truncating three digit numbers

## [Sabaki v0.12.4][v0.12.4] (2016-05-03)

**Added**

* Now board markup scales with board size
* Add edit button to comments section
* Allow a subset of Markdown in the comments section
* Ability to choose GTP engine directly inside the 'New Game' drawer
* Ability to link to move numbers in the comments (see [wiki](https://github.com/yishn/Sabaki/wiki/Markdown-in-Sabaki))
* Support for old SGF 'long property ids' (see [#68](https://github.com/yishn/Sabaki/issues/68))

**Changed**

* Doesn't clear GTP console when detaching engines
* Significant SGF parsing speed increase; parses Kogo's Joseki Dictionary in ~1 second
* Significant graph updating speed increase
* Update to Electon v0.37.7

**Fixed**

* Fix misplaced triangle markup under OS X
* Fix incorrect parsing of backslashes in comments
* Fix engines menu list not updating when adding/removing engines
* Fix comments textbox scrolling to top when editing
* Fix navigation shortcuts not working after closing drawers
* Fix conflicting auto-links in the comments section
* Slider doesn't stop halfway anymore when sliding over the end

## [Sabaki v0.11.5][v0.11.5] (2016-04-15)

**Changed**

* Add 'New Window' menu item
* Closing all windows doesn't quit the app in OS X
* Associate SGF files with Sabaki in OS X
* Faster startup
* Update to Electron v0.37.5

**Fixed**

* Fix missing WebGL libraries in Windows
* Fix crash while saving files
* Opening an unreadable file doesn't set represented filename anymore
* Fix repeated exceptions when opening an empty game tree
* Fix editing compressed point lists for AB/AW/AE properties not working

## [Sabaki v0.11.2][v0.11.2] (2016-04-01)

**Added**

* Guess mode
* Load SGF files from clipboard
* Copy SGF files to clipboard
* SGF-compatible line and arrow markup
* Filter in 'Manage Games'
* More game info fields
* Add opening data
* Add 'Go To Main Variation' menu item
* Supports SGF collections

**Changed**

* Show game result when at the end of main variation
* Smaller font size for larger board labels
* Update to Electron v0.37.3

**Fixed**

* Fix regression where saving SGF files does nothing
* Fix graph not updating when undoing
* Dragging slider outside window won't cause it to stop anymore

## [Sabaki v0.10.1][v0.10.1] (2016-02-27)

**Added**

* Show SGF node name (`N` property) if available
* Show node & move annotations
* Add 'Go To Next/Previous Comment' menu items

**Changed**

* Change 'Bookmark' to 'Hotspot'
* 'Show Variations' shows next move as well
* Don't make current variation to main variation when saving
* Update to Electron v0.36.9

**Fixed**

* Fix incorrectly escaped `>` character in comment
* Prevent user from sliding out of viewport by selecting text
* Fix regression where saving SGF files results in an exception

## [Sabaki v0.9.1][v0.9.1] (2016-02-24)

**Added**

* Add Mac OS X release
* Add bookmark indicator
* Ability to save into existing file
* Show basic move interpretation when no comment is provided

**Changed**

* Speed up SGF parsing
* Speed up scoring
* Show passes as squares in game graph
* Changed some menu shortcuts
* Bump electron@v0.36.8
* Bump gemini-scrollbar@v1.3.2
* Bump octicons@v3.5.0
* Bump sigma@v1.1.0

**Fixed**

* Fix regression when passing results in an uncatched exception sometimes
* Fix not being able to hide the indicator in find mode
* Clicking when busy does not have an effect now

## [Sabaki v0.8.1][v0.8.1] (2016-02-12)

**Added**

* Find menu
* Ability to find in comments
* Create bookmarks and jump to them

**Changed**

* Clicking on the player indicator results in a pass
* Enter scoring mode after two consecutive passes are created
* Change behavior of find buttons

**Fixed**

* Saving a game does not trigger 'File changed' flag
* Fix regression where a new variation is created when move already exists
* Fix regression where the slider doesn't jump when clicked

## [Sabaki v0.7.6][v0.7.6] (2016-01-30)

**Added**

* Autoscroll games

**Fixed**

* Fix weird `box-shadow` on stone overlays
* Fix not updating game graph sometimes when undoing
* Fix regression where a new variation is created when variation already exists
* Fix loading games with no player names not replacing old names
* Fix weird menu behavior

**Changed**

* Scale icons proportionally so they don't look weird
* Styled checkboxes
* Don't mark stones as dead in friendly territory
* Ability to directly enter engine path when adding an engine
* Detach engine before unloading
* More crisp SVG icons
* New slider design
* Update to Electron v0.36.7
* Update to Mootools v1.6.0

## [Sabaki v0.7.1][v0.7.1] (2015-12-31)

**Added**

* Find move
* Fullscreen mode
* Add GTP engines support
* Add preferences panel
* Undo 'Remove Node' and 'Clear All Overlays'
* Click current stone to remove node
* Ability to turn off 'Remove Node' warning

**Changed**

* More responsive game graph
* Touch-friendly slider
* Fix duplicate Taskbar icon in Windows
* Fix overlays being off-center
* Window has an icon in Linux

**Fixed**

* More crisp bar icons
* Fix engines not showing in preferences when removed but not saved
* Fix certain actions failing in scoring mode
* Update to Electron v0.36.2

## [Sabaki v0.5.0][v0.5.0] (2015-09-03)

**Added**

* Add 'Clear All Overlays' menu item
* Ask for saving file when closing a changed game
* Confirm remove node
* Add comment editing to edit mode
* Add Linux release

**Fixed**

* Always use system font
* Fix weird rendering artifacts
* Prevent new windows when Ctrl-clicking links

**Changed**

* Alpha and number tools use up lower, unused symbols before using higher symbols
* When opening Sabaki with a big file, the main window will show before loading file
* Update to Electron v0.31.2

## [Sabaki v0.4.2][v0.4.2] (2015-08-28)

**Added**

* Resizable comment view
* Comment view
* Add keyboard shortcut for 'Remove Node'
* Hovering over coordinates in a comment will show the corresponding position on the board

**Fixed**

* Avoid initial collision of fuzzily placed stones
* Mouse wheel navigation works when pointing at the game graph
* Fix slider arrow not being at the right place sometimes
* Fix a bug where saving games with comments could lead to unescaped characters

**Changed**

* Update to Electron v0.31.1
* Change name to Sabaki

## [Goban v0.3.7][v0.3.7] (2015-08-16)

**Added**

* Highlight current game track in graph

**Fixed**

* Fix wrong cross symbol on Windows 10
* Fix a bug where stone sounds are not played immediately
* Fix graph performance issues
* Fix uncaught exception when playing in pruned subgraphs again
* Faster click response when playing in large graphs

**Changed**

* Update to Electron v0.30.4

## [Goban v0.3.5][v0.3.5] (2015-08-04)

**Added**

* Check for updates at startup
* Add move count indicator next to slider
* Ability to load a game by dropping file onto the board
* Show error message when file is unreadable
* Warn user about suicide moves
* Play capture sounds when making suicide moves
* Show taskbar progress when loading large SGF files
* Color-code collapsed subgraphs
* Color-code commented nodes
* Automatically expand collapsed subgraphs

**Fixed**

* Fix uncaught exception when playing in pruned subgraphs
* Fix a bug where the slider won't update when playing in pruned subgraphs
* Fix a bug where label tooltips are not removed
* Fix a bug where the game graph is not updated when adding/removing stones manually
* Fix a bug where the graph camera is not positioned correctly when opening sidebar
* Fix weird graph camera behavior
* Fix uncaught exception when saving SGF file

**Changed**

* Faster slider response
* Collapse game graph for performance
* Update to Electron v0.30.2

## [Goban v0.3.0][v0.3.0] (2015-07-22)

**Added**

* Game graph
* Resizable sidebar
* Detect and notify user about ko
* Ability to remove SGF nodes
* Add slider
* Add navigation to sibling variations

**Fixed**

* Prevent accidentally clicking on the board when dragging graph
* Fix a bug where removed variations show up on the board
* Fix an error where updating the score of a drawed game, the SGF result will not be correct
* Fix sudden disappearances of the game graph when dragged
* Fix unresponsiveness when clicking on a vertex on the game graph

**Changed**

* Update to Electron v0.30.0

## Goban v0.1.0 (2015-06-20)

First release

[unreleased]: https://github.com/yishn/Sabaki/compare/v0.31.2...master
[v0.31.2]: https://github.com/yishn/Sabaki/compare/v0.31.1...v0.31.2
[v0.31.1]: https://github.com/yishn/Sabaki/compare/v0.31.0...v0.31.1
[v0.31.0]: https://github.com/yishn/Sabaki/compare/v0.30.3...v0.31.0
[v0.30.3]: https://github.com/yishn/Sabaki/compare/v0.30.2...v0.30.3
[v0.30.2]: https://github.com/yishn/Sabaki/compare/v0.30.1...v0.30.2
[v0.30.1]: https://github.com/yishn/Sabaki/compare/v0.21.0...v0.30.1
[v0.21.0]: https://github.com/yishn/Sabaki/compare/v0.19.3...v0.21.0
[v0.19.3]: https://github.com/yishn/Sabaki/compare/v0.18.3...v0.19.3
[v0.18.3]: https://github.com/yishn/Sabaki/compare/v0.17.2...v0.18.3
[v0.17.2]: https://github.com/yishn/Sabaki/compare/v0.15.3...v0.17.2
[v0.15.3]: https://github.com/yishn/Sabaki/compare/v0.14.0...v0.15.3
[v0.14.0]: https://github.com/yishn/Sabaki/compare/v0.12.4...v0.14.0
[v0.12.4]: https://github.com/yishn/Sabaki/compare/v0.11.5...v0.12.4
[v0.11.5]: https://github.com/yishn/Sabaki/compare/v0.11.2...v0.11.5
[v0.11.2]: https://github.com/yishn/Sabaki/compare/v0.10.1...v0.11.2
[v0.10.1]: https://github.com/yishn/Sabaki/compare/v0.9.1...v0.10.1
[v0.9.1]: https://github.com/yishn/Sabaki/compare/v0.8.1...v0.9.1
[v0.8.1]: https://github.com/yishn/Sabaki/compare/v0.7.6...v0.8.1
[v0.7.6]: https://github.com/yishn/Sabaki/compare/v0.7.1...v0.7.6
[v0.7.1]: https://github.com/yishn/Sabaki/compare/v0.5.0...v0.7.1
[v0.5.0]: https://github.com/yishn/Sabaki/compare/v0.4.2...v0.5.0
[v0.4.2]: https://github.com/yishn/Sabaki/compare/v0.3.7...v0.4.2
[v0.3.7]: https://github.com/yishn/Sabaki/compare/v0.3.6...v0.3.7
[v0.3.6]: https://github.com/yishn/Sabaki/compare/v0.3.5...v0.3.6
[v0.3.5]: https://github.com/yishn/Sabaki/compare/v0.3.0...v0.3.5
[v0.3.0]: https://github.com/yishn/Sabaki/compare/v0.1.0...v0.3.0<|MERGE_RESOLUTION|>--- conflicted
+++ resolved
@@ -8,11 +8,8 @@
 
 * Change 'Remove Node' shortcut to <kbd>Command+Backspace</kbd> on macOS
 * Change 'Fullscreen' shortcut to <kbd>F11</kbd> on Linux and Windows
-<<<<<<< HEAD
 * Lift the arbitrary maximum limit of autoplay's 'sec per move'
-=======
 * Per-window sidebars (see [#265](https://github.com/yishn/Sabaki/issues/265))
->>>>>>> 8a52ee15
 * Update to Electron v1.8.0 beta
 
 **Fixed**
