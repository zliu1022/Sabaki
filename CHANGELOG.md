# Changelog

All notable changes to this project will be documented in this file.

## [Sabaki v0.21.0][v0.21.0] (2017-03-30)
<<<<<<< HEAD
=======

**Added**
>>>>>>> fc657672

* Support for Tygem `gib` files and WBaduk `ngf` files (Thanks to [@fohristiwhirl](https://github.com/fohristiwhirl))
* The game tree is more accessible, the nodes have a bigger click surface and dragging the graph can go beyond the component
* Show score/estimator results directly in the corresponding bars

**Fixed**

* 'Flatten' operation doesn't create invalid SGF files anymore

**Fixed**

* Windows installers create app folder if necessary
* Fix Sabaki being unresponsive when adding invalid files to a game collection
* Fix wrong initial `SZ` property value, thus resulting in an invalid SGF file

## [Sabaki v0.20.2][v0.20.2] (2017-03-11)

**Added**

* Move spots on the board are getting colored according to its move annotation (Thanks to [@dfannius](https://github.com/dfannius))
* Move annotation context menu on the last played stone (Thanks to [@dfannius](https://github.com/dfannius))
* Sabaki Web can load and copy SGF files from/to the clipboard (Thanks to [@C0DEHERO](https://github.com/C0DEHERO))

**Changed**

* Update to Electron v1.6.2
* Board lines are now vector images

**Fixed**

* Fix issue where Sabaki is inserting a ton of unnecessary empty lines in SGF files on Windows

## [Sabaki v0.20.1][v0.20.1] (2017-03-03)

**Added**

* Use Monte Carlo algorithm for better dead stones estimation

**Changed**

* Update to Electron v1.6.1
* Sabaki Web saves settings in local storage

**Fixed**

* Fix GitHub and 'Report Issue' menu items not working
* Fix move interpretation stuck at '3-3 point' sometimes
* Fix reload file warning showing if the file has been removed

## [Sabaki v0.20.0][v0.20.0] (2017-02-01)

**Added**

* Ability to change the order of variations
* Ability to remove certain node information from the whole game or current position
* Ability to sort games in a game container
* Add compact and big style game tree

**Changed**

* Update to Electron v1.4.15
* Current variation is more distinguishable from other variations in the game tree

**Fixed**

* Sabaki uses `\r\n` as linebreaks on Windows
* Fix 'Download' button when an update is available

## [Sabaki v0.19.3][v0.19.3] (2017-01-11)

**Added**

* Sabaki remembers board setup, i.e. komi, board size, and handicap stones
* Sabaki offers to reload an opened file if it has been changed externally
* Ability to remove all variations apart from the active one
* Ability to flatten nodes
* Add 'Play' menu
* Add 'Go To Move Number' menu item
* Ability to select points by keyboard input
* Ability to copy/cut/paste variations

**Changed**

* Change keyboard shortcuts for toggling sidebar elements
* Update to Electron v1.4.13
* Update to Octicons v5.0.1
* Remove gemini-scrollbar dependency

**Fixed**

* Fix copy to clipboard not working
* Fix board arrows not pointing in the right direction
* Fix incorrectly interpreting openings on boards other than 19&times;19
* Fix Sabaki closing even if user cancels
* Fix game graph not being updated when pasting variations sometimes
* Fix handicap stones being placed incorrectly
* Fix not being able to select executables for engines

## [Sabaki v0.18.3][v0.18.3] (2016-10-26)

**Added**

* Add support for non-UTF8 encodings (Thanks to [@apetresc](https://github.com/apetresc))
* Add basic text editing keyboard shortcuts when editing/writing comments on macOS

**Changed**

* Sidebar lag is reduced
* More intuitive 'Go To Next/Previous Variation'
* Update application icon
* Update to Electron v1.4.4

**Fixed**

* Fix 'Load From Clipboard' encoding issue
* Fix graph not displaying diamond shapes
* Fix arrow keys not working in open/save file dialog on macOS
* Fix guess mode when an engine is attached
* Fix removing nodes resulting in invalid game graphs sometimes
* Fix regression where guess mode stopped working

## [Sabaki v0.17.2][v0.17.2] (2016-09-10)

**Added**

* Autoplay mode
* `Ctrl`-click position to insert coordinates when in edit mode
* Add keyboard shortcut for 'Pass' (`Ctrl+P` or `Command+P`)

**Changed**

* Clicking on the current player indicator switches current player without passing
* Update to Electron v1.3.5
* Bump gemini-scrollbar@v1.4.3
* Bump octicons@v4.3.0

**Fixed**

* Fix `PL[B]` not working
* Fix scrollbar in engines list not updating correctly
* Fix system paths not being honored in macOS
* Fix autoplay stopping at non-move nodes
* Fix autoplay not working with non-alternating color moves
* Fix regression where swapping player names wouldn't work
* Fix performance issue where a huge amount of games inside a SGF collection can slow down Sabaki
* Fix games vanishing in 'Manage Games...' when dragging
* Fix unresponsiveness when cancelling adding files to games
* Fix adding files to games being impossible under Mac
* Fix GTP console being unusable under Mac when native overlay scrollbars are turned on

## [Sabaki v0.15.3][v0.15.3] (2016-06-16)

**Added**

* Create ASCII diagrams
* Ability to animate fuzzy placement of stones
* Ability to add existing files to SGF collection
* 'Resign' menu item under 'Pass'
* Ability to turn off automatic move titles in the preferences
* Add keyboard shortcut for 'Show Coordinates'
* Score estimator
* Ability to select multiple existing files to add to SGF collection

**Changed**

* Board adapts size, looking more natural
* Current stone markers resize with board
* Change 'Go To Beginning' and 'Go To End' keyboard shortcuts to `Home`/`End`
* Doesn't leave scoring mode when closing score table
* Change keyboard shortcut for 'Generate Move' to `F5`
* Remove keyboard shortcut for 'GTP console'
* Press `Esc` to exit full screen mode
* Update to Electron v1.2.2

**Fixed**

* Fix rounding errors regarding hoshi points
* Fix komi not updated for GTP engine
* Fix sending invalid GTP command when passing

## [Sabaki v0.14.0][v0.14.0] (2016-05-14)

**Added**

* Ability to add dates to games
* Ability to create games on small boards
* Ability to style Sabaki with userstyles (see [wiki](https://github.com/yishn/Sabaki/wiki/Userstyle-Tutorial))
* Support for non-square boards
* Ability to show sibling variations on the board
* Display result in scoring table

**Changed**

* Display non-moves as diamonds in the game graph
* Update to Electron v1.0.2

**Fixed**

* Fix coordinates in console not being styled correctly
* Fix weird grid lines behavior with small board sizes
* Fix deselecting vertex when finding moves
* Fix occasional crash when opening small files at startup
* Fix label markup cutting off content or truncating three digit numbers

## [Sabaki v0.12.4][v0.12.4] (2016-05-03)

**Added**

* Now board markup scales with board size
* Add edit button to comments section
* Allow a subset of Markdown in the comments section
* Ability to choose GTP engine directly inside the 'New Game' drawer
* Ability to link to move numbers in the comments (see [wiki](https://github.com/yishn/Sabaki/wiki/Markdown-in-Sabaki))
* Support for old SGF 'long property ids' (see [#68](https://github.com/yishn/Sabaki/issues/68))

**Changed**

* Doesn't clear GTP console when detaching engines
* Significant SGF parsing speed increase; parses Kogo's Joseki Dictionary in ~1 second
* Significant graph updating speed increase
* Update to Electon v0.37.7

**Fixed**

* Fix misplaced triangle markup under OS X
* Fix incorrect parsing of backslashes in comments
* Fix engines menu list not updating when adding/removing engines
* Fix comments textbox scrolling to top when editing
* Fix navigation shortcuts not working after closing drawers
* Fix conflicting auto-links in the comments section
* Slider doesn't stop halfway anymore when sliding over the end

## [Sabaki v0.11.5][v0.11.5] (2016-04-15)

**Changed**

* Add 'New Window' menu item
* Closing all windows doesn't quit the app in OS X
* Associate SGF files with Sabaki in OS X
* Faster startup
* Update to Electron v0.37.5

**Fixed**

* Fix missing WebGL libraries in Windows
* Fix crash while saving files
* Opening an unreadable file doesn't set represented filename anymore
* Fix repeated exceptions when opening an empty game tree
* Fix editing compressed point lists for AB/AW/AE properties not working

## [Sabaki v0.11.2][v0.11.2] (2016-04-01)

**Added**

* Guess mode
* Load SGF files from clipboard
* Copy SGF files to clipboard
* SGF-compatible line and arrow markup
* Filter in 'Manage Games'
* More game info fields
* Add opening data
* Add 'Go To Main Variation' menu item
* Supports SGF collections

**Changed**

* Show game result when at the end of main variation
* Smaller font size for larger board labels
* Update to Electron v0.37.3

**Fixed**

* Fix regression where saving SGF files does nothing
* Fix graph not updating when undoing
* Dragging slider outside window won't cause it to stop anymore

## [Sabaki v0.10.1][v0.10.1] (2016-02-27)

**Added**

* Show SGF node name (`N` property) if available
* Show node & move annotations
* Add 'Go To Next/Previous Comment' menu items

**Changed**

* Change 'Bookmark' to 'Hotspot'
* 'Show Variations' shows next move as well
* Don't make current variation to main variation when saving
* Update to Electron v0.36.9

**Fixed**

* Fix incorrectly escaped `>` character in comment
* Prevent user from sliding out of viewport by selecting text
* Fix regression where saving SGF files results in an exception

## [Sabaki v0.9.1][v0.9.1] (2016-02-24)

**Added**

* Add Mac OS X release
* Add bookmark indicator
* Ability to save into existing file
* Show basic move interpretation when no comment is provided

**Changed**

* Speed up SGF parsing
* Speed up scoring
* Show passes as squares in game graph
* Changed some menu shortcuts
* Bump electron@v0.36.8
* Bump gemini-scrollbar@v1.3.2
* Bump octicons@v3.5.0
* Bump sigma@v1.1.0

**Fixed**

* Fix regression when passing results in an uncatched exception sometimes
* Fix not being able to hide the indicator in find mode
* Clicking when busy does not have an effect now

## [Sabaki v0.8.1][v0.8.1] (2016-02-12)

**Added**

* Find menu
* Ability to find in comments
* Create bookmarks and jump to them

**Changed**

* Clicking on the player indicator results in a pass
* Enter scoring mode after two consecutive passes are created
* Change behavior of find buttons

**Fixed**

* Saving a game does not trigger 'File changed' flag
* Fix regression where a new variation is created when move already exists
* Fix regression where the slider doesn't jump when clicked

## [Sabaki v0.7.6][v0.7.6] (2016-01-30)

**Added**

* Autoscroll games

**Fixed**

* Fix weird `box-shadow` on stone overlays
* Fix not updating game graph sometimes when undoing
* Fix regression where a new variation is created when variation already exists
* Fix loading games with no player names not replacing old names
* Fix weird menu behavior

**Changed**

* Scale icons proportionally so they don't look weird
* Styled checkboxes
* Don't mark stones as dead in friendly territory
* Ability to directly enter engine path when adding an engine
* Detach engine before unloading
* More crisp SVG icons
* New slider design
* Update to Electron v0.36.7
* Update to Mootools v1.6.0

## [Sabaki v0.7.1][v0.7.1] (2015-12-31)

**Added**

* Find move
* Fullscreen mode
* Add GTP engines support
* Add preferences panel
* Undo 'Remove Node' and 'Clear All Overlays'
* Click current stone to remove node
* Ability to turn off 'Remove Node' warning

**Changed**

* More responsive game graph
* Touch-friendly slider
* Fix duplicate Taskbar icon in Windows
* Fix overlays being off-center
* Window has an icon in Linux

**Fixed**

* More crisp bar icons
* Fix engines not showing in preferences when removed but not saved
* Fix certain actions failing in scoring mode
* Update to Electron v0.36.2

## [Sabaki v0.5.0][v0.5.0] (2015-09-03)

**Added**

* Add 'Clear All Overlays' menu item
* Ask for saving file when closing a changed game
* Confirm remove node
* Add comment editing to edit mode
* Add Linux release

**Fixed**

* Always use system font
* Fix weird rendering artifacts
* Prevent new windows when Ctrl-clicking links

**Changed**

* Alpha and number tools use up lower, unused symbols before using higher symbols
* When opening Sabaki with a big file, the main window will show before loading file
* Update to Electron v0.31.2

## [Sabaki v0.4.2][v0.4.2] (2015-08-28)

**Added**

* Resizable comment view
* Comment view
* Add keyboard shortcut for 'Remove Node'
* Hovering over coordinates in a comment will show the corresponding position on the board

**Fixed**

* Avoid initial collision of fuzzily placed stones
* Mouse wheel navigation works when pointing at the game graph
* Fix slider arrow not being at the right place sometimes
* Fix a bug where saving games with comments could lead to unescaped characters

**Changed**

* Update to Electron v0.31.1
* Change name to Sabaki

## [Goban v0.3.7][v0.3.7] (2015-08-16)

**Added**

* Highlight current game track in graph

**Fixed**

* Fix wrong cross symbol on Windows 10
* Fix a bug where stone sounds are not played immediately
* Fix graph performance issues
* Fix uncaught exception when playing in pruned subgraphs again
* Faster click response when playing in large graphs

**Changed**

* Update to Electron v0.30.4

## [Goban v0.3.5][v0.3.5] (2015-08-04)

**Added**

* Check for updates at startup
* Add move count indicator next to slider
* Ability to load a game by dropping file onto the board
* Show error message when file is unreadable
* Warn user about suicide moves
* Play capture sounds when making suicide moves
* Show taskbar progress when loading large SGF files
* Color-code collapsed subgraphs
* Color-code commented nodes
* Automatically expand collapsed subgraphs

**Fixed**

* Fix uncaught exception when playing in pruned subgraphs
* Fix a bug where the slider won't update when playing in pruned subgraphs
* Fix a bug where label tooltips are not removed
* Fix a bug where the game graph is not updated when adding/removing stones manually
* Fix a bug where the graph camera is not positioned correctly when opening sidebar
* Fix weird graph camera behavior
* Fix uncaught exception when saving SGF file

**Changed**

* Faster slider response
* Collapse game graph for performance
* Update to Electron v0.30.2

## [Goban v0.3.0][v0.3.0] (2015-07-22)

**Added**

* Game graph
* Resizable sidebar
* Detect and notify user about ko
* Ability to remove SGF nodes
* Add slider
* Add navigation to sibling variations

**Fixed**

* Prevent accidentally clicking on the board when dragging graph
* Fix a bug where removed variations show up on the board
* Fix an error where updating the score of a drawed game, the SGF result will not be correct
* Fix sudden disappearances of the game graph when dragged
* Fix unresponsiveness when clicking on a vertex on the game graph

**Changed**

* Update to Electron v0.30.0

## Goban v0.1.0 (2015-06-20)

First release

[unreleased]: https://github.com/yishn/Sabaki/compare/v0.21.0...master
[v0.21.0]: https://github.com/yishn/Sabaki/compare/v0.20.2...v0.21.0
[v0.20.2]: https://github.com/yishn/Sabaki/compare/v0.20.1...v0.20.2
[v0.20.1]: https://github.com/yishn/Sabaki/compare/v0.20.0...v0.20.1
[v0.20.0]: https://github.com/yishn/Sabaki/compare/v0.19.3...v0.20.0
[v0.19.3]: https://github.com/yishn/Sabaki/compare/v0.18.3...v0.19.3
[v0.18.3]: https://github.com/yishn/Sabaki/compare/v0.17.2...v0.18.3
[v0.17.2]: https://github.com/yishn/Sabaki/compare/v0.15.3...v0.17.2
[v0.15.3]: https://github.com/yishn/Sabaki/compare/v0.14.0...v0.15.3
[v0.14.0]: https://github.com/yishn/Sabaki/compare/v0.12.4...v0.14.0
[v0.12.4]: https://github.com/yishn/Sabaki/compare/v0.11.5...v0.12.4
[v0.11.5]: https://github.com/yishn/Sabaki/compare/v0.11.2...v0.11.5
[v0.11.2]: https://github.com/yishn/Sabaki/compare/v0.10.1...v0.11.2
[v0.10.1]: https://github.com/yishn/Sabaki/compare/v0.9.1...v0.10.1
[v0.9.1]: https://github.com/yishn/Sabaki/compare/v0.8.1...v0.9.1
[v0.8.1]: https://github.com/yishn/Sabaki/compare/v0.7.6...v0.8.1
[v0.7.6]: https://github.com/yishn/Sabaki/compare/v0.7.1...v0.7.6
[v0.7.1]: https://github.com/yishn/Sabaki/compare/v0.5.0...v0.7.1
[v0.5.0]: https://github.com/yishn/Sabaki/compare/v0.4.2...v0.5.0
[v0.4.2]: https://github.com/yishn/Sabaki/compare/v0.3.7...v0.4.2
[v0.3.7]: https://github.com/yishn/Sabaki/compare/v0.3.6...v0.3.7
[v0.3.6]: https://github.com/yishn/Sabaki/compare/v0.3.5...v0.3.6
[v0.3.5]: https://github.com/yishn/Sabaki/compare/v0.3.0...v0.3.5
[v0.3.0]: https://github.com/yishn/Sabaki/compare/v0.1.0...v0.3.0<|MERGE_RESOLUTION|>--- conflicted
+++ resolved
@@ -3,19 +3,10 @@
 All notable changes to this project will be documented in this file.
 
 ## [Sabaki v0.21.0][v0.21.0] (2017-03-30)
-<<<<<<< HEAD
-=======
-
-**Added**
->>>>>>> fc657672
 
 * Support for Tygem `gib` files and WBaduk `ngf` files (Thanks to [@fohristiwhirl](https://github.com/fohristiwhirl))
 * The game tree is more accessible, the nodes have a bigger click surface and dragging the graph can go beyond the component
 * Show score/estimator results directly in the corresponding bars
-
-**Fixed**
-
-* 'Flatten' operation doesn't create invalid SGF files anymore
 
 **Fixed**
 
