--- conflicted
+++ resolved
@@ -8,11 +8,7 @@
 const dialog = require('../../modules/dialog')
 const helper = require('../../modules/helper')
 const setting = remote.require('./modules/setting')
-<<<<<<< HEAD
 const fsOriginal = require('original-fs')
-=======
-const originalFs = require('original-fs')
->>>>>>> f9bfa7ba
 
 class PreferencesItem extends Component {
     constructor() {
@@ -153,21 +149,13 @@
 
         this.handlePathChange = evt => {
 	    let element = evt.currentTarget
-<<<<<<< HEAD
-             setting.set(element.id, element.value)
-=======
             setting.set(element.id, element.value)
->>>>>>> f9bfa7ba
         }
 
         this.handleBrowseButtonClick = evt => {
             let element = evt.currentTarget
             dialog.showOpenDialog({
-<<<<<<< HEAD
-                properties: ['openFile', 'multiSelections'],
-=======
             properties: ['openFile', 'multiSelections'],
->>>>>>> f9bfa7ba
             }, ({result}) => {
                 if (!result || result.length === 0) return
 		setting.set(element.name, result)
@@ -177,54 +165,28 @@
         this.handleAddButtonClick = evt => {
             evt.preventDefault()
 
-<<<<<<< HEAD
-             dialog.showOpenDialog({
-	    	properties: ['openFile'],
-             }, ({result}) => {
-                 if (!result || result.length === 0) return
-		 let {join , basename} = require('path')
-
-		 let filename = basename(result[0])
-                 let folder = setting.userDataDirectory
-		 let themepath = join(folder,filename)
-                 let themes = setting.get('themes.list')
-		 fsOriginal.createReadStream(result[0]).pipe(fsOriginal.createWriteStream(themepath))
-                 themes.unshift({filename, themepath})
-                 setting.set('themes.list', themes)
-             })
-=======
             dialog.showOpenDialog({
 	    properties: ['openFile'],
             }, ({result}) => {
                 if (!result || result.length === 0) return
 		let {join , basename} = require('path')
-		let {createReadStream, createWriteStream} = require('fs')
 
 		let filename = basename(result[0])
                 let folder = setting.userDataDirectory
 		let themepath = join(folder,filename)
                 let themes = setting.get('themes.list')
-		originalFs.createReadStream(result[0]).pipe(originalFs.createWriteStream(themepath))
+		fsOriginal.createReadStream(result[0]).pipe(originalFs.createWriteStream(themepath))
                 themes.unshift({filename, themepath})
                 setting.set('themes.list', themes)
             })
->>>>>>> f9bfa7ba
         }
 
         this.handleThemeChange= evt => {
 	    let element = evt.currentTarget
-<<<<<<< HEAD
-             setting.set('custom_theme', element.value)
-        }
-
-    }
-
-=======
             setting.set('custom_theme', element.value)
             }
         }
 
->>>>>>> f9bfa7ba
     render() {
         return h('div', {class: 'visual'},
             h('p', {},
@@ -240,56 +202,6 @@
                     {
                         class: 'browse',
 			name: 'custom_whitestones',
-                        onClick: this.handleBrowseButtonClick
-                    },
-                    h('img', {
-                        src: './node_modules/octicons/build/svg/file-directory.svg',
-                        title: 'Browse…',
-                        height: 14
-                    })
-                )
-<<<<<<< HEAD
-	     ),
-=======
-	    ),
->>>>>>> f9bfa7ba
-            h('p', {},
-                h('input', {
-		    type: 'text',
-		    placeholder: 'path/to/BlackStones.png',
-                    id: 'custom_blackstones',
-		    value: setting.get('custom_blackstones'),
-		    onChange: this.handlePathChange
-                }),
-                h('a',
-                    {
-                        class: 'browse',
-			name: 'custom_blackstones',
-                        onClick: this.handleBrowseButtonClick
-                    },
-                    h('img', {
-                        src: './node_modules/octicons/build/svg/file-directory.svg',
-                        title: 'Browse…',
-                        height: 14
-                    })
-                )
-<<<<<<< HEAD
-	     ),
-=======
-	    ),
->>>>>>> f9bfa7ba
-            h('p', {},
-                h('input', {
-		    type: 'text',
-		    placeholder: 'path/to/Background.png',
-                    id: 'custom_background',
-		    value: setting.get('custom_background'),
-		    onChange: this.handlePathChange
-                }),
-                h('a',
-                    {
-                        class: 'browse',
-			name: 'custom_background',
                         onClick: this.handleBrowseButtonClick
                     },
                     h('img', {
@@ -299,23 +211,48 @@
                     })
                 )
 	     ),
-<<<<<<< HEAD
-
-                 h('p', {}, h('label', {}, 'Main Theme: ',
-                  h('select',
-		    {
-                        id: 'custom_theme',
-		        onChange: this.handleThemeChange
-                    },
-		           h('option', {value: 'defaulttheme'}, 'Default'),
-                    setting.get('themes.list').map(({filename, themepath}) =>
-	        	   h('option', {value: themepath}, filename) )
-
-		   ))
-    	          ),
-            h('p', {},
-              h('button', {onClick: this.handleAddButtonClick}, 'Add')
-=======
+            h('p', {},
+                h('input', {
+		    type: 'text',
+		    placeholder: 'path/to/BlackStones.png',
+                    id: 'custom_blackstones',
+		    value: setting.get('custom_blackstones'),
+		    onChange: this.handlePathChange
+                }),
+                h('a',
+                    {
+                        class: 'browse',
+			name: 'custom_blackstones',
+                        onClick: this.handleBrowseButtonClick
+                    },
+                    h('img', {
+                        src: './node_modules/octicons/build/svg/file-directory.svg',
+                        title: 'Browse…',
+                        height: 14
+                    })
+                )
+	    ),
+            h('p', {},
+                h('input', {
+		    type: 'text',
+		    placeholder: 'path/to/Background.png',
+                    id: 'custom_background',
+		    value: setting.get('custom_background'),
+		    onChange: this.handlePathChange
+                }),
+                h('a',
+                    {
+                        class: 'browse',
+			name: 'custom_background',
+                        onClick: this.handleBrowseButtonClick
+                    },
+                    h('img', {
+                        src: './node_modules/octicons/build/svg/file-directory.svg',
+                        title: 'Browse…',
+                        height: 14
+                    })
+                )
+	     ),
             h('p', {}, 
                 h('label', {}, 'Main Theme: ',
                     h('select',
@@ -331,7 +268,6 @@
     	     ),
             h('p', {},
                 h('button', {onClick: this.handleAddButtonClick}, 'Add')
->>>>>>> f9bfa7ba
             )
         )
     }
@@ -341,119 +277,6 @@
     constructor() {
         super()
 
-<<<<<<< HEAD
-=======
-        this.handlePathChange = evt => {
-	    let element = evt.currentTarget
-             setting.set(element.id, element.value)
-        }
-
-        this.handleBrowseButtonClick = () => {
-            dialog.showOpenDialog({
-                properties: ['openFile'],
-                filters: [{name: 'All Files', extensions: ['*']}]
-            }, ({result}) => {
-                if (!result || result.length === 0) return
-		setting.set('custom_whitestones' , result[0])
-            })
-        }
-
-    }
-
-    render() {
-        return h('div', {class: 'visual'},
-            h('p', {},
-                h('input', {
-		    type: 'text',
-		    placeholder: 'path/to/WhiteStones.png',
-		    value: setting.get('custom_whitestones'),
-		    name: 'whitestones',
-                    id: 'custom_whitestones',
-		    onChange: this.handlePathChange
-                }),
-                h('a',
-                    {
-                        class: 'browse',
-                        onClick: this.handleBrowseButtonClick
-                    },
-                    h('img', {
-                        src: './node_modules/octicons/build/svg/file-directory.svg',
-                        title: 'Browse…',
-                        height: 14
-                    })
-                )
-	     ),
-            h('p', {},
-                h('input', {
-		    type: 'text',
-		    placeholder: 'path/to/BlackStones.png',
-                    id: 'custom_blackstones',
-		    value: setting.get('custom_blackstones'),
-		    onChange: this.handlePathChange
-                }),
-                h('a',
-                    {
-                        class: 'browse',
-                        onClick: this.handleBrowseButtonClick
-                    },
-                    h('img', {
-                        src: './node_modules/octicons/build/svg/file-directory.svg',
-                        title: 'Browse…',
-                        height: 14
-                    })
-                )
-	     ),
-            h('p', {},
-                h('input', {
-		    type: 'text',
-		    placeholder: 'path/to/Board.png',
-                    id: 'custom_board',
-		    value: setting.get('custom_board'),
-		    onChange: this.handlePathChange
-                }),
-                h('a',
-                    {
-                        class: 'browse',
-                        onClick: this.handleBrowseButtonClick
-                    },
-                    h('img', {
-                        src: './node_modules/octicons/build/svg/file-directory.svg',
-                        title: 'Browse…',
-                        height: 14
-                    })
-                )
-
-	     ),
-            h('p', {},
-                h('input', {
-		    type: 'text',
-		    placeholder: 'path/to/Background.png',
-                    id: 'custom_background',
-		    value: setting.get('custom_background'),
-		    onChange: this.handlePathChange
-                }),
-                h('a',
-                    {
-                        class: 'browse',
-                        onClick: this.handleBrowseButtonClick
-                    },
-                    h('img', {
-                        src: './node_modules/octicons/build/svg/file-directory.svg',
-                        title: 'Browse…',
-                        height: 14
-                    })
-                )
-
-	     )
-        )
-    }
-}
-
-class EngineItem extends Component {
-    constructor() {
-        super()
-
->>>>>>> f9bfa7ba
 this.handleChange = evt => {
             let {onChange = helper.noop} = this.props
             let element = evt.currentTarget
