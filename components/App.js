--- conflicted
+++ resolved
@@ -1838,75 +1838,6 @@
     }
 
     startGeneratingMoves({followUp = false} = {}) {
-<<<<<<< HEAD
-=======
-        this.closeDrawer()
-
-        if (followUp) {
-            if (!this.state.generatingMoves) {
-                this.hideInfoOverlay()
-                this.setBusy(false)
-                return
-            }
-        } else {
-            this.setState({generatingMoves: true})
-        }
-
-        let {currentPlayer, rootTree} = this.inferredState
-        let [color, opponent] = currentPlayer > 0 ? ['B', 'W'] : ['W', 'B']
-        let [playerIndex, otherIndex] = currentPlayer > 0 ? [0, 1] : [1, 0]
-        let playerController = this.attachedEngineControllers[playerIndex]
-        let otherController = this.attachedEngineControllers[otherIndex]
-
-        if (playerController == null) {
-            if (otherController != null) {
-                // Switch engines, so the attached engine can play
-
-                let engines = [...this.state.attachedEngines].reverse()
-                this.attachEngines(...engines)
-                ;[playerController, otherController] = [otherController, playerController]
-            } else {
-                return
-            }
-        }
-
-        if (!followUp && playerController != null && otherController != null) {
-            this.flashInfoOverlay('Press Esc to stop generating moves')
-        }
-
-        this.syncEngines()
-        this.setBusy(true)
-
-        this.sendGTPCommand(playerController, new gtp.Command(null, 'genmove', color), ({response}) => {
-            let sign = color === 'B' ? 1 : -1
-            let vertex = [-1, -1]
-
-            if (response.content.toLowerCase() !== 'pass') {
-                vertex = gametree.getBoard(rootTree, 0).coord2vertex(response.content)
-            }
-
-            if (response.content.toLowerCase() === 'resign') {
-                dialog.showMessageBox(`${playerController.name} has resigned.`)
-
-                this.stopGeneratingMoves()
-                this.hideInfoOverlay()
-                this.makeResign()
-
-                return
-            }
-
-            this.makeMove(vertex, {player: sign, sendToEngine: false})
-            this.engineBoards[playerIndex] = gametree.getBoard(...this.state.treePosition)
-
-            if (otherController != null && !helper.vertexEquals(vertex, [-1, -1])) {
-                setTimeout(() => this.startGeneratingMoves({followUp: true}), setting.get('gtp.move_delay'))
-            } else {
-                this.stopGeneratingMoves()
-                this.hideInfoOverlay()
-                this.setBusy(false)
-            }
-        })
->>>>>>> 230e1283
     }
 
     stopGeneratingMoves() {
