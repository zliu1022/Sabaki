--- conflicted
+++ resolved
@@ -1793,64 +1793,6 @@
     // GTP Engines
 
     attachEngines(...engines) {
-<<<<<<< HEAD
-=======
-        let {engineCommands, attachedEngines} = this.state
-
-        if (helper.vertexEquals([engines[1], engines[0]], attachedEngines)) {
-            // Just swap engines
-
-            this.attachedEngineControllers.reverse()
-            this.engineBoards.reverse()
-
-            this.setState({
-                engineCommands: engineCommands.reverse(),
-                attachedEngines: engines
-            })
-
-            return
-        }
-
-        let command = name => new gtp.Command(null, name)
-
-        for (let i = 0; i < attachedEngines.length; i++) {
-            if (attachedEngines[i] != engines[i]) {
-                if (this.attachedEngineControllers[i]) this.attachedEngineControllers[i].stop()
-
-                try {
-                    let controller = engines[i] ? new gtp.Controller(engines[i]) : null
-                    this.attachedEngineControllers[i] = controller
-                    this.engineBoards[i] = null
-
-                    this.sendGTPCommand(controller, command('name'))
-                    this.sendGTPCommand(controller, command('version'))
-                    this.sendGTPCommand(controller, command('protocol_version'))
-                    this.sendGTPCommand(controller, command('list_commands'), ({response}) => {
-                        engineCommands[i] = response.content.split('\n')
-                    })
-
-                    controller.on('stderr', ({content}) => {
-                        this.setState(({consoleLog}) => ({
-                            consoleLog: [...consoleLog, [
-                                i === 0 ? 1 : -1,
-                                controller.name,
-                                null,
-                                new gtp.Response(null, content, false, true)
-                            ]]
-                        }))
-                    })
-
-                    this.setState({engineCommands})
-                } catch (err) {
-                    this.attachedEngineControllers[i] = null
-                    engines[i] = null
-                }
-            }
-        }
-
-        this.setState({attachedEngines: engines})
-        this.syncEngines()
->>>>>>> 7655b65c
     }
 
     detachEngines() {
