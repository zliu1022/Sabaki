--- conflicted
+++ resolved
@@ -1866,10 +1866,7 @@
                 })
             },
 
-<<<<<<< HEAD
-=======
             h(ThemeManager),
->>>>>>> bab22ea1
             h(MainView, state),
             h(LeftSidebar, state),
             h(Sidebar, state),
