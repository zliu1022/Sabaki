--- conflicted
+++ resolved
@@ -478,32 +478,11 @@
     }
 
     saveFile(filename = null) {
-<<<<<<< HEAD
         dialog.showSaveDialog({
             type: 'application/x-go-sgf',
             name: this.state.representedFilename || 'game.sgf',
             content: this.getSGF()
         })
-=======
-        if (!filename) {
-            let cancel = false
-
-            dialog.showSaveDialog({
-                filters: [sgf.meta, {name: 'All Files', extensions: ['*']}]
-            }, ({result}) => {
-                if (result) this.saveFile(result)
-                cancel = !result
-            })
-
-            return !cancel
-        }
-
-        this.setBusy(true)
-        fs.writeFileSync(filename, this.getSGF())
-
-        this.setBusy(false)
-        this.setState({representedFilename: filename})
->>>>>>> 780d0f95
 
         this.treeHash = this.generateTreeHash()
         this.fileHash = this.generateFileHash()
