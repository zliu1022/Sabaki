--- conflicted
+++ resolved
@@ -2,20 +2,8 @@
 node_js:
   - "5"
   - "4"
-<<<<<<< HEAD
-addons:
-  apt:
-    packages:
-      - xvfb
-install:
-  - npm install -g electron-prebuilt
-  - npm install -g electron-mocha
-  - export DISPLAY=':99.0'
-  - Xvfb :99 -screen 0 1024x768x24 > /dev/null 2>&1 &
-=======
 before_script:
   - npm install -g mocha
->>>>>>> 090aaec2
 notifications:
   email:
     on_success: never
