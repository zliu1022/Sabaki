require('./ipc')

const fs = require('fs')
const {ipcRenderer, clipboard, remote} = require('electron')
const {app, dialog, Menu} = remote
const EventEmitter = require('events')
const Pikaday = require('pikaday')

const view = require('./view')
const $ = require('../modules/sprint')
const sgf = require('../modules/sgf')
const fuzzyfinder = require('../modules/fuzzyfinder')
const gametree = require('../modules/gametree')
const sound = require('../modules/sound')
const helper = require('../modules/helper')
const setting = require('../modules/setting')
const gtp = require('../modules/gtp')
const Board = require('../modules/board')

window.sabaki = {
    events: new EventEmitter(),
    modules: {view, sgf, gametree, sound, setting}
}

/**
 * Getters & Setters
 */

sabaki.getGameTrees = function() {
    let trees = $('body').data('gametrees')
    return trees ? trees : [sabaki.getRootTree()]
}

sabaki.setGameTrees = function(trees) {
    trees.forEach(tree => tree.parent = null)
    $('body').data('gametrees', trees)
}

sabaki.getGameIndex = function() {
    return sabaki.getGameTrees().length == 1 ? 0 : $('body').data('gameindex')
}

sabaki.setGameIndex = function(index) {
    let trees = sabaki.getGameTrees()
    $('body').data('gameindex', index)

    sabaki.setGameTrees(trees)
    sabaki.setRootTree(trees[index])
    view.updateTitle()
    sabaki.setUndoable(false)
    if (setting.get('game.goto_end_after_loading')) sabaki.goToEnd()
}

sabaki.getRootTree = function() {
    if (!sabaki.getCurrentTreePosition()) return null
    return sabaki.getGameTrees()[sabaki.getGameIndex()]
}

sabaki.setRootTree = function(tree) {
    if (tree.nodes.length == 0) return

    let trees = sabaki.getGameTrees()
    trees[sabaki.getGameIndex()] = tree
    sabaki.setGameTrees(trees)

    tree.parent = null
    gametree.getBoard(tree)
    sabaki.setCurrentTreePosition(tree, 0, true, true)

    view.setPlayerName(1,
        gametree.getPlayerName(tree, 1, 'Black'),
        'BR' in tree.nodes[0] ? tree.nodes[0].BR[0] : ''
    )
    view.setPlayerName(-1,
        gametree.getPlayerName(tree, -1, 'White'),
        'WR' in tree.nodes[0] ? tree.nodes[0].WR[0] : ''
    )
}

sabaki.getTreeHash = function() {
    return $('body').data('treehash')
}

sabaki.getFileHash = function() {
    return $('body').data('filehash')
}

sabaki.getGraphMatrixDict = function() {
    return $('#graph').data('graphmatrixdict')
}

sabaki.setGraphMatrixDict = function(matrixdict) {
    if (!view.getShowSidebar()) return

    let s, graph

    try {
        s = $('#graph').data('sigma')
        graph = gametree.matrixdict2graph(matrixdict)
    } catch (err) { }

    try {
        if (s && graph) {
            s.graph.clear()
            s.graph.read(graph)
        }
    } catch (err) {
        sabaki.setGraphMatrixDict(matrixdict)
    }

    $('#graph').data('graphmatrixdict', matrixdict)
}

sabaki.setCurrentPlayer = function(sign) {
    let [tree, index] = sabaki.getCurrentTreePosition()
    let node = tree.nodes[index]
    let intendedSign = 'B' in node ? -1 : +('W' in node)

    if (intendedSign == sign) {
        delete node.PL
    } else {
        node.PL = [sign > 0 ? 'B' : 'W']
    }

    view.setCurrentPlayer(sign)
}

sabaki.getCurrentPlayer = function() {
    return view.getCurrentPlayer()
}

sabaki.getCurrentTreePosition = function() {
    return $('#goban').data('position')
}

sabaki.setCurrentTreePosition = function(tree, index, now = false, redraw = false, ignoreAutoplay = false) {
    if (!tree || view.getScoringMode() || view.getEstimatorMode()) return
    if (!ignoreAutoplay && sabaki.getAutoplaying()) sabaki.setAutoplaying(false)

    sabaki.events.emit('navigating', tree, index)

    // Remove old graph node color

    let oldGraphNode = sabaki.getCurrentGraphNode()
    let oldPos = sabaki.getCurrentTreePosition()
    let graphNode = sabaki.getGraphNode(tree, index)

    if (oldGraphNode && oldGraphNode != graphNode)
        oldGraphNode.color = oldGraphNode.originalColor

    // Store new position

    $('#goban').data('position', [tree, index])
    redraw = !!redraw
        || !graphNode
        || !gametree.onCurrentTrack(tree)
        || tree.collapsed

    let t = tree
    t.collapsed = false
    while (t.parent && t.parent.collapsed) {
        redraw = true
        t.parent.collapsed = false
        t = t.parent
    }

    // Update bookmark, graph, slider and comment text

    let node = tree.nodes[index]

    sabaki.updateSidebar(redraw, now)
    view.setShowHotspot('HO' in node)
    sabaki.setBoard(gametree.getBoard(tree, index))

    // Determine current player

    let currentplayer = 1

    if ('B' in node || 'HA' in node && +node.HA[0] >= 1)
        currentplayer = -1

    if ('PL' in node)
        currentplayer = node.PL[0] == 'W' ? -1 : 1

    view.setCurrentPlayer(currentplayer)

    // Emit event

    sabaki.events.emit('navigated')
}

sabaki.getCurrentGraphNode = function() {
    let pos = sabaki.getCurrentTreePosition()
    if (!pos) return null
    return sabaki.getGraphNode(...pos)
}

sabaki.getGraphNode = function(tree, index) {
    let id = typeof tree === 'object' ? tree.id + '-' + index : tree
    let s = $('#graph').data('sigma')
    return s.graph.nodes(id)
}

sabaki.getSelectedTool = function() {
    let $li = $('#edit .selected')
    let tool = $li.attr('class').replace('selected', '').replace('-tool', '').trim()

    if (tool == 'stone') {
        return $li.find('img').attr('src').includes('_1') ? 'stone_1' : 'stone_-1'
    } else if (tool == 'line') {
        return $li.find('img').attr('src').includes('line') ? 'line' : 'arrow'
    } else {
        return tool
    }
}

sabaki.setSelectedTool = function(tool) {
    if (!view.getEditMode()) {
        view.setEditMode(true)
        if (sabaki.getSelectedTool().includes(tool)) return
    }

    $('#goban').data('edittool-data', null)
    $('#edit .' + tool + '-tool a').trigger('click')
}

sabaki.getBoard = function() {
    return $('#goban').data('board')
}

sabaki.setBoard = function(board) {
    let $goban = $('#goban')

    if (!sabaki.getBoard()
    || sabaki.getBoard().width != board.width
    || sabaki.getBoard().height != board.height) {
        $goban.data('board', board)
        view.buildBoard()
    }

    $goban.data('board', board)
    view.setCaptures(board.captures)

    for (let x = 0; x < board.width; x++) {
        for (let y = 0; y < board.height; y++) {
            let $li = $goban.find('.pos_' + x + '-' + y)
            let $span = $li.find('.stone span')
            let sign = board.get([x, y])

            // Clean up

            let types = ['ghost_1', 'ghost_-1', 'siblingghost_1', 'siblingghost_-1',
                'circle', 'triangle', 'cross', 'square', 'label',
                'point', 'dimmed', 'paint_1', 'paint_-1',
                'badmove', 'doubtfulmove', 'interestingmove', 'goodmove']

            types.forEach(x => $li.hasClass(x) ? $li.removeClass(x) : null)
            $span.attr('title', '')

            // Add markups

            if ([x, y] in board.markups) {
                let [type, label] = board.markups[[x, y]]

                if (type != '') $li.addClass(type)
                if (label != '') $span.attr('title', label)

                $li.toggleClass('smalllabel', label.length >= 3)
            }

            // Set stone image

            if ($li.hasClass('sign_' + sign)) continue

            for (let i = -1; i <= 1; i++) {
                if ($li.hasClass('sign_' + i)) $li.removeClass('sign_' + i)
            }

            $li.addClass('sign_' + sign)
        }
    }

    // Add ghosts

    for (let [v, s, types] of board.ghosts) {
        let $li = $('#goban .pos_' + v.join('-'))

        for (let type of types) {
            if (type == 'child') $li.addClass('ghost_' + s)
            else if (type == 'sibling') $li.addClass('siblingghost_' + s)
            else if (type == 'badmove') $li.addClass('badmove')
            else if (type == 'doubtfulmove') $li.addClass('doubtfulmove')
            else if (type == 'interestingmove') $li.addClass('interestingmove')
            else if (type == 'goodmove') $li.addClass('goodmove')
        }
    }

    // Add lines

    $('#goban hr').remove()

    for (let [v1, v2, arrow] of board.lines) {
        $goban.append(
            $('<hr/>').addClass(arrow ? 'arrow' : 'line').data('v1', v1).data('v2', v2)
        )
    }

    view.updateBoardLines()
}

sabaki.getScoringMethod = function() {
    return $('#score .tabs .territory').hasClass('current') ? 'territory' : 'area'
}

sabaki.setScoringMethod = function(method) {
    $('#score .tabs li').removeClass('current')
    $('#score .tabs .' + method).addClass('current')
    $('#score tr > *').addClass('disabled')
    $('#score table .' + method).removeClass('disabled')

    setting.set('scoring.method', method)

    // Update UI

    for (let sign = -1; sign <= 1; sign += 2) {
        let $tr = $('#score tbody tr' + (sign < 0 ? ':last-child' : ''))
        let $tds = $tr.find('td')

        $tds.eq(4).text(0)

        for (let i = 0; i <= 3; i++) {
            if ($tds.eq(i).hasClass('disabled') || isNaN(+$tds.eq(i).text())) continue
            $tds.eq(4).text(+$tds.eq(4).text() + +$tds.eq(i).text())
        }
    }

    let results = $('#score tbody td:last-child').get().map(td => $(td).text())
    let diff = +results[0] - +results[1]
    let result = diff > 0 ? 'B+' :  diff < 0 ? 'W+' : 'Draw'
    if (diff != 0) result = result + Math.abs(diff)

    $('#score .result').text(result)
}

sabaki.getKomi = function() {
    let rootNode = sabaki.getRootTree().nodes[0]
    return 'KM' in rootNode ? +rootNode.KM[0] : 0
}

sabaki.getEngineName = function() {
    return $('#console').data('enginename')
}

sabaki.getEngineController = function() {
    return $('#console').data('controller')
}

sabaki.getEngineCommands = function() {
    return $('#console').data('commands')
}

sabaki.setUndoable = function(undoable, tooltip = 'Undo') {
    if (undoable) {
        let rootTree = gametree.clone(sabaki.getRootTree())
        let level = gametree.getLevel(...sabaki.getCurrentTreePosition())

        $('#bar header .undo').attr('title', tooltip)
        $('body')
        .addClass('undoable')
        .data('undodata-root', rootTree)
        .data('undodata-level', level)
    } else {
        $('body')
        .removeClass('undoable')
        .data('undodata-root', null)
        .data('undodata-level', null)
    }
}

sabaki.getHotspot = function() {
    let [tree, index] = sabaki.getCurrentTreePosition()
    let node = tree.nodes[index]

    return 'HO' in node
}

sabaki.setHotspot = function(bookmark) {
    let [tree, index] = sabaki.getCurrentTreePosition()
    let node = tree.nodes[index]

    if (bookmark) node.HO = [1]
    else delete node.HO

    sabaki.updateGraph()
    view.setShowHotspot(bookmark)
}

sabaki.getEmptyGameTree = function() {
    let handicap = setting.get('game.default_handicap')
    let size = setting.get('game.default_board_size').toString().split(':').map(x => +x)
    let stones = new Board(size[0], size.slice(-1)[0]).getHandicapPlacement(handicap).map(sgf.vertex2point)

    let buffer = [
        `;GM[1]FF[4]CA[UTF-8]`,
        `AP[${app.getName()}:${app.getVersion()}]`,
        `KM[${setting.get('game.default_komi')}]`,
        `SZ[${size[0]}:${size.slice(-1)[0]}]`,
        stones.length > 0 ? `HA[${handicap}]AB[${stones.join('][')}]` : ''
    ].join('')

    return sgf.parse(sgf.tokenize(buffer))
}

sabaki.getAutoplaying = function() {
    return view.getAutoplayMode() && $('#autoplay').hasClass('playing')
}

sabaki.setAutoplaying = function(playing) {
    let autoplay = () => {
        if (!sabaki.getAutoplaying()) return

        let tp = gametree.navigate(...sabaki.getCurrentTreePosition(), 1)
        if (!tp) {
            sabaki.setAutoplaying(false)
            return
        }

        let node = tp[0].nodes[tp[1]]

        if (!node.B && !node.W) {
            sabaki.setCurrentTreePosition(...tp, false, false, true)
        } else {
            let vertex = sgf.point2vertex(node.B ? node.B[0] : node.W[0])
            view.setCurrentPlayer(node.B ? 1 : -1)
            sabaki.makeMove(vertex, false, true)
        }

        let id = setTimeout(autoplay, setting.get('autoplay.sec_per_move') * 1000)
        $('#autoplay').data('timeoutid', id)
    }

    if (playing) {
        view.setAutoplayMode(playing)
        $('#autoplay').addClass('playing')
        autoplay()
    } else {
        clearTimeout($('#autoplay').data('timeoutid'))
        $('#autoplay').removeClass('playing')
    }
}

/**
 * Preparation Methods
 */

sabaki.loadSettings = function() {
    $('head link.userstyle').attr('href', setting.stylesPath)

    $('#goban')
    .toggleClass('fuzzy', setting.get('view.fuzzy_stone_placement'))
    .toggleClass('animation', setting.get('view.animated_stone_placement'))
    .toggleClass('coordinates', setting.get('view.show_coordinates'))
    .toggleClass('movecolorization', setting.get('view.show_move_colorization'))
    .toggleClass('variations', setting.get('view.show_next_moves'))
    .toggleClass('siblings', setting.get('view.show_siblings'))

    if (setting.get('view.show_leftsidebar')) {
        $('body').addClass('leftsidebar')
        view.setLeftSidebarWidth(setting.get('view.leftsidebar_width'))
    }

    if (setting.get('view.show_graph') || setting.get('view.show_comments')) {
        $('body').addClass('sidebar')
        view.setSidebarArrangement(setting.get('view.show_graph'), setting.get('view.show_comments'))
        view.setSidebarWidth(setting.get('view.sidebar_width'))
    }
}

sabaki.prepareBars = function() {
    // Handle close buttons

    let bars = ['edit', 'guess', 'autoplay', 'scoring', 'estimator', 'find']

    for (let id of bars) {
        let funcName = 'set' + id[0].toUpperCase() + id.slice(1) + 'Mode'
        $(`#${id} > .close`).on('click', () => view[funcName](false))
    }

    // Handle header bar

    $('header .undo').on('click', () => sabaki.undoBoard())
    $('#headermenu').on('click', () => view.openHeaderMenu())

    // Handle autoplay bar

    $('#autoplay .play').on('click', () => sabaki.setAutoplaying(!sabaki.getAutoplaying()))

    // Handle scoring/estimator bar and drawer

    $('#scoring button, #estimator button').on('click', evt => {
        evt.preventDefault()
        view.showScore()
    })

    $('#score .tabs .area a').on('click', () => sabaki.setScoringMethod('area'))
    $('#score .tabs .territory a').on('click', () => sabaki.setScoringMethod('territory'))
    $('#score button[type="reset"]').on('click', () => view.closeScore())
    $('#score button[type="submit"]').on('click', evt => {
        evt.preventDefault()
        sabaki.commitScore()
        view.closeScore()
    })

    // Handle find bar

    $('#find button').get().forEach((el, i) => {
        $(el).on('click', evt => {
            evt.preventDefault()
            sabaki.findMove(view.getIndicatorVertex(), view.getFindText(), 1 - i * 2)
        })
    })

    // Handle current player toggler

    $('header .current-player').on('click', () => {
        sabaki.setCurrentPlayer(-sabaki.getCurrentPlayer())
    })
}

sabaki.prepareEditTools = function() {
    $('#edit ul a').on('click', function() {
        let $a = $(this)
        let $img = $a.find('img')

        if (!$a.parent().hasClass('selected')) {
            $('#edit .selected').removeClass('selected')
            $a.parent().addClass('selected')
        } else if ($a.parent().hasClass('stone-tool')) {
            let black = $img.attr('src').includes('_1')
            $img.attr('src', black ? '../img/edit/stone_-1.svg' : '../img/edit/stone_1.svg')
        } else if ($a.parent().hasClass('line-tool')) {
            let line = $img.attr('src').includes('line')
            $img.attr('src', line ? '../img/edit/arrow.svg' : '../img/edit/line.svg')
        }
    })
}

sabaki.prepareAutoplay = function() {
    $('#autoplay input').on('input', function() {
        let value = Math.min(10, Math.max(1, +$(this).val()))
        value = Math.floor(value * 10) / 10
        setting.set('autoplay.sec_per_move', value)
    }).on('blur', function() {
        $(this).val(setting.get('autoplay.sec_per_move'))
    })
}

sabaki.prepareSidebar = function() {
    // Prepare comments section

    $('#properties .header .edit-button').on('click', () => view.setEditMode(true))

    $('#properties .edit .header img').on('click', function() {
        view.openCommentMenu([
            Math.round($(this).offset().left),
            Math.round($(this).offset().top + $(this).height())
        ])
    })

    $('#properties .edit .header input, #properties .edit textarea')
    .on('input', () => sabaki.commitCommentText())

    // Prepare game graph

    let $container = $('#graph')
    let s = new sigma({
        renderer: {
            container: $container.get(0),
            type: 'canvas'
        },
        settings: {
            defaultNodeColor: setting.get('graph.node_inactive_color'),
            defaultEdgeColor: setting.get('graph.node_inactive_color'),
            defaultNodeBorderColor: 'rgba(255,255,255,.2)',
            edgeColor: 'default',
            borderSize: 2,
            zoomMax: 1,
            zoomMin: 1,
            autoResize: false,
            autoRescale: false
        }
    })

    let getTreePos = evt => evt.data.node.data.slice(0, 2)

    s.bind('clickNode', function(evt) {
        sabaki.setCurrentTreePosition(...getTreePos(evt), true)
    }).bind('rightClickNode', function(evt) {
        let pos = [evt.data.captor.clientX, evt.data.captor.clientY]
        view.openNodeMenu(...getTreePos(evt), pos.map(x => Math.round(x)))
    })

    $container.data('sigma', s)
}

sabaki.prepareSlider = function() {
    let $slider = $('#sidebar .slider .inner')

    let changeSlider = percentage => {
        percentage = Math.min(1, Math.max(0, percentage))

        let level = Math.round((gametree.getHeight(sabaki.getRootTree()) - 1) * percentage)
        let tp = gametree.navigate(sabaki.getRootTree(), 0, level)

        if (!tp) tp = gametree.navigate(
            sabaki.getRootTree(),
            0,
            gametree.getCurrentHeight(sabaki.getRootTree()) - 1
        )

        if (helper.equals(tp, sabaki.getCurrentTreePosition())) return
        sabaki.setCurrentTreePosition(...tp)
        sabaki.updateSlider()
    }

    let mouseMoveHandler = evt => {
        if (evt.button != 0 || !$slider.data('mousedown'))
            return

        let percentage = (evt.clientY - $slider.offset().top) / $slider.height()
        changeSlider(percentage)
        document.onselectstart = function() { return false }
    }

    $slider.on('mousedown', function(evt) {
        if (evt.button != 0) return

        $(this).data('mousedown', true).addClass('active')
        mouseMoveHandler(evt)
    }).on('touchstart', function() {
        $(this).addClass('active')
    }).on('touchmove', function(evt) {
        let percentage = (evt.client.y - $slider.offset().top) / $slider.height()
        changeSlider(percentage)
    }).on('touchend', function() {
        $(this).removeClass('active')
    })

    $(document).on('mouseup', function() {
        $slider.data('mousedown', false)
            .removeClass('active')
        document.onselectstart = null
    }).on('mousemove', mouseMoveHandler)

    // Prepare previous/next buttons

    $('#sidebar .slider a').on('mousedown', function() {
        $(this).data('mousedown', true)
        sabaki.startAutoScroll($(this).hasClass('next') ? 1 : -1)
    })

    $(document).on('mouseup', function() {
        $('#sidebar .slider a').data('mousedown', false)
    })
}

sabaki.prepareDragDropFiles = function() {
    $('body').on('dragover', function(evt) {
        evt.preventDefault()
    }).on('drop', function(evt) {
        evt.preventDefault()

        if (evt.dataTransfer.files.length == 0) return
        sabaki.loadFile(evt.dataTransfer.files[0].path)
    })
}

sabaki.prepareConsole = function() {
    $('#console form').on('submit', function(evt) {
        evt.preventDefault()

        let $input = $(this).find('input')
        if ($input.val().trim() == '') return
        $input.get(0).blur()

        let command = gtp.parseCommand($input.val())
        sabaki.sendGTPCommand(command)
    })

    $('#console form input').on('keydown', function(evt) {
        if ([40, 38, 9].includes(evt.keyCode)) evt.preventDefault()
        let $inputs = $('#console form input')

        if ($(this).data('index') == null) $(this).data('index', $inputs.get().indexOf(this))
        let i = $(this).data('index')
        let length = $inputs.length

        if ([38, 40].includes(evt.keyCode)) {
            if (evt.keyCode == 38) {
                // Up
                i = Math.max(i - 1, 0)
            } else if (evt.keyCode == 40) {
                // Down
                i = Math.min(i + 1, length - 1)
            }

            $(this)
            .val(i == length - 1 ? '' : $inputs.eq(i).val())
            .data('index', i)
        } else if (evt.keyCode == 9) {
            // Tab
            let tokens = $(this).val().split(' ')
            let commands = sabaki.getEngineCommands()
            if (!commands) return

            let i = 0
            let selection = this.selectionStart
            while (selection > tokens[i].length && selection.length != 0 && i < tokens.length - 1)
                selection -= tokens[i++].length + 1

            let result = fuzzyfinder.find(tokens[i], sabaki.getEngineCommands())
            if (!result) return
            tokens[i] = result

            this.value = tokens.join(' ')
            this.selectionStart = this.selectionEnd = (() => {
                let sum = 0
                while (i >= 0) sum += tokens[i--].length + 1
                return sum - 1
            })()
        }
    })
}

sabaki.prepareGameInfo = function() {
    $('#info button[type="submit"]').on('click', function(evt) {
        evt.preventDefault()
        sabaki.commitGameInfo()
        view.closeGameInfo()
    })

    $('#info button[type="reset"]').on('click', function(evt) {
        evt.preventDefault()
        view.closeGameInfo()
    })

    $('#info .current-player').on('click', function() {
        let data = $('#info section input[type="text"]').get().map(el => $(el).val())

        $('#info section input[name="rank_1"]').val(data[3])
        $('#info section input[name="rank_-1"]').val(data[0])
        $('#info section input[name="name_1"]').val(data[2])
        $('#info section input[name="name_-1"]').val(data[1])

        data = $('#info section .menu').get().map(el => {
            return [$(el).hasClass('active'), $(el).data('engineindex')]
        })

        $('#info section .menu').eq(0)
        .toggleClass('active', data[1][0])
        .data('engineindex', data[1][1])

        $('#info section .menu').eq(1)
        .toggleClass('active', data[0][0])
        .data('engineindex', data[0][1])
    })

    $('#info section img.menu').on('click', function() {
        let $el = $(this)

        let selectEngine = (el, engine, i) => {
            let currentIndex = $(this).data('engineindex')
            if (currentIndex == null) currentIndex = -1
            if (i == currentIndex) return

            $(el).parent().find('input[name^="name_"]').val(engine ? engine.name : '')
            $(el).data('engineindex', i)

            if (engine) {
                let els = $('#info section .menu').get()
                let other = els[0] == el ? els[1] : els[0]
                if (other) selectEngine(other, null, -1)

                $(el).addClass('active')
            } else {
                $('#info').find('section .menu')
                .removeClass('active')
            }
        }

        view.openEnginesMenu($el, (engine, i) => selectEngine($el.get(0), engine, i))
    })

    // Prepare date input

    let $dateInput = $('#info input[name="date"]')

    let adjustPosition = pikaday => {
        $(pikaday.el)
        .css('position', 'absolute')
        .css('left', Math.round($dateInput.offset().left))
        .css('top', Math.round($dateInput.offset().top - $(pikaday.el).height()))
    }

    let markDates = pikaday => {
        let dates = (sgf.string2dates($dateInput.val()) || []).filter(x => x.length == 3)

        for (let el of $(pikaday.el).find('.pika-button').get()) {
            let year = +$(el).attr('data-pika-year')
            let month = +$(el).attr('data-pika-month')
            let day = +$(el).attr('data-pika-day')

            $(el).parent().toggleClass('is-multi-selected', dates.some(d => {
                return helper.equals(d, [year, month + 1, day])
            }))
        }
    }

    let pikaday = new Pikaday({
        position: 'top left',
        firstDay: 1,
        yearRange: 6,
        onOpen() {
            let dates = (sgf.string2dates($dateInput.val()) || []).filter(x => x.length == 3)

            if (dates.length > 0) {
                this.setDate(dates[0].join('-'), true)
            } else {
                this.gotoToday()
            }

            adjustPosition(this)
        },
        onDraw() {
            if (!this.isVisible()) return

            adjustPosition(this)
            markDates(this)

            $dateInput.get(0).focus()
        },
        onSelect() {
            let dates = sgf.string2dates($dateInput.val()) || []
            let date = this.getDate()
            date = [date.getFullYear(), date.getMonth() + 1, date.getDate()]

            if (!dates.some(x => helper.equals(x, date))) {
                dates.push(date)
            } else {
                dates = dates.filter(x => !helper.equals(x, date))
            }

            $dateInput.val(sgf.dates2string(dates.sort(helper.lexicalCompare)))
        }
    })

    $dateInput.data('pikaday', pikaday)
    pikaday.hide()

    $('body').append(pikaday.el).on('click', function(evt) {
        if (pikaday.isVisible()
        && document.activeElement != $dateInput.get(0)
        && evt.target != $dateInput.get(0)
        && $(evt.target).parents('.pika-lendar').length == 0)
            pikaday.hide()
    })

    $(window).on('resize', () => adjustPosition(pikaday))

    $dateInput.on('focus', function() {
        pikaday.show()
    }).on('blur', function() {
        setTimeout(() => {
            if ($(document.activeElement).parents('.pika-lendar').length == 0)
                pikaday.hide()
        }, 50)
    }).on('input', function() {
        markDates(pikaday)
    })

    // Handle size inputs

    $('#info input[name^="size-"]').attr('placeholder', setting.get('game.default_board_size'))

    $('#info input[name="size-width"]').on('focus', function() {
        let $input = $(this).parent().nextAll('input[name="size-height"]')
        $(this).data('link', this.value == $input.val())
    }).on('input', function() {
        if (!$(this).data('link')) return
        $(this).parent().nextAll('input[name="size-height"]').val(this.value)
    })

    $('#info span.size-swap').on('click', function() {
        if ($('#info').hasClass('disabled')) return

        let $widthInput = $('#info input[name="size-width"]')
        let $heightInput = $('#info input[name="size-height"]')
        let data = [$widthInput.val(), $heightInput.val()]
        $widthInput.val(data[1])
        $heightInput.val(data[0])
    })
}

sabaki.preparePreferences = function() {
    $('#preferences .tabs .general').on('click', () => view.setPreferencesTab('general'))
    $('#preferences .tabs .engines').on('click', () => view.setPreferencesTab('engines'))

    $('#preferences form .engines button').on('click', evt => {
        evt.preventDefault()
        view.addEngineItem()
    })

    $('#preferences button[type="submit"]').on('click', evt => {
        evt.preventDefault()
        sabaki.commitPreferences()
        view.closePreferences()
    })

    $('#preferences button[type="reset"]').on('click', evt => {
        evt.preventDefault()
        view.closePreferences()
    })
}

sabaki.prepareCleanMarkup = function() {
    $('#cleanmarkup button:not([type="reset"])').on('click', evt => {
        evt.preventDefault()
        sabaki.setUndoable(true, 'Undo Clean Markup')

        let data = {
            cross: ['MA'],
            triangle: ['TR'],
            square: ['SQ'],
            circle: ['CR'],
            line: ['LN'],
            arrow: ['AR'],
            label: ['LB'],
            comments: ['C', 'N'],
            annotations: ['DM', 'GB', 'GW', 'UC', 'BM', 'DO', 'IT', 'TE'],
            hotspots: ['HO']
        }

        for (let input of $('#cleanmarkup input[type="checkbox"]').get()) {
            let $input = $(input)
            setting.set($input.attr('name'), $input.prop('checked'))
        }

        let cleanWholeGame = $(evt.target).attr('class') == 'whole-game'
        let properties = $('#cleanmarkup input[type="checkbox"]').get()
            .filter(x => $(x).prop('checked'))
            .map(x => data[$(x).attr('name').replace('cleanmarkup.', '')])
            .reduce((sum, x) => [...sum, ...x], [])

        view.setIsBusy(true)

        setTimeout(() => {
            if (!cleanWholeGame) {
                let [tree, i] = sabaki.getCurrentTreePosition()

                for (let prop of properties) {
                    delete tree.nodes[i][prop]
                }
            } else {
                let trees = gametree.getTreesRecursive(sabaki.getRootTree())

                for (let tree of trees) {
                    for (let i = 0; i < tree.nodes.length; i++) {
                        for (let prop of properties) {
                            delete tree.nodes[i][prop]
                        }
                    }
                }
            }

            view.setIsBusy(false)
            view.closeCleanMarkup()
            sabaki.setCurrentTreePosition(...sabaki.getCurrentTreePosition(), true, true)
        }, 100)
    })

    $('#cleanmarkup button[type="reset"]').on('click', evt => {
        evt.preventDefault()
        view.closeCleanMarkup()
    })
}

/**
 * Engine Methods
 */

sabaki.loadEngines = function() {
    // Load engines list

    $('#preferences .engines-list ul').empty()

    for (let engine of setting.getEngines()) {
        view.addEngineItem(engine.name, engine.path, engine.args)
    }
}

sabaki.attachEngine = function(exec, args, genMove) {
    sabaki.detachEngine()
    view.setIsBusy(true)

    setTimeout(() => {
        let split = require('argv-split')
        let controller = new gtp.Controller(exec, split(args))

        if (controller.error) {
            view.showMessageBox('There was an error attaching the engine.', 'error')
            return
        }

        controller.on('quit', () => {
            $('#console').data('controller', null)
            view.setIsBusy(false)
        })

        $('#console').data('controller', controller)

        sabaki.sendGTPCommand(new gtp.Command(null, 'name'), true, response => {
            $('#console').data('enginename', response.content)
        })
        sabaki.sendGTPCommand(new gtp.Command(null, 'version'))
        sabaki.sendGTPCommand(new gtp.Command(null, 'protocol_version'))
        sabaki.sendGTPCommand(new gtp.Command(null, 'list_commands'), true, response => {
            $('#console').data('commands', response.content.split('\n'))
        })

        sabaki.syncEngine()
        view.setIsBusy(false)

        if (!!genMove) sabaki.generateMove()
    }, setting.get('gtp.attach_delay'))
}

sabaki.detachEngine = function() {
    sabaki.sendGTPCommand(new gtp.Command(null, 'quit'), true)

    $('#console')
    .data('controller', null)
    .data('boardhash', null)

    view.setIsBusy(false)
}

sabaki.syncEngine = function() {
    let board = sabaki.getBoard()

    if (!sabaki.getEngineController() || $('#console').data('boardhash') == board.getHash())
        return

    if (!board.isSquare()) {
        view.showMessageBox('GTP engines don’t support non-square boards.', 'warning')
        return sabaki.detachEngine()
    } else if (!board.isValid()) {
        view.showMessageBox('GTP engines don’t support invalid board positions.', 'warning')
        return sabaki.detachEngine()
    }

    view.setIsBusy(true)

    sabaki.sendGTPCommand(new gtp.Command(null, 'clear_board'), true)
    sabaki.sendGTPCommand(new gtp.Command(null, 'boardsize', [board.width]), true)
    sabaki.sendGTPCommand(new gtp.Command(null, 'komi', [sabaki.getKomi()]), true)

    // Replay
    for (let i = 0; i < board.width; i++) {
        for (let j = 0; j < board.height; j++) {
            let v = [i, j]
            let sign = board.get(v)
            if (sign == 0) continue

            let color = sign > 0 ? 'B' : 'W'
            let point = board.vertex2coord(v)

            sabaki.sendGTPCommand(new gtp.Command(null, 'play', [color, point]), true)
        }
    }

    $('#console').data('boardhash', board.getHash())
    view.setIsBusy(false)
}

sabaki.sendGTPCommand = function(command, ignoreBlocked = false, callback = () => {}) {
    if (!sabaki.getEngineController()) {
        $('#console form:last-child input').val('')
        return
    }

    let controller = sabaki.getEngineController()
    let $container = $('#console .inner')
    let $oldform = $container.find('form:last-child')
    let $form = $oldform.clone(true)
    let $pre = $('<pre/>').text(' ')

    $form.find('input').val('')
    $oldform.addClass('waiting').find('input').val(command.toString())
    $container.append($pre).append($form)
    if (view.getShowLeftSidebar()) $form.find('input').get(0).focus()

    // Cleanup
    let $forms = $('#console .inner form')
    if ($forms.length > setting.get('console.max_history_count')) {
        $forms.eq(0).next('pre').remove()
        $forms.eq(0).remove()
    }

    let listener = (response, c) => {
        $pre.html(response.toHtml())
        view.wireLinks($pre)
        $oldform.removeClass('waiting')
        callback(response)

        let $view = $('#console')
        $view.scrollTop($view.get(0).scrollHeight)
    }

    if (!ignoreBlocked && setting.get('console.blocked_commands').includes(command.name)) {
        listener(new gtp.Response(null, 'blocked command', true, true), command)
    } else {
        controller.once('response-' + command.internalId, listener)
        controller.sendCommand(command)
    }
}

sabaki.generateMove = function(ignoreBusy = false) {
    if (!sabaki.getEngineController() || !ignoreBusy && view.getIsBusy()) return

    view.closeDrawers()
    sabaki.syncEngine()
    view.setIsBusy(true)

    let color = view.getCurrentPlayer() > 0 ? 'B' : 'W'
    let opponent = view.getCurrentPlayer() > 0 ? 'W' : 'B'

    sabaki.sendGTPCommand(new gtp.Command(null, 'genmove', [color]), true, r => {
        view.setIsBusy(false)
        if (r.content.toLowerCase() == 'resign') {
            view.showMessageBox(sabaki.getEngineName() + ' has resigned.')
            sabaki.makeResign()
            return
        }

        let v = [-1, -1]
        if (r.content.toLowerCase() != 'pass')
            v = sabaki.getBoard().coord2vertex(r.content)

        sabaki.makeMove(v, false)
        $('#console').data('boardhash', sabaki.getBoard().getHash())
    })
}

/**
 * File Hash Methods
 */

sabaki.generateTreeHash = function() {
    let trees = sabaki.getGameTrees()
    let hash = ''

    for (let i = 0; i < trees.length; i++) {
        hash += gametree.getHash(trees[i])
    }

    return hash
}

sabaki.updateTreeHash = function() {
    $('body').data('treehash', sabaki.generateTreeHash())
}

sabaki.generateFileHash = function() {
    let filename = view.getRepresentedFilename()
    if (!filename) return null

    try {
        let content = fs.readFileSync(filename, 'utf8')
        return helper.hash(content)
    } catch (err) {}

    return null
}

sabaki.updateFileHash = function() {
    $('body').data('filehash', sabaki.generateFileHash())
}

sabaki.askForSave = function() {
    if (!sabaki.getRootTree()) return true
    let hash = sabaki.generateTreeHash()

    if (hash != sabaki.getTreeHash()) {
        let answer = view.showMessageBox(
            'Your changes will be lost if you close this file without saving.',
            'warning',
            ['Save', 'Don’t Save', 'Cancel'], 2
        )

        if (answer == 0) return sabaki.saveFile(view.getRepresentedFilename())
        else if (answer == 2) return false
    }

    return true
}

sabaki.askForReload = function() {
    let hash = sabaki.generateFileHash()

    if (hash && hash != sabaki.getFileHash()) {
        let answer = view.showMessageBox([
            `This file has been changed outside of ${app.getName()}.`,
            'Do you want to reload the file? Your changes will be lost.'
        ].join('\n'), 'warning', ['Reload', 'Don’t Reload'], 1)

        if (answer == 0) {
            sabaki.loadFile(view.getRepresentedFilename(), true)
        }

        $('body').data('filehash', hash)
    }
}

/**
 * Game Board Methods
 */

sabaki.vertexClick = function(vertex, buttonIndex = 0, ctrlKey = false, position = null) {
    view.closeGameInfo()

    if (typeof vertex == 'string')
        vertex = sabaki.getBoard().coord2vertex(vertex)

    if (view.getScoringMode() || view.getEstimatorMode()) {
        if ($('#score').hasClass('show')) return
        if (buttonIndex != 0) return
        if (sabaki.getBoard().get(vertex) == 0) return

        let dead = !$('#goban .pos_' + vertex.join('-')).hasClass('dead')
        let stones = view.getEstimatorMode()
            ? sabaki.getBoard().getChain(vertex)
            : sabaki.getBoard().getRelatedChains(vertex)

        for (let v of stones) {
            $('#goban .pos_' + v.join('-')).toggleClass('dead', dead)
        }

        sabaki.updateAreaMap(view.getEstimatorMode())
    } else if (view.getEditMode()) {
        if (ctrlKey) {
            let coord = sabaki.getBoard().vertex2coord(vertex)

            view.setCommentText([view.getCommentText().trim(), coord].join(' ').trim())
            sabaki.commitCommentText()
        } else {
            sabaki.useTool(vertex, null, buttonIndex)
        }
    } else if (view.getFindMode()) {
        if (buttonIndex != 0) return

        view.setIndicatorVertex(vertex)
        sabaki.findMove(view.getIndicatorVertex(), view.getFindText(), 1)
    } else if (view.getGuessMode()) {
        if (buttonIndex != 0) return

        let tp = gametree.navigate(...sabaki.getCurrentTreePosition(), 1)
        if (!tp) {
            view.setGuessMode(false)
            return
        }

        let nextNode = tp[0].nodes[tp[1]]

        if ('B' in nextNode) view.setCurrentPlayer(1)
        else if ('W' in nextNode) view.setCurrentPlayer(-1)
        else {
            view.setGuessMode(false)
            return
        }

        let color = view.getCurrentPlayer() > 0 ? 'B' : 'W'
        let nextVertex = sgf.point2vertex(nextNode[color][0])
        let board = sabaki.getBoard()

        if (!board.hasVertex(nextVertex)) {
            view.setGuessMode(false)
            return
        }

        if (vertex[0] == nextVertex[0] && vertex[1] == nextVertex[1]) {
            sabaki.makeMove(vertex)
        } else {
            if (board.get(vertex) != 0) return
            if ($('#goban .pos_' + vertex.join('-')).hasClass('paint_1')) return

            let i = 0
            if (Math.abs(vertex[1] - nextVertex[1]) > Math.abs(vertex[0] - nextVertex[0]))
                i = 1

            for (let x = 0; x < board.width; x++) {
                for (let y = 0; y < board.height; y++) {
                    let z = i == 0 ? x : y
                    if (Math.abs(z - vertex[i]) < Math.abs(z - nextVertex[i]))
                        $('#goban .pos_' + x + '-' + y).addClass('paint_1')
                }
            }
        }
    } else if (view.getPlayMode() || view.getAutoplayMode()) {
        let board = sabaki.getBoard()

        if (buttonIndex == 0) {
            if (board.get(vertex) == 0) {
                sabaki.makeMove(vertex)
                view.closeDrawers()
            } else if (vertex in board.markups
                       && board.markups[vertex][0] == 'point'
                       && setting.get('edit.click_currentvertex_to_remove')) {
                sabaki.removeNode(...sabaki.getCurrentTreePosition())
            }
        } else if (buttonIndex == 2) {
            if (vertex in board.markups && board.markups[vertex][0] == 'point') {
                view.openCommentMenu(position)
            }
        }
    }
}

sabaki.makeMove = function(vertex, sendCommand = null, ignoreAutoplay = false) {
    if (!view.getPlayMode() && !view.getAutoplayMode() && !view.getGuessMode())
        view.closeDrawers()

    if (sendCommand == null)
        sendCommand = view.getPlayMode() && sabaki.getEngineController() != null

    if (typeof vertex == 'string')
        vertex = sabaki.getBoard().coord2vertex(vertex)

    let board = sabaki.getBoard()
    let pass = !board.hasVertex(vertex)
    if (!pass && board.get(vertex) != 0) return

    let [tree, index] = sabaki.getCurrentTreePosition()
    let sign = view.getCurrentPlayer()
    let color = sign > 0 ? 'B' : 'W'
    let capture = false, suicide = false
    let createNode = true

    if (sendCommand) sabaki.syncEngine()

    if (!pass) {
        // Check for ko
        if (setting.get('game.show_ko_warning')) {
            let tp = gametree.navigate(tree, index, -1)
            let ko = false

            if (tp) {
                let hash = board.makeMove(sign, vertex).getHash()
                ko = tp[0].nodes[tp[1]].board.getHash() == hash
            }

            if (ko && view.showMessageBox(
                ['You are about to play a move which repeats a previous board position.',
                'This is invalid in some rulesets.'].join('\n'),
                'info',
                ['Play Anyway', 'Don’t Play'], 1
            ) != 0) return
        }

        let vertexNeighbors = board.getNeighbors(vertex)

        // Check for suicide
        capture = vertexNeighbors
            .some(v => board.get(v) == -sign && board.getLiberties(v).length == 1)

        suicide = !capture
        && vertexNeighbors.filter(v => board.get(v) == sign)
            .every(v => board.getLiberties(v).length == 1)
        && vertexNeighbors.filter(v => board.get(v) == 0).length == 0

        if (suicide && setting.get('game.show_suicide_warning')) {
            if (view.showMessageBox(
                ['You are about to play a suicide move.',
                'This is invalid in some rulesets.'].join('\n'),
                'info',
                ['Play Anyway', 'Don’t Play'], 1
            ) != 0) return
        }

        // Randomize shift and readjust
        let $li = $('#goban .pos_' + vertex.join('-'))
        let direction = Math.floor(Math.random() * 9)

        $li.addClass('animate')
        for (let i = 0; i < 9; i++) $li.removeClass('shift_' + i)
        $li.addClass('shift_' + direction)
        setTimeout(() => $li.removeClass('animate'), 200)

        view.readjustShifts(vertex)
    }

    if (tree.current == null && tree.nodes.length - 1 == index) {
        // Append move

        let node = {}
        node[color] = [sgf.vertex2point(vertex)]
        tree.nodes.push(node)

        sabaki.setCurrentTreePosition(tree, tree.nodes.length - 1, null, null, ignoreAutoplay)
    } else {
        if (index != tree.nodes.length - 1) {
            // Search for next move

            let nextNode = tree.nodes[index + 1]
            let moveExists = color in nextNode
                && helper.equals(sgf.point2vertex(nextNode[color][0]), vertex)

            if (moveExists) {
                sabaki.setCurrentTreePosition(tree, index + 1, null, null, ignoreAutoplay)
                createNode = false
            }
        } else {
            // Search for variation

            let variations = tree.subtrees.filter(subtree => {
                return subtree.nodes.length > 0
                    && color in subtree.nodes[0]
                    && helper.equals(sgf.point2vertex(subtree.nodes[0][color][0]), vertex)
            })

            if (variations.length > 0) {
                sabaki.setCurrentTreePosition(variations[0], 0, null, null, ignoreAutoplay)
                createNode = false
            }
        }

        if (createNode) {
            // Create variation

            let updateRoot = tree == sabaki.getRootTree()
            let splitted = gametree.split(tree, index)
            let newtree = gametree.new()
            let node = {}

            node[color] = [sgf.vertex2point(vertex)]
            newtree.nodes = [node]
            newtree.parent = splitted

            splitted.subtrees.push(newtree)
            splitted.current = splitted.subtrees.length - 1

            if (updateRoot) sabaki.setRootTree(splitted)
            sabaki.setCurrentTreePosition(newtree, 0, null, null, ignoreAutoplay)
        }
    }

    board = sabaki.getBoard()

    // Play sounds

    if (!pass) {
        let delay = setting.get('sound.capture_delay_min')
        delay += Math.floor(Math.random() * (setting.get('sound.capture_delay_max') - delay))

        if (capture || suicide)
            sound.playCapture(delay)

        sound.playPachi()
    } else {
        sound.playPass()
    }

    // Remove undo information

    if (createNode) sabaki.setUndoable(false)

    // Enter scoring mode when two consecutive passes

    let enterScoring = false
    let ptp = gametree.navigate(...sabaki.getCurrentTreePosition(), -1)

    if (pass && createNode && ptp) {
        let prevNode = ptp[0].nodes[ptp[1]]
        let prevColor = sign > 0 ? 'W' : 'B'
        let prevPass = prevColor in prevNode && prevNode[prevColor][0] == ''

        if (prevPass) {
            enterScoring = true
            view.setScoringMode(true)
        }
    }

    // Handle GTP engine

    if (sendCommand && !enterScoring) {
        let command = new gtp.Command(null, 'play', [color, pass ? 'pass' : board.vertex2coord(vertex)])
        sabaki.sendGTPCommand(command, true)

        $('#console').data('boardhash', board.getHash())

        view.setIsBusy(true)
        setTimeout(() => sabaki.generateMove(true), setting.get('gtp.move_delay'))
    }

    // Emit event

    sabaki.events.emit('move-made')
}

sabaki.makeResign = function() {
    let player = view.getCurrentPlayer() > 0 ? 'W' : 'B'

    view.showGameInfo()
    $('#info input[name="result"]').val(player + '+Resign')

    sabaki.events.emit('resigned', view.getCurrentPlayer())
}

sabaki.useTool = function(vertex, tool = null, buttonIndex = 0) {
    if (!tool) tool = sabaki.getSelectedTool()

    if (typeof vertex == 'string')
        vertex = sabaki.getBoard().coord2vertex(vertex)

    let [tree, index] = sabaki.getCurrentTreePosition()
    let node = tree.nodes[index]
    let board = sabaki.getBoard()
    let dictionary = {
        cross: 'MA',
        triangle: 'TR',
        circle: 'CR',
        square: 'SQ',
        number: 'LB',
        label: 'LB'
    }

    if (tool.includes('stone')) {
        if ('B' in node || 'W' in node || gametree.navigate(tree, index, 1)) {
            // New variation needed

            let updateRoot = tree == sabaki.getRootTree()
            let splitted = gametree.split(tree, index)

            if (splitted != tree || splitted.subtrees.length != 0) {
                tree = gametree.new()
                tree.parent = splitted
                splitted.subtrees.push(tree)
            }

            node = {PL: view.getCurrentPlayer() > 0 ? ['B'] : ['W']}
            index = tree.nodes.length
            tree.nodes.push(node)

            if (updateRoot) sabaki.setRootTree(splitted)
        }

        let sign = tool.includes('_1') ? 1 : -1
        if (buttonIndex == 2) sign = -sign

        let oldSign = board.get(vertex)
        let ids = ['AW', 'AE', 'AB']
        let id = ids[sign + 1]
        let point = sgf.vertex2point(vertex)

        for (let i = 0; i <= 2; i++) {
            if (!(ids[i] in node)) continue

            // Resolve compressed lists

            if (node[ids[i]].some(x => x.includes(':'))) {
                node[ids[i]] = node[ids[i]]
                .map(value => sgf.compressed2list(value).map(sgf.vertex2point))
                .reduce((list, x) => [...list, x])
            }

            // Remove residue

            let k = node[ids[i]].indexOf(point)

            if (k >= 0) {
                node[ids[i]].splice(k, 1)

                if (node[ids[i]].length == 0)
                    delete node[ids[i]]
            }
        }

        if (oldSign != sign) {
            if (id in node) node[id].push(point)
            else node[id] = [point]
        } else if (oldSign == sign) {
            if ('AE' in node) node.AE.push(point)
            else node.AE = [point]
        }
    } else if (tool == 'line' || tool == 'arrow') {
        // Check whether to remove a line

        let $hr = $('#goban').data('edittool-data')

        if ($hr) {
            let v1 = $hr.data('v1'), v2 = $hr.data('v2')
            let toDelete = $('#goban hr').get().filter(x => {
                let w1 = $(x).data('v1'), w2 = $(x).data('v2')
                let result = x != $hr.get(0)
                    && w1[0] == v1[0] && w1[1] == v1[1]
                    && w2[0] == v2[0] && w2[1] == v2[1]

                if (tool == 'line' || $(x).hasClass('line')) result = result || x != $hr.get(0)
                    && w1[0] == v2[0] && w1[1] == v2[1]
                    && w2[0] == v1[0] && w2[1] == v1[1]

                return result
            })

            if (toDelete.length != 0) $hr.remove()
            $(toDelete).remove()
        }

        $('#goban').data('edittool-data', null)

        // Update SGF & board

        node.LN = []
        node.AR = []
        board.lines = []

        for (let hr of $('#goban hr').get()) {
            let p1 = sgf.vertex2point($(hr).data('v1'))
            let p2 = sgf.vertex2point($(hr).data('v2'))

            if (p1 == p2) continue

            node[$(hr).hasClass('arrow') ? 'AR' : 'LN'].push(p1 + ':' + p2)
            board.lines.push([$(hr).data('v1'), $(hr).data('v2'), $(hr).hasClass('arrow')])
        }

        if (node.LN.length == 0) delete node.LN
        if (node.AR.length == 0) delete node.AR
    } else {
        if (buttonIndex != 0) return

        if (tool != 'label' && tool != 'number') {
            if (vertex in board.markups && board.markups[vertex][0] == tool) {
                delete board.markups[vertex]
            } else {
                board.markups[vertex] = [tool, '']
            }
        } else if (tool == 'number') {
            if (vertex in board.markups && board.markups[vertex][0] == 'label') {
                delete board.markups[vertex]
            } else {
                let number = 1

                if ('LB' in node) {
                    let list = node.LB
                        .map(x => parseFloat(x.substr(3)))
                        .filter(x => !isNaN(x))
                    list.sort((a, b) => a - b)

                    for (let i = 0; i <= list.length; i++) {
                        if (i < list.length && i + 1 == list[i]) continue
                        number = i + 1
                        break
                    }
                }

                board.markups[vertex] = [tool, number.toString()]
            }
        } else if (tool == 'label') {
            if (vertex in board.markups && board.markups[vertex][0] == 'label') {
                delete board.markups[vertex]
            } else {
                let alpha = 'ABCDEFGHIJKLMNOPQRSTUVWXYZ'
                let k = 0

                if ('LB' in node) {
                    let list = node.LB
                    .filter(x => x.length == 4)
                    .map(x => alpha.indexOf(x[3]))
                    .filter(x => x >= 0)
                    .sort((a, b) => a - b)

                    for (let i = 0; i <= list.length; i++) {
                        if (i < list.length && i == list[i]) continue
                        k = Math.min(i, alpha.length - 1)
                        break
                    }
                }

                board.markups[vertex] = [tool, alpha[k]]
            }
        }

        for (let id in dictionary) delete node[dictionary[id]]

        // Update SGF

        for (let li of $('#goban .row li').get()) {
            let v = $(li).data('vertex')
            if (!(v in board.markups)) continue

            let id = dictionary[board.markups[v][0]]
            let pt = sgf.vertex2point(v)
            if (id == 'LB') pt += ':' + board.markups[v][1]

            if (id in node) node[id].push(pt)
            else node[id] = [pt]
        }
    }

    sabaki.setUndoable(false)
    sabaki.setCurrentTreePosition(tree, index)

    sabaki.events.emit('tool-used', tool)
}

sabaki.drawLine = function(vertex) {
    let tool = sabaki.getSelectedTool()

    if (!vertex || !view.getEditMode() || tool != 'line' && tool != 'arrow') return

    if (typeof vertex == 'string')
        vertex = sabaki.getBoard().coord2vertex(vertex)

    if (!$('#goban').data('edittool-data')) {
        let $hr = $('<hr/>').addClass(tool).data('v1', vertex).data('v2', vertex)
        $('#goban').append($hr).data('edittool-data', $hr)
    } else {
        let $hr = $('#goban').data('edittool-data')
        $hr.data('v2', vertex)
    }

    view.updateBoardLines()
}

/**
 * Find Methods
 */

sabaki.findPosition = function(step, condition, callback = () => {}) {
    if (isNaN(step)) step = 1
    else step = step >= 0 ? 1 : -1

    view.setIsBusy(true)

    setTimeout(() => {
        let tp = sabaki.getCurrentTreePosition()
        let iterator = gametree.makeHorizontalNavigator(...tp)

        while (true) {
            tp = step >= 0 ? iterator.next() : iterator.prev()

            if (!tp) {
                let root = sabaki.getRootTree()

                if (step == 1) {
                    tp = [root, 0]
                } else {
                    let sections = gametree.getSection(root, gametree.getHeight(root) - 1)
                    tp = sections[sections.length - 1]
                }

                iterator = gametree.makeHorizontalNavigator(...tp)
            }

            if (helper.equals(tp, sabaki.getCurrentTreePosition()) || condition(...tp))
                break
        }

        sabaki.setCurrentTreePosition(...tp)
        view.setIsBusy(false)
        callback()
    }, setting.get('find.delay'))
}

sabaki.findHotspot = function(step, callback) {
    sabaki.findPosition(step, (tree, index) => 'HO' in tree.nodes[index], callback)
}

sabaki.findMove = function(vertex, text, step, callback) {
    if (vertex == null && text.trim() == '') return
    let point = vertex ? sgf.vertex2point(vertex) : null

    sabaki.findPosition(step, (tree, index) => {
        let node = tree.nodes[index]
        let cond = (prop, value) => prop in node
            && node[prop][0].toLowerCase().includes(value.toLowerCase())

        return (!point || ['B', 'W'].some(x => cond(x, point)))
            && (!text || cond('C', text) || cond('N', text))
    }, callback)
}

/**
 * Update Methods
 */

sabaki.updateSidebar = function(redraw = false, now = false) {
    clearTimeout($('#sidebar').data('updatesidebarid'))

    let [tree, index] = sabaki.getCurrentTreePosition()

    $('#sidebar').data('updatesidebarid', setTimeout(() => {
        if (!helper.equals(sabaki.getCurrentTreePosition(), [tree, index]))
            return

        // Set current path

        let t = tree
        while (t.parent) {
            t.parent.current = t.parent.subtrees.indexOf(t)
            t = t.parent
        }

        // Update

        sabaki.updateSlider()
        sabaki.updateCommentText()
        if (redraw) sabaki.updateGraph()
        else sabaki.centerGraphCameraAt(sabaki.getCurrentGraphNode())
    }, now ? 0 : setting.get('graph.delay')))
}

sabaki.updateGraph = function() {
    if (!view.getShowSidebar() || !sabaki.getCurrentTreePosition()) return

    sabaki.setGraphMatrixDict(gametree.getMatrixDict(sabaki.getRootTree()))
    sabaki.centerGraphCameraAt(sabaki.getCurrentGraphNode())
}

sabaki.updateSlider = function() {
    if (!view.getShowSidebar()) return

    let [tree, index] = sabaki.getCurrentTreePosition()
    let total = gametree.getHeight(sabaki.getRootTree()) - 1
    let relative = gametree.getLevel(tree, index)

    view.setSliderValue(total == 0 ? 0 : relative * 100 / total, relative)
}

sabaki.updateCommentText = function() {
    let [tree, index] = sabaki.getCurrentTreePosition()
    let node = tree.nodes[index]

    view.setCommentText('C' in node ? node.C[0] : '')
    view.setCommentTitle('N' in node ? node.N[0] : '')

    view.setAnnotations(...(
        'UC' in node ? [-2, node.UC[0]]
        : 'GW' in node ? [-1, node.GW[0]]
        : 'DM' in node ? [0, node.DM[0]]
        : 'GB' in node ? [1, node.GB[0]]
        : [null, null]
    ), ...(
        'BM' in node ? [-1, node.BM[0]]
        : 'TE' in node ? [2, node.TE[0]]
        : 'DO' in node ? [0, 1]
        : 'IT' in node ? [1, 1]
        : [null, null]
    ))

    $('#properties').scrollTop(0)
}

sabaki.updateAreaMap = function(estimate) {
    let board = sabaki.getBoard().clone()

    for (let li of $('#goban .row li.dead').get()) {
        if ($(li).hasClass('sign_1')) board.captures['-1']++
        else if ($(li).hasClass('sign_-1')) board.captures['1']++

        board.set($(li).data('vertex'), 0)
    }

    let map = estimate ? board.getAreaEstimateMap() : board.getAreaMap()

    for (let li of $('#goban .row li').get()) {
        let [x, y] = $(li).data('vertex')

        $(li)
        .removeClass('area_-1').removeClass('area_0').removeClass('area_1')
        .addClass('area_' + map[y][x])
    }

    if (!estimate) {
        let $falsedead = $('#goban .row li.area_-1.sign_-1.dead, #goban .row li.area_1.sign_1.dead')

        if ($falsedead.length > 0) {
            $falsedead.removeClass('dead')
            return sabaki.updateAreaMap()
        }
    }

    $('#goban')
    .data('areamap', map)
    .data('finalboard', board)
}

sabaki.centerGraphCameraAt = function(node) {
    if (!view.getShowSidebar() || !node) return

    let s = $('#graph').data('sigma')
    s.renderers[0].resize().render()

    let [matrix, dict] = sabaki.getGraphMatrixDict()
    let [x, y] = dict[node.id]
    let [width, padding] = gametree.getMatrixWidth(y, matrix)
    x -= padding
    let relX = width == 1 ? 1 : 1 - 2 * x / (width - 1)
    let diff = (width - 1) * setting.get('graph.grid_size') / 2
    diff = Math.min(diff, s.renderers[0].width / 2 - setting.get('graph.grid_size'))

    node.color = setting.get('graph.node_active_color')
    s.refresh()

    let prefix = s.camera.readPrefix
    sigma.misc.animation.camera(
        s.camera,
        {x: node[`${prefix}x`] + relX * diff, y: node[`${prefix}y`]},
        {duration: setting.get('graph.animation_duration')}
    )
}

sabaki.startAutoScroll = function(step, delay) {
    if (step > 0 && !$('#sidebar .slider a.next').data('mousedown')
    || step < 0 && !$('#sidebar .slider a.prev').data('mousedown')) return

    if (delay == null) delay = setting.get('autoscroll.max_interval')
    delay = Math.max(setting.get('autoscroll.min_interval'), delay)

    let $slider = $('#sidebar .slider')
    clearTimeout($slider.data('autoscrollid'))

    sabaki.goStep(step)
    sabaki.updateSlider()

    $slider.data('autoscrollid', setTimeout(() => {
        sabaki.startAutoScroll(step, delay - setting.get('autoscroll.diff'))
    }, delay))
}

/**
 * Commit Methods
 */

sabaki.commitCommentText = function() {
    let [tree, index] = sabaki.getCurrentTreePosition()
    let node = tree.nodes[index]
    let title = view.getCommentTitle()
    let comment = view.getCommentText()

    if (comment != '') node.C = [comment]
    else delete node.C

    if (title != '') node.N = [title]
    else delete node.N

    sabaki.updateSidebar(true)
    sabaki.setUndoable(false)

    sabaki.events.emit('commenttext-updated')
}

sabaki.commitGameInfo = function() {
    let rootNode = sabaki.getRootTree().nodes[0]
    let $info = $('#info')

    let data = {
        'rank_1': 'BR',
        'rank_-1': 'WR',
        'name_1': 'PB',
        'name_-1': 'PW',
        'result': 'RE',
        'name': 'GN',
        'event': 'EV',
        'date': 'DT'
    }

    for (let name in data) {
        let value = $info.find('input[name="' + name + '"]').val().trim()
        rootNode[data[name]] = [value]
        if (value == '') delete rootNode[data[name]]
    }

    view.setPlayerName(1,
        gametree.getPlayerName(sabaki.getRootTree(), 1, 'Black'),
        'BR' in rootNode ? rootNode.BR[0] : ''
    )
    view.setPlayerName(-1,
        gametree.getPlayerName(sabaki.getRootTree(), -1, 'White'),
        'WR' in rootNode ? rootNode.WR[0] : ''
    )

    // Handle komi

    let komi = +$info.find('input[name="komi"]').val()
    if (isNaN(komi)) komi = 0

    rootNode.KM = ['' + komi]
    setting.set('game.default_komi', komi)

    // Handle size

    if (!$info.find('input[name="size-width"]').get(0).disabled) {
        let size = ['width', 'height'].map(x => {
            let num = +$info.find('input[name="size-' + x + '"]').val()
            return Math.min(Math.max(num, 3), 25)
        })

        if (size.some(x => isNaN(x))) {
            size = setting.get('game.default_board_size').toString().split(':')
            if (size.length != 2) size = [+size[0], +size[size.length - 1]]
        }

        if (size[0] == size[1]) rootNode.SZ = ['' + size[0]]
        else rootNode.SZ = [size.join(':')]

        setting.set('game.default_board_size', rootNode.SZ[0])
    }

    // Handle handicap stones

    let $handicapInput = $info.find('select[name="handicap"]')
    let handicap = $handicapInput.get(0).selectedIndex

    if (!$handicapInput.get(0).disabled) {
        sabaki.setCurrentTreePosition(sabaki.getRootTree(), 0)

        if (handicap == 0) {
            delete rootNode.AB
            delete rootNode.HA
            setting.set('game.default_handicap', 0)
        } else {
            let board = sabaki.getBoard()
            let stones = board.getHandicapPlacement(handicap + 1)

            rootNode.HA = ['' + stones.length]
            rootNode.AB = stones.map(sgf.vertex2point)
            setting.set('game.default_handicap', stones.length)
        }

        sabaki.setCurrentTreePosition(sabaki.getRootTree(), 0)
    }

    sabaki.setUndoable(false)
    sabaki.updateSidebar()

    // Update engine

    if (!$info.hasClass('disabled')) {
        // Attach/detach engine

        let engines = setting.getEngines()
        let indices = $('#info section .menu').get().map(x => $(x).data('engineindex'))
        let max = Math.max(...indices)
        let sign = indices.indexOf(max) == 0 ? 1 : -1

        if (max >= 0) {
            let engine = engines[max]
            sabaki.attachEngine(engine.path, engine.args, view.getCurrentPlayer() == sign)
        } else {
            sabaki.detachEngine()
        }
    } else {
        // Update komi

        let command = new gtp.Command(null, 'komi', [komi])
        sabaki.sendGTPCommand(command, true)
    }

    // Emit event

    sabaki.events.emit('gameinfo-updated')
}

sabaki.commitScore = function() {
    let result = $('#score .result').text()

    view.showGameInfo()
    $('#info input[name="result"]').val(result)

    sabaki.setUndoable(false)
}

sabaki.commitPreferences = function() {
    // Save general preferences

    $('#preferences input[type="checkbox"]').get()
        .forEach(el => setting.set(el.name, el.checked))

    remote.getCurrentWindow().webContents.setAudioMuted(!setting.get('sound.enable'))
    view.setFuzzyStonePlacement(setting.get('view.fuzzy_stone_placement'))
    view.setAnimatedStonePlacement(setting.get('view.animated_stone_placement'))

    let graphLayout = $('#preferences select[name="graph.layout"]').val()
    let data = {compact: [16, 4], spacious: [22, 4], big: [26, 6]}
    let [gridSize, nodeSize] = data[graphLayout]

    setting.set('graph.grid_size', gridSize)
    setting.set('graph.node_size', nodeSize)

    sabaki.updateSidebar(true, true)

    // Save engines

    setting.clearEngines()

    for (let li of $('#preferences .engines-list li').get()) {
        let $nameinput = $(li).find('h3 input')

        setting.addEngine(
            $nameinput.val().trim() == '' ? $nameinput.attr('placeholder') : $nameinput.val(),
            $(li).find('h3 + p input').val(),
            $(li).find('h3 + p + p input').val()
        )
    }

    setting.save()
    sabaki.loadEngines()

    ipcRenderer.send('build-menu')
}

/**
 * Menu Methods
 */

sabaki.newFile = function(showInfo = false, dontAsk = false) {
    if (view.getIsBusy() || !dontAsk && !sabaki.askForSave()) return

    view.closeDrawers()
    sabaki.setGameTrees([sabaki.getEmptyGameTree()])
    view.setRepresentedFilename(null)
    sabaki.setGameIndex(0)
    sabaki.updateTreeHash()
    sabaki.updateFileHash()

    if (showInfo) {
        sound.playNewGame()
        view.showGameInfo()
    }
}

sabaki.loadFile = function(filename = null, dontAsk = false, callback = () => {}) {
    if (view.getIsBusy() || !dontAsk && !sabaki.askForSave()) return

    if (!filename) {
        let result = view.showOpenDialog({
            properties: ['openFile'],
            filters: [sgf.meta, {name: 'All Files', extensions: ['*']}]
        })

        if (result) filename = result[0]
    }

    if (filename) {
        sabaki.loadFileFromSgf(fs.readFileSync(filename, {encoding: 'binary'}), true, false, err => {
            if (err) return
            view.setRepresentedFilename(filename)
            sabaki.updateFileHash()
        })
    }
}

sabaki.loadFileFromSgf = function(content, dontAsk = false, ignoreEncoding = false, callback = () => {}) {
    if (view.getIsBusy() || !dontAsk && !sabaki.askForSave()) return
    view.setIsBusy(true)
    view.closeDrawers()

    setTimeout(() => {
        let win = remote.getCurrentWindow()
        let lastprogress = -1
        let error = false
        let trees = []

        try {
            trees = sgf.parse(sgf.tokenize(content), progress => {
                if (progress - lastprogress < 0.1) return

                view.setProgressIndicator(progress, win)
                lastprogress = progress
            }, ignoreEncoding ? null : undefined).subtrees

            if (trees.length == 0) throw true
        } catch (err) {
            view.showMessageBox('This file is unreadable.', 'warning')
            error = true
        }

        if (trees.length != 0) {
            view.setRepresentedFilename(null)
            sabaki.setGameTrees(trees)
            sabaki.setGameIndex(0)
            sabaki.updateTreeHash()
            sabaki.updateFileHash()
        }

        if (trees.length > 1) {
            setTimeout(view.showGameChooser, setting.get('gamechooser.show_delay'))
        }

        view.setProgressIndicator(-1, win)
        view.setIsBusy(false)
        callback(error)

        sabaki.events.emit('sgf-loaded')
    }, setting.get('app.loadgame_delay'))
}

sabaki.saveFile = function(filename = null) {
    if (view.getIsBusy()) return

    if (!filename) {
        filename = view.showSaveDialog({
            filters: [sgf.meta, {name: 'All Files', extensions: ['*']}]
        })
    }

    if (filename) {
        view.setIsBusy(true)
        fs.writeFileSync(filename, sabaki.saveFileToSgf())
        view.setRepresentedFilename(filename)
        sabaki.updateTreeHash()
        sabaki.updateFileHash()
        view.setIsBusy(false)

        return true
    }

    return false
}

sabaki.saveFileToSgf = function() {
    let trees = sabaki.getGameTrees()
    let text = ''

    for (let i = 0; i < trees.length; i++) {
        trees[i].nodes[0].AP = [app.getName() + ':' + app.getVersion()]
        text += '(' + sgf.stringify(trees[i]) + ')\n\n'
    }

    return text
}

sabaki.goStep = function(step) {
    if (view.getGuessMode()) return

    let [tree, index] = sabaki.getCurrentTreePosition()
    let tp = gametree.navigate(tree, index, step)
    if (tp) sabaki.setCurrentTreePosition(...tp)
}

sabaki.goBack = function() {
    sabaki.goStep(-1)
}

sabaki.goForward = function() {
    sabaki.goStep(1)
}

sabaki.goToMoveNumber = function(number) {
    number = +number

    if (isNaN(number)) return
    if (number < 0) number = 0

    let root = sabaki.getRootTree()
    let tp = gametree.navigate(root, 0, Math.round(number))

    if (tp) sabaki.setCurrentTreePosition(...tp)
    else sabaki.goToEnd()
}

sabaki.goToNextFork = function() {
    let [tree, index] = sabaki.getCurrentTreePosition()

    if (index != tree.nodes.length - 1)
        sabaki.setCurrentTreePosition(tree, tree.nodes.length - 1)
    else if (tree.current != null) {
        let subtree = tree.subtrees[tree.current]
        sabaki.setCurrentTreePosition(subtree, subtree.nodes.length - 1)
    }
}

sabaki.goToPreviousFork = function() {
    let [tree, index] = sabaki.getCurrentTreePosition()

    if (tree.parent == null || tree.parent.nodes.length == 0) {
        if (index != 0) sabaki.setCurrentTreePosition(tree, 0)
    } else {
        sabaki.setCurrentTreePosition(tree.parent, tree.parent.nodes.length - 1)
    }
}

sabaki.goToComment = function(step) {
    let tp = sabaki.getCurrentTreePosition()

    while (true) {
        tp = gametree.navigate(...tp, step)
        if (!tp) break

        let node = tp[0].nodes[tp[1]]

        if (setting.get('sgf.comment_properties').some(p => p in node))
            break
    }

    if (tp) sabaki.setCurrentTreePosition(...tp)
}

sabaki.goToBeginning = function() {
    let tree = sabaki.getRootTree()
    sabaki.setCurrentTreePosition(tree, 0)
}

sabaki.goToEnd = function() {
    let tree = sabaki.getRootTree()
    let tp = gametree.navigate(tree, 0, gametree.getCurrentHeight(tree) - 1)
    sabaki.setCurrentTreePosition(...tp)
}

sabaki.goToSiblingVariation = function(step) {
    let [tree, index] = sabaki.getCurrentTreePosition()
<<<<<<< HEAD
    let navigate = index == tree.nodes.length - 1
        && tree.subtrees.length > 0
        && step > 0
        || !tree.parent
=======
>>>>>>> 16202d45

    step = step < 0 ? -1 : 1

<<<<<<< HEAD
    let mod = navigate ? tree.subtrees.length : tree.parent.subtrees.length
    let i = ((navigate ? tree.current : tree.parent.current) + mod + step) % mod
=======
    let mod = tree.parent.subtrees.length
    let i = (tree.parent.current + mod + sign) % mod
>>>>>>> 16202d45

    sabaki.setCurrentTreePosition(tree.parent.subtrees[i], 0)
}

sabaki.goToNextVariation = () => sabaki.goToSiblingVariation(1)

sabaki.goToPreviousVariation = () => sabaki.goToSiblingVariation(-1)

sabaki.goToMainVariation = function() {
    let tp = sabaki.getCurrentTreePosition()
    let tree = tp[0]
    let root = sabaki.getRootTree()

    while (!gametree.onMainTrack(tree)) {
        tree = tree.parent
    }

    while (root.current != null) {
        root.current = 0
        root = root.subtrees[0]
    }

    if (gametree.onMainTrack(tp[0])) {
        sabaki.setCurrentTreePosition(tree, tp[1], false, true)
    } else {
        sabaki.setCurrentTreePosition(tree, tree.nodes.length - 1, false, true)
    }
}

sabaki.copyVariation = function(tree, index) {
    let clone = gametree.clone(tree)
    if (index != 0) gametree.split(clone, index - 1)

    $('body').data('copyvardata', clone)
}

sabaki.cutVariation = function(tree, index) {
    sabaki.setUndoable(true, 'Undo Cut Variation')
    sabaki.copyVariation(tree, index)
    sabaki.removeNode(tree, index, false, false)
}

sabaki.pasteVariation = function(tree, index) {
    if ($('body').data('copyvardata') == null) return

    sabaki.setUndoable(true, 'Undo Paste Variation')

    let updateRoot = tree == sabaki.getRootTree()
    let oldLength = tree.nodes.length
    let splitted = gametree.split(tree, index)
    let copied = gametree.clone($('body').data('copyvardata'), true)

    copied.parent = splitted
    splitted.subtrees.push(copied)

    if (updateRoot) {
        sabaki.setRootTree(splitted)
    }

    if (splitted.subtrees.length == 1) {
        gametree.reduce(splitted)
        sabaki.setCurrentTreePosition(splitted, oldLength, true, true)
    } else {
        sabaki.setCurrentTreePosition(copied, 0, true, true)
    }
}

sabaki.flattenVariation = function(tree, index) {
    sabaki.setUndoable(true, 'Undo Flatten')

    let board = gametree.getBoard(tree, index)
    let rootNode = sabaki.getRootTree().nodes[0]
    let inherit = ['BR', 'BT', 'DT', 'EV', 'GN', 'GC', 'PB', 'PW', 'RE', 'SO', 'WT', 'WR']

    let clone = gametree.clone(tree)
    if (index != 0) gametree.split(clone, index - 1)
    let node = clone.nodes[0]

    node.AB = []
    node.AW = []
    node.AE = []
    delete node.B
    delete node.W
    clone.parent = null
    inherit.forEach(x => x in rootNode ? node[x] = rootNode[x] : null)

    for (let x = 0; x < board.width; x++) {
        for (let y = 0; y < board.height; y++) {
            let sign = board.get([x, y])
            if (sign == 0) continue

            node[sign > 0 ? 'AB' : 'AW'].push(sgf.vertex2point([x, y]))
        }
    }

    sabaki.setRootTree(clone)
}

sabaki.makeMainVariation = function(tree, index) {
    sabaki.setUndoable(true, 'Restore Main Variation')
    view.closeDrawers()

    let t = tree

    while (t.parent != null) {
        t.parent.subtrees.splice(t.parent.subtrees.indexOf(t), 1)
        t.parent.subtrees.unshift(t)
        t.parent.current = 0

        t = t.parent
    }

    t = tree

    while (t.current != null) {
        let [x] = t.subtrees.splice(t.current, 1)
        t.subtrees.unshift(x)
        t.current = 0

        t = x
    }

    sabaki.setCurrentTreePosition(tree, index, true, true)
}

sabaki.shiftVariation = function(step, tree, index) {
    if (!tree.parent) return

    sabaki.setUndoable(true, 'Undo Shift Variation')
    view.closeDrawers()

    let subtrees = tree.parent.subtrees
    let m = subtrees.length
    let i = subtrees.indexOf(tree)
    let inew = ((i + step) % m + m) % m

    subtrees.splice(i, 1)
    subtrees.splice(inew, 0, tree)

    sabaki.setCurrentTreePosition(tree, index, true, true)
}

sabaki.removeNode = function(tree, index, confirm = null, undoable = true) {
    if (!tree.parent && index == 0) {
        view.showMessageBox('The root node cannot be removed.', 'warning')
        return
    }

    if (confirm != false && setting.get('edit.show_removenode_warning') && view.showMessageBox(
        'Do you really want to remove this node?',
        'warning',
        ['Remove Node', 'Cancel'], 1
    ) == 1) return

    // Save undo information

    if (undoable) sabaki.setUndoable(true, 'Undo Remove Node')

    // Remove node

    view.closeDrawers()
    let prev = gametree.navigate(tree, index, -1)

    if (index != 0) {
        tree.nodes.splice(index, tree.nodes.length)
        tree.current = null
        tree.subtrees.length = 0
    } else {
        let parent = tree.parent
        let i = parent.subtrees.indexOf(tree)

        parent.subtrees.splice(i, 1)
        if (parent.current >= 1) parent.current--
        gametree.reduce(parent)
    }

    sabaki.updateGraph()
    if (!prev || sabaki.getCurrentGraphNode()) prev = sabaki.getCurrentTreePosition()
    sabaki.setCurrentTreePosition(...prev)
}

sabaki.removeOtherVariations = function(tree, index, confirm = null) {
    if (confirm != false && setting.get('edit.show_removeothervariations_warning') && view.showMessageBox(
        'Do you really want to remove all other variations?',
        'warning',
        ['Remove Variations', 'Cancel'], 1
    ) == 1) return

    // Save undo information

    sabaki.setUndoable(true, 'Undo Remove Other Variations')
    view.closeDrawers()

    // Remove all subsequent variations

    let t = tree

    while (t.subtrees.length != 0) {
        t.subtrees = [t.subtrees[t.current]]
        t.current = 0

        t = t.subtrees[0]
    }

    // Remove all precedent variations

    t = tree

    while (t.parent != null) {
        t.parent.subtrees = [t]
        t.parent.current = 0

        t = t.parent
    }

    sabaki.setCurrentTreePosition(tree, index, true, true)
}

sabaki.undoBoard = function() {
    if ($('body').data('undodata-root') == null
    || $('body').data('undodata-level') == null)
        return

    view.setIsBusy(true)

    setTimeout(() => {
        sabaki.setRootTree($('body').data('undodata-root'))

        let tp = gametree.navigate(sabaki.getRootTree(), 0, $('body').data('undodata-level'))
        sabaki.setCurrentTreePosition(...tp, true, true)

        sabaki.setUndoable(false)
        view.setIsBusy(false)
    }, setting.get('edit.undo_delay'))
}

/**
 * Main events
 */

$(document).ready(function() {
    sabaki.loadSettings()
    sabaki.loadEngines()
    sabaki.prepareDragDropFiles()
    sabaki.prepareBars()
    sabaki.prepareEditTools()
    sabaki.prepareAutoplay()
    sabaki.prepareSidebar()
    sabaki.prepareSlider()
    sabaki.prepareConsole()
    sabaki.prepareGameInfo()
    sabaki.preparePreferences()
    sabaki.prepareCleanMarkup()
    sabaki.newFile()

    view.prepareResizers()
    view.prepareGameChooser()
    view.prepareIndicator()
    view.updateTitle()

    $('#main, #graph canvas:last-child, #graph .slider').on('wheel', function(evt) {
        evt.preventDefault()

        if (evt.deltaY > 0) sabaki.goForward()
        else if (evt.deltaY < 0) sabaki.goBack()
    })

    $('body').on('mouseup', function() {
        $('#goban').data('mousedown', false)
    })

    sabaki.events.emit('preparation-complete')
}).on('keydown', function(evt) {
    if (evt.keyCode == 27) {
        // Escape

        if (!view.closeDrawers() && remote.getCurrentWindow().isFullScreen())
            view.setFullScreen(false)
    }
})

$(window).on('load', function() {
    let win = remote.getCurrentWindow()
    if (win) win.show()
}).on('resize', function() {
    view.resizeBoard()
}).on('beforeunload', function(evt) {
    let win = remote.getCurrentWindow()

    if (!$('body').data('closewindow')) {
        evt.returnValue = ' '

        setTimeout(() => {
            if (sabaki.askForSave()) {
                $('body').data('closewindow', true)
                win.close()
            }
        }, 0)
    } else {
        sabaki.detachEngine()

        if (!win.isMaximized() && !win.isMinimized() && !win.isFullScreen()) {
            setting
            .set('window.width', Math.round($('body').width()))
            .set('window.height', Math.round($('body').height()))
        }
    }
})<|MERGE_RESOLUTION|>--- conflicted
+++ resolved
@@ -2320,23 +2320,11 @@
 
 sabaki.goToSiblingVariation = function(step) {
     let [tree, index] = sabaki.getCurrentTreePosition()
-<<<<<<< HEAD
-    let navigate = index == tree.nodes.length - 1
-        && tree.subtrees.length > 0
-        && step > 0
-        || !tree.parent
-=======
->>>>>>> 16202d45
 
     step = step < 0 ? -1 : 1
 
-<<<<<<< HEAD
-    let mod = navigate ? tree.subtrees.length : tree.parent.subtrees.length
-    let i = ((navigate ? tree.current : tree.parent.current) + mod + step) % mod
-=======
     let mod = tree.parent.subtrees.length
     let i = (tree.parent.current + mod + sign) % mod
->>>>>>> 16202d45
 
     sabaki.setCurrentTreePosition(tree.parent.subtrees[i], 0)
 }
