require('./ipc')

const fs = require('fs')
const {ipcRenderer, clipboard, remote} = require('electron')
const {app, dialog, Menu} = remote
const EventEmitter = require('events')
const Pikaday = require('pikaday')

const view = require('./view')
const $ = require('../modules/sprint')
const sgf = require('../modules/sgf')
const fuzzyfinder = require('../modules/fuzzyfinder')
const gametree = require('../modules/gametree')
const sound = require('../modules/sound')
const helper = require('../modules/helper')
const setting = require('../modules/setting')
const gtp = require('../modules/gtp')
const Board = require('../modules/board')

window.sabaki = {
    events: new EventEmitter(),
    modules: {view, sgf, gametree, sound, setting}
}

/**
 * Getters & Setters
 */

sabaki.getGameTrees = function() {
    let trees = $('body').data('gametrees')
    return trees ? trees : [sabaki.getRootTree()]
}

sabaki.setGameTrees = function(trees) {
    trees.forEach(tree => tree.parent = null)
    $('body').data('gametrees', trees)
}

sabaki.getGameIndex = function() {
    return sabaki.getGameTrees().length == 1 ? 0 : $('body').data('gameindex')
}

sabaki.setGameIndex = function(index) {
    let trees = sabaki.getGameTrees()
    $('body').data('gameindex', index)

    sabaki.setGameTrees(trees)
    sabaki.setRootTree(trees[index])
    view.updateTitle()
    sabaki.setUndoable(false)
    if (setting.get('game.goto_end_after_loading')) sabaki.goToEnd()
}

sabaki.getRootTree = function() {
    if (!sabaki.getCurrentTreePosition()) return null
    return sabaki.getGameTrees()[sabaki.getGameIndex()]
}

sabaki.setRootTree = function(tree) {
    if (tree.nodes.length == 0) return

    let trees = sabaki.getGameTrees()
    trees[sabaki.getGameIndex()] = tree
    sabaki.setGameTrees(trees)

    tree.parent = null
    gametree.getBoard(tree)
    sabaki.setCurrentTreePosition(tree, 0, true, true)

    view.setPlayerName(1,
        gametree.getPlayerName(tree, 1, 'Black'),
        'BR' in tree.nodes[0] ? tree.nodes[0].BR[0] : ''
    )
    view.setPlayerName(-1,
        gametree.getPlayerName(tree, -1, 'White'),
        'WR' in tree.nodes[0] ? tree.nodes[0].WR[0] : ''
    )
}

sabaki.getTreeHash = function() {
    return $('body').data('treehash')
}

sabaki.getFileHash = function() {
    return $('body').data('filehash')
}

sabaki.getGraphMatrixDict = function() {
    return $('#graph').data('graphmatrixdict')
}

sabaki.setGraphMatrixDict = function(matrixdict) {
    if (!view.getShowSidebar()) return

    let s, graph

    try {
        s = $('#graph').data('sigma')
        graph = gametree.matrixdict2graph(matrixdict)
    } catch (err) { }

    try {
        if (s && graph) {
            s.graph.clear()
            s.graph.read(graph)
        }
    } catch (err) {
        sabaki.setGraphMatrixDict(matrixdict)
    }

    $('#graph').data('graphmatrixdict', matrixdict)
}

sabaki.setCurrentPlayer = function(sign) {
    let [tree, index] = sabaki.getCurrentTreePosition()
    let node = tree.nodes[index]
    let intendedSign = 'B' in node ? -1 : +('W' in node)

    if (intendedSign == sign) {
        delete node.PL
    } else {
        node.PL = [sign > 0 ? 'B' : 'W']
    }

    view.setCurrentPlayer(sign)
}

sabaki.getCurrentPlayer = function() {
    return view.getCurrentPlayer()
}

sabaki.getCurrentTreePosition = function() {
    return $('#goban').data('position')
}

sabaki.setCurrentTreePosition = function(tree, index, now = false, redraw = false, ignoreAutoplay = false) {
    if (!tree || view.getScoringMode() || view.getEstimatorMode()) return
    if (!ignoreAutoplay && sabaki.getAutoplaying()) sabaki.setAutoplaying(false)

    sabaki.events.emit('navigating', tree, index)

    // Remove old graph node color

    let oldGraphNode = sabaki.getCurrentGraphNode()
    let oldPos = sabaki.getCurrentTreePosition()
    let graphNode = sabaki.getGraphNode(tree, index)

    if (oldGraphNode && oldGraphNode != graphNode)
        oldGraphNode.color = oldGraphNode.originalColor

    // Store new position

    $('#goban').data('position', [tree, index])
    redraw = !!redraw
        || !graphNode
        || !gametree.onCurrentTrack(tree)
        || tree.collapsed

    let t = tree
    t.collapsed = false
    while (t.parent && t.parent.collapsed) {
        redraw = true
        t.parent.collapsed = false
        t = t.parent
    }

    // Update bookmark, graph, slider and comment text

    let node = tree.nodes[index]

    sabaki.updateSidebar(redraw, now)
    view.setShowHotspot('HO' in node)
    sabaki.setBoard(gametree.getBoard(tree, index))

    // Determine current player

    let currentplayer = 1

    if ('B' in node || 'HA' in node && +node.HA[0] >= 1)
        currentplayer = -1

    if ('PL' in node)
        currentplayer = node.PL[0] == 'W' ? -1 : 1

    view.setCurrentPlayer(currentplayer)

    // Emit event

    sabaki.events.emit('navigated')
}

sabaki.getCurrentGraphNode = function() {
    let pos = sabaki.getCurrentTreePosition()
    if (!pos) return null
    return sabaki.getGraphNode(...pos)
}

sabaki.getGraphNode = function(tree, index) {
    let id = typeof tree === 'object' ? tree.id + '-' + index : tree
    let s = $('#graph').data('sigma')
    return s.graph.nodes(id)
}

sabaki.getSelectedTool = function() {
    let $li = $('#edit .selected')
    let tool = $li.attr('class').replace('selected', '').replace('-tool', '').trim()

    if (tool == 'stone') {
        return $li.find('img').attr('src').includes('_1') ? 'stone_1' : 'stone_-1'
    } else if (tool == 'line') {
        return $li.find('img').attr('src').includes('line') ? 'line' : 'arrow'
    } else {
        return tool
    }
}

sabaki.setSelectedTool = function(tool) {
    if (!view.getEditMode()) {
        view.setEditMode(true)
        if (sabaki.getSelectedTool().includes(tool)) return
    }

    $('#goban').data('edittool-data', null)
    $('#edit .' + tool + '-tool a').trigger('click')
}

sabaki.getBoard = function() {
    return $('#goban').data('board')
}

sabaki.setBoard = function(board) {
    let $goban = $('#goban')

    if (!sabaki.getBoard()
    || sabaki.getBoard().width != board.width
    || sabaki.getBoard().height != board.height) {
        $goban.data('board', board)
        view.buildBoard()
    }

    $goban.data('board', board)
    view.setCaptures(board.captures)

    for (let x = 0; x < board.width; x++) {
        for (let y = 0; y < board.height; y++) {
            let $li = $goban.find('.pos_' + x + '-' + y)
            let $span = $li.find('.stone span')
            let sign = board.get([x, y])

            // Clean up

            let types = ['ghost_1', 'ghost_-1', 'siblingghost_1', 'siblingghost_-1',
                'circle', 'triangle', 'cross', 'square', 'label',
                'point', 'dimmed', 'paint_1', 'paint_-1',
                'badmove', 'doubtfulmove', 'interestingmove', 'goodmove']

            types.forEach(x => $li.hasClass(x) ? $li.removeClass(x) : null)
            $span.attr('title', '')

            // Add markups

            if ([x, y] in board.markups) {
                let [type, label] = board.markups[[x, y]]

                if (type != '') $li.addClass(type)
                if (label != '') $span.attr('title', label)

                $li.toggleClass('smalllabel', label.length >= 3)
            }

            // Set stone image

            if ($li.hasClass('sign_' + sign)) continue

            for (let i = -1; i <= 1; i++) {
                if ($li.hasClass('sign_' + i)) $li.removeClass('sign_' + i)
            }

            $li.addClass('sign_' + sign)
        }
    }

    // Add ghosts

    for (let [v, s, types] of board.ghosts) {
        let $li = $('#goban .pos_' + v.join('-'))

        for (let type of types) {
            if (type == 'child') $li.addClass('ghost_' + s)
            else if (type == 'sibling') $li.addClass('siblingghost_' + s)
            else if (type == 'badmove') $li.addClass('badmove')
            else if (type == 'doubtfulmove') $li.addClass('doubtfulmove')
            else if (type == 'interestingmove') $li.addClass('interestingmove')
            else if (type == 'goodmove') $li.addClass('goodmove')
        }
    }

    // Add lines

    $('#goban hr').remove()

    for (let [v1, v2, arrow] of board.lines) {
        $goban.append(
            $('<hr/>').addClass(arrow ? 'arrow' : 'line').data('v1', v1).data('v2', v2)
        )
    }

    view.updateBoardLines()
}

sabaki.getScoringMethod = function() {
    return $('#score .tabs .territory').hasClass('current') ? 'territory' : 'area'
}

sabaki.setScoringMethod = function(method) {
    $('#score .tabs li').removeClass('current')
    $('#score .tabs .' + method).addClass('current')
    $('#score tr > *').addClass('disabled')
    $('#score table .' + method).removeClass('disabled')

    setting.set('scoring.method', method)

    // Update UI

    for (let sign = -1; sign <= 1; sign += 2) {
        let $tr = $('#score tbody tr' + (sign < 0 ? ':last-child' : ''))
        let $tds = $tr.find('td')

        $tds.eq(4).text(0)

        for (let i = 0; i <= 3; i++) {
            if ($tds.eq(i).hasClass('disabled') || isNaN(+$tds.eq(i).text())) continue
            $tds.eq(4).text(+$tds.eq(4).text() + +$tds.eq(i).text())
        }
    }

    let results = $('#score tbody td:last-child').get().map(td => $(td).text())
    let diff = +results[0] - +results[1]
    let result = diff > 0 ? 'B+' :  diff < 0 ? 'W+' : 'Draw'
    if (diff != 0) result = result + Math.abs(diff)

    $('#score .result').text(result)
}

sabaki.getKomi = function() {
    let rootNode = sabaki.getRootTree().nodes[0]
    return 'KM' in rootNode ? +rootNode.KM[0] : 0
}

sabaki.getEngineName = function() {
    return $('#console').data('enginename')
}

sabaki.getEngineController = function() {
    return $('#console').data('controller')
}

sabaki.getEngineCommands = function() {
    return $('#console').data('commands')
}

sabaki.setUndoable = function(undoable, tooltip = 'Undo') {
    if (undoable) {
        let rootTree = gametree.clone(sabaki.getRootTree())
        let level = gametree.getLevel(...sabaki.getCurrentTreePosition())

        $('#bar header .undo').attr('title', tooltip)
        $('body')
        .addClass('undoable')
        .data('undodata-root', rootTree)
        .data('undodata-level', level)
    } else {
        $('body')
        .removeClass('undoable')
        .data('undodata-root', null)
        .data('undodata-level', null)
    }
}

sabaki.getHotspot = function() {
    let [tree, index] = sabaki.getCurrentTreePosition()
    let node = tree.nodes[index]

    return 'HO' in node
}

sabaki.setHotspot = function(bookmark) {
    let [tree, index] = sabaki.getCurrentTreePosition()
    let node = tree.nodes[index]

    if (bookmark) node.HO = [1]
    else delete node.HO

    sabaki.updateGraph()
    view.setShowHotspot(bookmark)
}

sabaki.getEmptyGameTree = function() {
    let handicap = setting.get('game.default_handicap')
    let size = setting.get('game.default_board_size').toString().split(':').map(x => +x)
    let stones = new Board(size[0], size.slice(-1)[0]).getHandicapPlacement(handicap).map(sgf.vertex2point)

    let buffer = [
        `;GM[1]FF[4]CA[UTF-8]`,
        `AP[${app.getName()}:${app.getVersion()}]`,
        `KM[${setting.get('game.default_komi')}]`,
        `SZ[${size[0]}:${size.slice(-1)[0]}]`,
        stones.length > 0 ? `HA[${handicap}]AB[${stones.join('][')}]` : ''
    ].join('')

    return sgf.parse(sgf.tokenize(buffer))
}

sabaki.getAutoplaying = function() {
    return view.getAutoplayMode() && $('#autoplay').hasClass('playing')
}

sabaki.setAutoplaying = function(playing) {
    let autoplay = () => {
        if (!sabaki.getAutoplaying()) return

        let tp = gametree.navigate(...sabaki.getCurrentTreePosition(), 1)
        if (!tp) {
            sabaki.setAutoplaying(false)
            return
        }

        let node = tp[0].nodes[tp[1]]

        if (!node.B && !node.W) {
            sabaki.setCurrentTreePosition(...tp, false, false, true)
        } else {
            let vertex = sgf.point2vertex(node.B ? node.B[0] : node.W[0])
            view.setCurrentPlayer(node.B ? 1 : -1)
            sabaki.makeMove(vertex, false, true)
        }

        let id = setTimeout(autoplay, setting.get('autoplay.sec_per_move') * 1000)
        $('#autoplay').data('timeoutid', id)
    }

    if (playing) {
        view.setAutoplayMode(playing)
        $('#autoplay').addClass('playing')
        autoplay()
    } else {
        clearTimeout($('#autoplay').data('timeoutid'))
        $('#autoplay').removeClass('playing')
    }
}

/**
 * Preparation Methods
 */

sabaki.loadSettings = function() {
    $('head link.userstyle').attr('href', setting.stylesPath)

    $('#goban')
    .toggleClass('fuzzy', setting.get('view.fuzzy_stone_placement'))
    .toggleClass('animation', setting.get('view.animated_stone_placement'))
    .toggleClass('coordinates', setting.get('view.show_coordinates'))
    .toggleClass('movecolorization', setting.get('view.show_move_colorization'))
    .toggleClass('variations', setting.get('view.show_next_moves'))
    .toggleClass('siblings', setting.get('view.show_siblings'))

    if (setting.get('view.show_leftsidebar')) {
        $('body').addClass('leftsidebar')
        view.setLeftSidebarWidth(setting.get('view.leftsidebar_width'))
    }

    if (setting.get('view.show_graph') || setting.get('view.show_comments')) {
        $('body').addClass('sidebar')
        view.setSidebarArrangement(setting.get('view.show_graph'), setting.get('view.show_comments'))
        view.setSidebarWidth(setting.get('view.sidebar_width'))
    }
}

sabaki.prepareBars = function() {
    // Handle close buttons

    let bars = ['edit', 'guess', 'autoplay', 'scoring', 'estimator', 'find']

    for (let id of bars) {
        let funcName = 'set' + id[0].toUpperCase() + id.slice(1) + 'Mode'
        $(`#${id} > .close`).on('click', () => view[funcName](false))
    }

    // Handle header bar

    $('header .undo').on('click', () => sabaki.undoBoard())
    $('#headermenu').on('click', () => view.openHeaderMenu())

    // Handle autoplay bar

    $('#autoplay .play').on('click', () => sabaki.setAutoplaying(!sabaki.getAutoplaying()))

    // Handle scoring/estimator bar and drawer

    $('#scoring button, #estimator button').on('click', evt => {
        evt.preventDefault()
        view.showScore()
    })

    $('#score .tabs .area a').on('click', () => sabaki.setScoringMethod('area'))
    $('#score .tabs .territory a').on('click', () => sabaki.setScoringMethod('territory'))
    $('#score button[type="reset"]').on('click', () => view.closeScore())
    $('#score button[type="submit"]').on('click', evt => {
        evt.preventDefault()
        sabaki.commitScore()
        view.closeScore()
    })

    // Handle find bar

    $('#find button').get().forEach((el, i) => {
        $(el).on('click', evt => {
            evt.preventDefault()
            sabaki.findMove(view.getIndicatorVertex(), view.getFindText(), 1 - i * 2)
        })
    })

    // Handle current player toggler

    $('header .current-player').on('click', () => {
        sabaki.setCurrentPlayer(-sabaki.getCurrentPlayer())
    })
}

sabaki.prepareEditTools = function() {
    $('#edit ul a').on('click', function() {
        let $a = $(this)
        let $img = $a.find('img')

        if (!$a.parent().hasClass('selected')) {
            $('#edit .selected').removeClass('selected')
            $a.parent().addClass('selected')
        } else if ($a.parent().hasClass('stone-tool')) {
            let black = $img.attr('src').includes('_1')
            $img.attr('src', black ? '../img/edit/stone_-1.svg' : '../img/edit/stone_1.svg')
        } else if ($a.parent().hasClass('line-tool')) {
            let line = $img.attr('src').includes('line')
            $img.attr('src', line ? '../img/edit/arrow.svg' : '../img/edit/line.svg')
        }
    })
}

sabaki.prepareAutoplay = function() {
    $('#autoplay input').on('input', function() {
        let value = Math.min(10, Math.max(1, +$(this).val()))
        value = Math.floor(value * 10) / 10
        setting.set('autoplay.sec_per_move', value)
    }).on('blur', function() {
        $(this).val(setting.get('autoplay.sec_per_move'))
    })
}

sabaki.prepareSidebar = function() {
    // Prepare comments section

    $('#properties .header .edit-button').on('click', () => view.setEditMode(true))

    $('#properties .edit .header img').on('click', function() {
        view.openCommentMenu([
            Math.round($(this).offset().left),
            Math.round($(this).offset().top + $(this).height())
        ])
    })

    $('#properties .edit .header input, #properties .edit textarea')
    .on('input', () => sabaki.commitCommentText())

    // Prepare game graph

    let $container = $('#graph')
    let s = new sigma({
        renderer: {
            container: $container.get(0),
            type: 'canvas'
        },
        settings: {
            defaultNodeColor: setting.get('graph.node_inactive_color'),
            defaultEdgeColor: setting.get('graph.node_inactive_color'),
            defaultNodeBorderColor: 'rgba(255,255,255,.2)',
            edgeColor: 'default',
            borderSize: 2,
            zoomMax: 1,
            zoomMin: 1,
            autoResize: false,
            autoRescale: false
        }
    })

    let getTreePos = evt => evt.data.node.data.slice(0, 2)

    s.bind('clickNode', function(evt) {
        sabaki.setCurrentTreePosition(...getTreePos(evt), true)
    }).bind('rightClickNode', function(evt) {
        let pos = [evt.data.captor.clientX, evt.data.captor.clientY]
        view.openNodeMenu(...getTreePos(evt), pos.map(x => Math.round(x)))
    })

    $container.data('sigma', s)
}

sabaki.prepareSlider = function() {
    let $slider = $('#sidebar .slider .inner')

    let changeSlider = percentage => {
        percentage = Math.min(1, Math.max(0, percentage))

        let level = Math.round((gametree.getHeight(sabaki.getRootTree()) - 1) * percentage)
        let tp = gametree.navigate(sabaki.getRootTree(), 0, level)

        if (!tp) tp = gametree.navigate(
            sabaki.getRootTree(),
            0,
            gametree.getCurrentHeight(sabaki.getRootTree()) - 1
        )

        if (helper.equals(tp, sabaki.getCurrentTreePosition())) return
        sabaki.setCurrentTreePosition(...tp)
        sabaki.updateSlider()
    }

    let mouseMoveHandler = evt => {
        if (evt.button != 0 || !$slider.data('mousedown'))
            return

        let percentage = (evt.clientY - $slider.offset().top) / $slider.height()
        changeSlider(percentage)
        document.onselectstart = function() { return false }
    }

    $slider.on('mousedown', function(evt) {
        if (evt.button != 0) return

        $(this).data('mousedown', true).addClass('active')
        mouseMoveHandler(evt)
    }).on('touchstart', function() {
        $(this).addClass('active')
    }).on('touchmove', function(evt) {
        let percentage = (evt.client.y - $slider.offset().top) / $slider.height()
        changeSlider(percentage)
    }).on('touchend', function() {
        $(this).removeClass('active')
    })

    $(document).on('mouseup', function() {
        $slider.data('mousedown', false)
            .removeClass('active')
        document.onselectstart = null
    }).on('mousemove', mouseMoveHandler)

    // Prepare previous/next buttons

    $('#sidebar .slider a').on('mousedown', function() {
        $(this).data('mousedown', true)
        sabaki.startAutoScroll($(this).hasClass('next') ? 1 : -1)
    })

    $(document).on('mouseup', function() {
        $('#sidebar .slider a').data('mousedown', false)
    })
}

sabaki.prepareDragDropFiles = function() {
    $('body').on('dragover', function(evt) {
        evt.preventDefault()
    }).on('drop', function(evt) {
        evt.preventDefault()

        if (evt.dataTransfer.files.length == 0) return
        sabaki.loadFile(evt.dataTransfer.files[0].path)
    })
}

sabaki.prepareConsole = function() {
    $('#console form').on('submit', function(evt) {
        evt.preventDefault()

        let $input = $(this).find('input')
        if ($input.val().trim() == '') return
        $input.get(0).blur()

        let command = gtp.parseCommand($input.val())
        sabaki.sendGTPCommand(command)
    })

    $('#console form input').on('keydown', function(evt) {
        if ([40, 38, 9].includes(evt.keyCode)) evt.preventDefault()
        let $inputs = $('#console form input')

        if ($(this).data('index') == null) $(this).data('index', $inputs.get().indexOf(this))
        let i = $(this).data('index')
        let length = $inputs.length

        if ([38, 40].includes(evt.keyCode)) {
            if (evt.keyCode == 38) {
                // Up
                i = Math.max(i - 1, 0)
            } else if (evt.keyCode == 40) {
                // Down
                i = Math.min(i + 1, length - 1)
            }

            $(this)
            .val(i == length - 1 ? '' : $inputs.eq(i).val())
            .data('index', i)
        } else if (evt.keyCode == 9) {
            // Tab
            let tokens = $(this).val().split(' ')
            let commands = sabaki.getEngineCommands()
            if (!commands) return

            let i = 0
            let selection = this.selectionStart
            while (selection > tokens[i].length && selection.length != 0 && i < tokens.length - 1)
                selection -= tokens[i++].length + 1

            let result = fuzzyfinder.find(tokens[i], sabaki.getEngineCommands())
            if (!result) return
            tokens[i] = result

            this.value = tokens.join(' ')
            this.selectionStart = this.selectionEnd = (() => {
                let sum = 0
                while (i >= 0) sum += tokens[i--].length + 1
                return sum - 1
            })()
        }
    })
}

sabaki.prepareGameInfo = function() {
    $('#info button[type="submit"]').on('click', function(evt) {
        evt.preventDefault()
        sabaki.commitGameInfo()
        view.closeGameInfo()
    })

    $('#info button[type="reset"]').on('click', function(evt) {
        evt.preventDefault()
        view.closeGameInfo()
    })

    $('#info .current-player').on('click', function() {
        let data = $('#info section input[type="text"]').get().map(el => $(el).val())

        $('#info section input[name="rank_1"]').val(data[3])
        $('#info section input[name="rank_-1"]').val(data[0])
        $('#info section input[name="name_1"]').val(data[2])
        $('#info section input[name="name_-1"]').val(data[1])

        data = $('#info section .menu').get().map(el => {
            return [$(el).hasClass('active'), $(el).data('engineindex')]
        })

        $('#info section .menu').eq(0)
        .toggleClass('active', data[1][0])
        .data('engineindex', data[1][1])

        $('#info section .menu').eq(1)
        .toggleClass('active', data[0][0])
        .data('engineindex', data[0][1])
    })

    $('#info section img.menu').on('click', function() {
        let $el = $(this)

        let selectEngine = (el, engine, i) => {
            let currentIndex = $(this).data('engineindex')
            if (currentIndex == null) currentIndex = -1
            if (i == currentIndex) return

            $(el).parent().find('input[name^="name_"]').val(engine ? engine.name : '')
            $(el).data('engineindex', i)

            if (engine) {
                let els = $('#info section .menu').get()
                let other = els[0] == el ? els[1] : els[0]
                if (other) selectEngine(other, null, -1)

                $(el).addClass('active')
            } else {
                $('#info').find('section .menu')
                .removeClass('active')
            }
        }

        view.openEnginesMenu($el, (engine, i) => selectEngine($el.get(0), engine, i))
    })

    // Prepare date input

    let $dateInput = $('#info input[name="date"]')

    let adjustPosition = pikaday => {
        $(pikaday.el)
        .css('position', 'absolute')
        .css('left', Math.round($dateInput.offset().left))
        .css('top', Math.round($dateInput.offset().top - $(pikaday.el).height()))
    }

    let markDates = pikaday => {
        let dates = (sgf.string2dates($dateInput.val()) || []).filter(x => x.length == 3)

        for (let el of $(pikaday.el).find('.pika-button').get()) {
            let year = +$(el).attr('data-pika-year')
            let month = +$(el).attr('data-pika-month')
            let day = +$(el).attr('data-pika-day')

            $(el).parent().toggleClass('is-multi-selected', dates.some(d => {
                return helper.equals(d, [year, month + 1, day])
            }))
        }
    }

    let pikaday = new Pikaday({
        position: 'top left',
        firstDay: 1,
        yearRange: 6,
        onOpen() {
            let dates = (sgf.string2dates($dateInput.val()) || []).filter(x => x.length == 3)

            if (dates.length > 0) {
                this.setDate(dates[0].join('-'), true)
            } else {
                this.gotoToday()
            }

            adjustPosition(this)
        },
        onDraw() {
            if (!this.isVisible()) return

            adjustPosition(this)
            markDates(this)

            $dateInput.get(0).focus()
        },
        onSelect() {
            let dates = sgf.string2dates($dateInput.val()) || []
            let date = this.getDate()
            date = [date.getFullYear(), date.getMonth() + 1, date.getDate()]

            if (!dates.some(x => helper.equals(x, date))) {
                dates.push(date)
            } else {
                dates = dates.filter(x => !helper.equals(x, date))
            }

            $dateInput.val(sgf.dates2string(dates.sort(helper.lexicalCompare)))
        }
    })

    $dateInput.data('pikaday', pikaday)
    pikaday.hide()

    $('body').append(pikaday.el).on('click', function(evt) {
        if (pikaday.isVisible()
        && document.activeElement != $dateInput.get(0)
        && evt.target != $dateInput.get(0)
        && $(evt.target).parents('.pika-lendar').length == 0)
            pikaday.hide()
    })

    $(window).on('resize', () => adjustPosition(pikaday))

    $dateInput.on('focus', function() {
        pikaday.show()
    }).on('blur', function() {
        setTimeout(() => {
            if ($(document.activeElement).parents('.pika-lendar').length == 0)
                pikaday.hide()
        }, 50)
    }).on('input', function() {
        markDates(pikaday)
    })

    // Handle size inputs

    $('#info input[name^="size-"]').attr('placeholder', setting.get('game.default_board_size'))

    $('#info input[name="size-width"]').on('focus', function() {
        let $input = $(this).parent().nextAll('input[name="size-height"]')
        $(this).data('link', this.value == $input.val())
    }).on('input', function() {
        if (!$(this).data('link')) return
        $(this).parent().nextAll('input[name="size-height"]').val(this.value)
    })

    $('#info span.size-swap').on('click', function() {
        if ($('#info').hasClass('disabled')) return

        let $widthInput = $('#info input[name="size-width"]')
        let $heightInput = $('#info input[name="size-height"]')
        let data = [$widthInput.val(), $heightInput.val()]
        $widthInput.val(data[1])
        $heightInput.val(data[0])
    })
}

sabaki.preparePreferences = function() {
    $('#preferences .tabs .general').on('click', () => view.setPreferencesTab('general'))
    $('#preferences .tabs .engines').on('click', () => view.setPreferencesTab('engines'))

    $('#preferences form .engines button').on('click', evt => {
        evt.preventDefault()
        view.addEngineItem()
    })

    $('#preferences button[type="submit"]').on('click', evt => {
        evt.preventDefault()
        sabaki.commitPreferences()
        view.closePreferences()
    })

    $('#preferences button[type="reset"]').on('click', evt => {
        evt.preventDefault()
        view.closePreferences()
    })
}

sabaki.prepareCleanMarkup = function() {
    $('#cleanmarkup button:not([type="reset"])').on('click', evt => {
        evt.preventDefault()
        sabaki.setUndoable(true, 'Undo Clean Markup')

        let data = {
            cross: ['MA'],
            triangle: ['TR'],
            square: ['SQ'],
            circle: ['CR'],
            line: ['LN'],
            arrow: ['AR'],
            label: ['LB'],
            comments: ['C', 'N'],
            annotations: ['DM', 'GB', 'GW', 'UC', 'BM', 'DO', 'IT', 'TE'],
            hotspots: ['HO']
        }

        for (let input of $('#cleanmarkup input[type="checkbox"]').get()) {
            let $input = $(input)
            setting.set($input.attr('name'), $input.prop('checked'))
        }

        let cleanWholeGame = $(evt.target).attr('class') == 'whole-game'
        let properties = $('#cleanmarkup input[type="checkbox"]').get()
            .filter(x => $(x).prop('checked'))
            .map(x => data[$(x).attr('name').replace('cleanmarkup.', '')])
            .reduce((sum, x) => [...sum, ...x], [])

        view.setIsBusy(true)

        setTimeout(() => {
            if (!cleanWholeGame) {
                let [tree, i] = sabaki.getCurrentTreePosition()

                for (let prop of properties) {
                    delete tree.nodes[i][prop]
                }
            } else {
                let trees = gametree.getTreesRecursive(sabaki.getRootTree())

                for (let tree of trees) {
                    for (let i = 0; i < tree.nodes.length; i++) {
                        for (let prop of properties) {
                            delete tree.nodes[i][prop]
                        }
                    }
                }
            }

            view.setIsBusy(false)
            view.closeCleanMarkup()
            sabaki.setCurrentTreePosition(...sabaki.getCurrentTreePosition(), true, true)
        }, 100)
    })

    $('#cleanmarkup button[type="reset"]').on('click', evt => {
        evt.preventDefault()
        view.closeCleanMarkup()
    })
}

/**
 * Engine Methods
 */

sabaki.loadEngines = function() {
    // Load engines list

    $('#preferences .engines-list ul').empty()

    for (let engine of setting.getEngines()) {
        view.addEngineItem(engine.name, engine.path, engine.args)
    }
}

sabaki.attachEngine = function(exec, args, genMove) {
    sabaki.detachEngine()
    view.setIsBusy(true)

    setTimeout(() => {
        let split = require('argv-split')
        let controller = new gtp.Controller(exec, split(args))

        if (controller.error) {
            view.showMessageBox('There was an error attaching the engine.', 'error')
            return
        }

        controller.on('quit', () => {
            $('#console').data('controller', null)
            view.setIsBusy(false)
        })

        $('#console').data('controller', controller)

        sabaki.sendGTPCommand(new gtp.Command(null, 'name'), true, response => {
            $('#console').data('enginename', response.content)
        })
        sabaki.sendGTPCommand(new gtp.Command(null, 'version'))
        sabaki.sendGTPCommand(new gtp.Command(null, 'protocol_version'))
        sabaki.sendGTPCommand(new gtp.Command(null, 'list_commands'), true, response => {
            $('#console').data('commands', response.content.split('\n'))
        })

        sabaki.syncEngine()
        view.setIsBusy(false)

        if (!!genMove) sabaki.generateMove()
    }, setting.get('gtp.attach_delay'))
}

sabaki.detachEngine = function() {
    sabaki.sendGTPCommand(new gtp.Command(null, 'quit'), true)

    $('#console')
    .data('controller', null)
    .data('boardhash', null)

    view.setIsBusy(false)
}

sabaki.syncEngine = function() {
    let board = sabaki.getBoard()

    if (!sabaki.getEngineController() || $('#console').data('boardhash') == board.getHash())
        return

    if (!board.isSquare()) {
        view.showMessageBox('GTP engines don’t support non-square boards.', 'warning')
        return sabaki.detachEngine()
    } else if (!board.isValid()) {
        view.showMessageBox('GTP engines don’t support invalid board positions.', 'warning')
        return sabaki.detachEngine()
    }

    view.setIsBusy(true)

    sabaki.sendGTPCommand(new gtp.Command(null, 'clear_board'), true)
    sabaki.sendGTPCommand(new gtp.Command(null, 'boardsize', [board.width]), true)
    sabaki.sendGTPCommand(new gtp.Command(null, 'komi', [sabaki.getKomi()]), true)

    // Replay
    for (let i = 0; i < board.width; i++) {
        for (let j = 0; j < board.height; j++) {
            let v = [i, j]
            let sign = board.get(v)
            if (sign == 0) continue

            let color = sign > 0 ? 'B' : 'W'
            let point = board.vertex2coord(v)

            sabaki.sendGTPCommand(new gtp.Command(null, 'play', [color, point]), true)
        }
    }

    $('#console').data('boardhash', board.getHash())
    view.setIsBusy(false)
}

sabaki.sendGTPCommand = function(command, ignoreBlocked = false, callback = () => {}) {
    if (!sabaki.getEngineController()) {
        $('#console form:last-child input').val('')
        return
    }

    let controller = sabaki.getEngineController()
    let $container = $('#console .inner')
    let $oldform = $container.find('form:last-child')
    let $form = $oldform.clone(true)
    let $pre = $('<pre/>').text(' ')

    $form.find('input').val('')
    $oldform.addClass('waiting').find('input').val(command.toString())
    $container.append($pre).append($form)
    if (view.getShowLeftSidebar()) $form.find('input').get(0).focus()

    // Cleanup
    let $forms = $('#console .inner form')
    if ($forms.length > setting.get('console.max_history_count')) {
        $forms.eq(0).next('pre').remove()
        $forms.eq(0).remove()
    }

    let listener = (response, c) => {
        $pre.html(response.toHtml())
        view.wireLinks($pre)
        $oldform.removeClass('waiting')
        callback(response)

        let $view = $('#console')
        $view.scrollTop($view.get(0).scrollHeight)
    }

    if (!ignoreBlocked && setting.get('console.blocked_commands').includes(command.name)) {
        listener(new gtp.Response(null, 'blocked command', true, true), command)
    } else {
        controller.once('response-' + command.internalId, listener)
        controller.sendCommand(command)
    }
}

sabaki.generateMove = function(ignoreBusy = false) {
    if (!sabaki.getEngineController() || !ignoreBusy && view.getIsBusy()) return

    view.closeDrawers()
    sabaki.syncEngine()
    view.setIsBusy(true)

    let color = view.getCurrentPlayer() > 0 ? 'B' : 'W'
    let opponent = view.getCurrentPlayer() > 0 ? 'W' : 'B'

    sabaki.sendGTPCommand(new gtp.Command(null, 'genmove', [color]), true, r => {
        view.setIsBusy(false)
        if (r.content.toLowerCase() == 'resign') {
            view.showMessageBox(sabaki.getEngineName() + ' has resigned.')
            sabaki.makeResign()
            return
        }

        let v = [-1, -1]
        if (r.content.toLowerCase() != 'pass')
            v = sabaki.getBoard().coord2vertex(r.content)

        sabaki.makeMove(v, false)
        $('#console').data('boardhash', sabaki.getBoard().getHash())
    })
}

/**
 * File Hash Methods
 */

sabaki.generateTreeHash = function() {
    let trees = sabaki.getGameTrees()
    let hash = ''

    for (let i = 0; i < trees.length; i++) {
        hash += gametree.getHash(trees[i])
    }

    return hash
}

sabaki.updateTreeHash = function() {
    $('body').data('treehash', sabaki.generateTreeHash())
}

sabaki.generateFileHash = function() {
    let filename = view.getRepresentedFilename()
    if (!filename) return null

    try {
        let content = fs.readFileSync(filename, 'utf8')
        return helper.hash(content)
    } catch (err) {}

    return null
}

sabaki.updateFileHash = function() {
    $('body').data('filehash', sabaki.generateFileHash())
}

sabaki.askForSave = function() {
    if (!sabaki.getRootTree()) return true
    let hash = sabaki.generateTreeHash()

    if (hash != sabaki.getTreeHash()) {
        let answer = view.showMessageBox(
            'Your changes will be lost if you close this file without saving.',
            'warning',
            ['Save', 'Don’t Save', 'Cancel'], 2
        )

        if (answer == 0) return sabaki.saveFile(view.getRepresentedFilename())
        else if (answer == 2) return false
    }

    return true
}

sabaki.askForReload = function() {
    let hash = sabaki.generateFileHash()

    if (hash && hash != sabaki.getFileHash()) {
        let answer = view.showMessageBox([
            `This file has been changed outside of ${app.getName()}.`,
            'Do you want to reload the file? Your changes will be lost.'
        ].join('\n'), 'warning', ['Reload', 'Don’t Reload'], 1)

        if (answer == 0) {
            sabaki.loadFile(view.getRepresentedFilename(), true)
        }

        $('body').data('filehash', hash)
    }
}

/**
 * Game Board Methods
 */

<<<<<<< HEAD
sabaki.vertexClick = function(vertex, buttonIndex = 0, ctrlKey = false) {
=======
sabaki.vertexClicked = function(vertex, buttonIndex = 0, ctrlKey = false, position = null) {
>>>>>>> c8f81934
    view.closeGameInfo()

    if (typeof vertex == 'string')
        vertex = sabaki.getBoard().coord2vertex(vertex)

    if (view.getScoringMode() || view.getEstimatorMode()) {
        if ($('#score').hasClass('show')) return
        if (buttonIndex != 0) return
        if (sabaki.getBoard().get(vertex) == 0) return

        let dead = !$('#goban .pos_' + vertex.join('-')).hasClass('dead')
        let stones = view.getEstimatorMode()
            ? sabaki.getBoard().getChain(vertex)
            : sabaki.getBoard().getRelatedChains(vertex)

        for (let v of stones) {
            $('#goban .pos_' + v.join('-')).toggleClass('dead', dead)
        }

        sabaki.updateAreaMap(view.getEstimatorMode())
    } else if (view.getEditMode()) {
        if (ctrlKey) {
            let coord = sabaki.getBoard().vertex2coord(vertex)

            view.setCommentText([view.getCommentText().trim(), coord].join(' ').trim())
            sabaki.commitCommentText()
        } else {
            sabaki.useTool(vertex, null, buttonIndex)
        }
    } else if (view.getFindMode()) {
        if (buttonIndex != 0) return

        view.setIndicatorVertex(vertex)
        sabaki.findMove(view.getIndicatorVertex(), view.getFindText(), 1)
    } else if (view.getGuessMode()) {
        if (buttonIndex != 0) return

        let tp = gametree.navigate(...sabaki.getCurrentTreePosition(), 1)
        if (!tp) {
            view.setGuessMode(false)
            return
        }

        let nextNode = tp[0].nodes[tp[1]]

        if ('B' in nextNode) view.setCurrentPlayer(1)
        else if ('W' in nextNode) view.setCurrentPlayer(-1)
        else {
            view.setGuessMode(false)
            return
        }

        let color = view.getCurrentPlayer() > 0 ? 'B' : 'W'
        let nextVertex = sgf.point2vertex(nextNode[color][0])
        let board = sabaki.getBoard()

        if (!board.hasVertex(nextVertex)) {
            view.setGuessMode(false)
            return
        }

        if (vertex[0] == nextVertex[0] && vertex[1] == nextVertex[1]) {
            sabaki.makeMove(vertex)
        } else {
            if (board.get(vertex) != 0) return
            if ($('#goban .pos_' + vertex.join('-')).hasClass('paint_1')) return

            let i = 0
            if (Math.abs(vertex[1] - nextVertex[1]) > Math.abs(vertex[0] - nextVertex[0]))
                i = 1

            for (let x = 0; x < board.width; x++) {
                for (let y = 0; y < board.height; y++) {
                    let z = i == 0 ? x : y
                    if (Math.abs(z - vertex[i]) < Math.abs(z - nextVertex[i]))
                        $('#goban .pos_' + x + '-' + y).addClass('paint_1')
                }
            }
        }
    } else if (view.getPlayMode() || view.getAutoplayMode()) {
        let board = sabaki.getBoard()

        if (buttonIndex == 0) {
            if (board.get(vertex) == 0) {
                sabaki.makeMove(vertex)
                view.closeDrawers()
            } else if (vertex in board.markups
                       && board.markups[vertex][0] == 'point'
                       && setting.get('edit.click_currentvertex_to_remove')) {
                sabaki.removeNode(...sabaki.getCurrentTreePosition())
            }
        } else if (buttonIndex == 2) {
            if (vertex in board.markups && board.markups[vertex][0] == 'point') {
                view.openCommentMenu(position)
            }
        }
    }
}

sabaki.makeMove = function(vertex, sendCommand = null, ignoreAutoplay = false) {
    if (!view.getPlayMode() && !view.getAutoplayMode() && !view.getGuessMode())
        view.closeDrawers()

    if (sendCommand == null)
        sendCommand = view.getPlayMode() && sabaki.getEngineController() != null

    if (typeof vertex == 'string')
        vertex = sabaki.getBoard().coord2vertex(vertex)

    let board = sabaki.getBoard()
    let pass = !board.hasVertex(vertex)
    if (!pass && board.get(vertex) != 0) return

    let [tree, index] = sabaki.getCurrentTreePosition()
    let sign = view.getCurrentPlayer()
    let color = sign > 0 ? 'B' : 'W'
    let capture = false, suicide = false
    let createNode = true

    if (sendCommand) sabaki.syncEngine()

    if (!pass) {
        // Check for ko
        if (setting.get('game.show_ko_warning')) {
            let tp = gametree.navigate(tree, index, -1)
            let ko = false

            if (tp) {
                let hash = board.makeMove(sign, vertex).getHash()
                ko = tp[0].nodes[tp[1]].board.getHash() == hash
            }

            if (ko && view.showMessageBox(
                ['You are about to play a move which repeats a previous board position.',
                'This is invalid in some rulesets.'].join('\n'),
                'info',
                ['Play Anyway', 'Don’t Play'], 1
            ) != 0) return
        }

        let vertexNeighbors = board.getNeighbors(vertex)

        // Check for suicide
        capture = vertexNeighbors
            .some(v => board.get(v) == -sign && board.getLiberties(v).length == 1)

        suicide = !capture
        && vertexNeighbors.filter(v => board.get(v) == sign)
            .every(v => board.getLiberties(v).length == 1)
        && vertexNeighbors.filter(v => board.get(v) == 0).length == 0

        if (suicide && setting.get('game.show_suicide_warning')) {
            if (view.showMessageBox(
                ['You are about to play a suicide move.',
                'This is invalid in some rulesets.'].join('\n'),
                'info',
                ['Play Anyway', 'Don’t Play'], 1
            ) != 0) return
        }

        // Randomize shift and readjust
        let $li = $('#goban .pos_' + vertex.join('-'))
        let direction = Math.floor(Math.random() * 9)

        $li.addClass('animate')
        for (let i = 0; i < 9; i++) $li.removeClass('shift_' + i)
        $li.addClass('shift_' + direction)
        setTimeout(() => $li.removeClass('animate'), 200)

        view.readjustShifts(vertex)
    }

    if (tree.current == null && tree.nodes.length - 1 == index) {
        // Append move

        let node = {}
        node[color] = [sgf.vertex2point(vertex)]
        tree.nodes.push(node)

        sabaki.setCurrentTreePosition(tree, tree.nodes.length - 1, null, null, ignoreAutoplay)
    } else {
        if (index != tree.nodes.length - 1) {
            // Search for next move

            let nextNode = tree.nodes[index + 1]
            let moveExists = color in nextNode
                && helper.equals(sgf.point2vertex(nextNode[color][0]), vertex)

            if (moveExists) {
                sabaki.setCurrentTreePosition(tree, index + 1, null, null, ignoreAutoplay)
                createNode = false
            }
        } else {
            // Search for variation

            let variations = tree.subtrees.filter(subtree => {
                return subtree.nodes.length > 0
                    && color in subtree.nodes[0]
                    && helper.equals(sgf.point2vertex(subtree.nodes[0][color][0]), vertex)
            })

            if (variations.length > 0) {
                sabaki.setCurrentTreePosition(variations[0], 0, null, null, ignoreAutoplay)
                createNode = false
            }
        }

        if (createNode) {
            // Create variation

            let updateRoot = tree == sabaki.getRootTree()
            let splitted = gametree.split(tree, index)
            let newtree = gametree.new()
            let node = {}

            node[color] = [sgf.vertex2point(vertex)]
            newtree.nodes = [node]
            newtree.parent = splitted

            splitted.subtrees.push(newtree)
            splitted.current = splitted.subtrees.length - 1

            if (updateRoot) sabaki.setRootTree(splitted)
            sabaki.setCurrentTreePosition(newtree, 0, null, null, ignoreAutoplay)
        }
    }

    board = sabaki.getBoard()

    // Play sounds

    if (!pass) {
        let delay = setting.get('sound.capture_delay_min')
        delay += Math.floor(Math.random() * (setting.get('sound.capture_delay_max') - delay))

        if (capture || suicide)
            sound.playCapture(delay)

        sound.playPachi()
    } else {
        sound.playPass()
    }

    // Remove undo information

    if (createNode) sabaki.setUndoable(false)

    // Enter scoring mode when two consecutive passes

    let enterScoring = false
    let ptp = gametree.navigate(...sabaki.getCurrentTreePosition(), -1)

    if (pass && createNode && ptp) {
        let prevNode = ptp[0].nodes[ptp[1]]
        let prevColor = sign > 0 ? 'W' : 'B'
        let prevPass = prevColor in prevNode && prevNode[prevColor][0] == ''

        if (prevPass) {
            enterScoring = true
            view.setScoringMode(true)
        }
    }

    // Handle GTP engine

    if (sendCommand && !enterScoring) {
        let command = new gtp.Command(null, 'play', [color, pass ? 'pass' : board.vertex2coord(vertex)])
        sabaki.sendGTPCommand(command, true)

        $('#console').data('boardhash', board.getHash())

        view.setIsBusy(true)
        setTimeout(() => sabaki.generateMove(true), setting.get('gtp.move_delay'))
    }

    // Emit event

    sabaki.events.emit('move-made')
}

sabaki.makeResign = function() {
    let player = view.getCurrentPlayer() > 0 ? 'W' : 'B'

    view.showGameInfo()
    $('#info input[name="result"]').val(player + '+Resign')

    sabaki.events.emit('resigned', view.getCurrentPlayer())
}

sabaki.useTool = function(vertex, tool = null, buttonIndex = 0) {
    if (!tool) tool = sabaki.getSelectedTool()
    
    if (typeof vertex == 'string')
        vertex = sabaki.getBoard().coord2vertex(vertex)

    let [tree, index] = sabaki.getCurrentTreePosition()
    let node = tree.nodes[index]
    let board = sabaki.getBoard()
    let dictionary = {
        cross: 'MA',
        triangle: 'TR',
        circle: 'CR',
        square: 'SQ',
        number: 'LB',
        label: 'LB'
    }

    if (tool.includes('stone')) {
        if ('B' in node || 'W' in node || gametree.navigate(tree, index, 1)) {
            // New variation needed

            let updateRoot = tree == sabaki.getRootTree()
            let splitted = gametree.split(tree, index)

            if (splitted != tree || splitted.subtrees.length != 0) {
                tree = gametree.new()
                tree.parent = splitted
                splitted.subtrees.push(tree)
            }

            node = {PL: view.getCurrentPlayer() > 0 ? ['B'] : ['W']}
            index = tree.nodes.length
            tree.nodes.push(node)

            if (updateRoot) sabaki.setRootTree(splitted)
        }

        let sign = tool.includes('_1') ? 1 : -1
        if (buttonIndex == 2) sign = -sign

        let oldSign = board.get(vertex)
        let ids = ['AW', 'AE', 'AB']
        let id = ids[sign + 1]
        let point = sgf.vertex2point(vertex)

        for (let i = 0; i <= 2; i++) {
            if (!(ids[i] in node)) continue

            // Resolve compressed lists

            if (node[ids[i]].some(x => x.includes(':'))) {
                node[ids[i]] = node[ids[i]]
                .map(value => sgf.compressed2list(value).map(sgf.vertex2point))
                .reduce((list, x) => [...list, x])
            }

            // Remove residue

            let k = node[ids[i]].indexOf(point)

            if (k >= 0) {
                node[ids[i]].splice(k, 1)

                if (node[ids[i]].length == 0)
                    delete node[ids[i]]
            }
        }

        if (oldSign != sign) {
            if (id in node) node[id].push(point)
            else node[id] = [point]
        } else if (oldSign == sign) {
            if ('AE' in node) node.AE.push(point)
            else node.AE = [point]
        }
    } else if (tool == 'line' || tool == 'arrow') {
        // Check whether to remove a line

        let $hr = $('#goban').data('edittool-data')

        if ($hr) {
            let v1 = $hr.data('v1'), v2 = $hr.data('v2')
            let toDelete = $('#goban hr').get().filter(x => {
                let w1 = $(x).data('v1'), w2 = $(x).data('v2')
                let result = x != $hr.get(0)
                    && w1[0] == v1[0] && w1[1] == v1[1]
                    && w2[0] == v2[0] && w2[1] == v2[1]

                if (tool == 'line' || $(x).hasClass('line')) result = result || x != $hr.get(0)
                    && w1[0] == v2[0] && w1[1] == v2[1]
                    && w2[0] == v1[0] && w2[1] == v1[1]

                return result
            })

            if (toDelete.length != 0) $hr.remove()
            $(toDelete).remove()
        }

        $('#goban').data('edittool-data', null)

        // Update SGF & board

        node.LN = []
        node.AR = []
        board.lines = []

        for (let hr of $('#goban hr').get()) {
            let p1 = sgf.vertex2point($(hr).data('v1'))
            let p2 = sgf.vertex2point($(hr).data('v2'))

            if (p1 == p2) continue

            node[$(hr).hasClass('arrow') ? 'AR' : 'LN'].push(p1 + ':' + p2)
            board.lines.push([$(hr).data('v1'), $(hr).data('v2'), $(hr).hasClass('arrow')])
        }

        if (node.LN.length == 0) delete node.LN
        if (node.AR.length == 0) delete node.AR
    } else {
        if (buttonIndex != 0) return

        if (tool != 'label' && tool != 'number') {
            if (vertex in board.markups && board.markups[vertex][0] == tool) {
                delete board.markups[vertex]
            } else {
                board.markups[vertex] = [tool, '']
            }
        } else if (tool == 'number') {
            if (vertex in board.markups && board.markups[vertex][0] == 'label') {
                delete board.markups[vertex]
            } else {
                let number = 1

                if ('LB' in node) {
                    let list = node.LB
                        .map(x => parseFloat(x.substr(3)))
                        .filter(x => !isNaN(x))
                    list.sort((a, b) => a - b)

                    for (let i = 0; i <= list.length; i++) {
                        if (i < list.length && i + 1 == list[i]) continue
                        number = i + 1
                        break
                    }
                }

                board.markups[vertex] = [tool, number.toString()]
            }
        } else if (tool == 'label') {
            if (vertex in board.markups && board.markups[vertex][0] == 'label') {
                delete board.markups[vertex]
            } else {
                let alpha = 'ABCDEFGHIJKLMNOPQRSTUVWXYZ'
                let k = 0

                if ('LB' in node) {
                    let list = node.LB
                    .filter(x => x.length == 4)
                    .map(x => alpha.indexOf(x[3]))
                    .filter(x => x >= 0)
                    .sort((a, b) => a - b)

                    for (let i = 0; i <= list.length; i++) {
                        if (i < list.length && i == list[i]) continue
                        k = Math.min(i, alpha.length - 1)
                        break
                    }
                }

                board.markups[vertex] = [tool, alpha[k]]
            }
        }

        for (let id in dictionary) delete node[dictionary[id]]

        // Update SGF

        for (let li of $('#goban .row li').get()) {
            let v = $(li).data('vertex')
            if (!(v in board.markups)) continue

            let id = dictionary[board.markups[v][0]]
            let pt = sgf.vertex2point(v)
            if (id == 'LB') pt += ':' + board.markups[v][1]

            if (id in node) node[id].push(pt)
            else node[id] = [pt]
        }
    }

    sabaki.setUndoable(false)
    sabaki.setCurrentTreePosition(tree, index)

    sabaki.events.emit('tool-used', tool)
}

sabaki.drawLine = function(vertex) {
    let tool = sabaki.getSelectedTool()

    if (!vertex || !view.getEditMode() || tool != 'line' && tool != 'arrow') return

    if (!$('#goban').data('edittool-data')) {
        let $hr = $('<hr/>').addClass(tool).data('v1', vertex).data('v2', vertex)
        $('#goban').append($hr).data('edittool-data', $hr)
    } else {
        let $hr = $('#goban').data('edittool-data')
        $hr.data('v2', vertex)
    }

    view.updateBoardLines()
}

/**
 * Find Methods
 */

sabaki.findPosition = function(step, condition, callback = () => {}) {
    if (isNaN(step)) step = 1
    else step = step >= 0 ? 1 : -1

    view.setIsBusy(true)

    setTimeout(() => {
        let tp = sabaki.getCurrentTreePosition()
        let iterator = gametree.makeHorizontalNavigator(...tp)

        while (true) {
            tp = step >= 0 ? iterator.next() : iterator.prev()

            if (!tp) {
                let root = sabaki.getRootTree()

                if (step == 1) {
                    tp = [root, 0]
                } else {
                    let sections = gametree.getSection(root, gametree.getHeight(root) - 1)
                    tp = sections[sections.length - 1]
                }

                iterator = gametree.makeHorizontalNavigator(...tp)
            }

            if (helper.equals(tp, sabaki.getCurrentTreePosition()) || condition(...tp))
                break
        }

        sabaki.setCurrentTreePosition(...tp)
        view.setIsBusy(false)
        callback()
    }, setting.get('find.delay'))
}

sabaki.findBookmark = function(step, callback) {
    sabaki.findPosition(step, (tree, index) => 'HO' in tree.nodes[index], callback)
}

sabaki.findMove = function(vertex, text, step, callback) {
    if (vertex == null && text.trim() == '') return
    let point = vertex ? sgf.vertex2point(vertex) : null

    sabaki.findPosition(step, (tree, index) => {
        let node = tree.nodes[index]
        let cond = (prop, value) => prop in node
            && node[prop][0].toLowerCase().includes(value.toLowerCase())

        return (!point || ['B', 'W'].some(x => cond(x, point)))
            && (!text || cond('C', text) || cond('N', text))
    }, callback)
}

/**
 * Update Methods
 */

sabaki.updateSidebar = function(redraw = false, now = false) {
    clearTimeout($('#sidebar').data('updatesidebarid'))

    let [tree, index] = sabaki.getCurrentTreePosition()

    $('#sidebar').data('updatesidebarid', setTimeout(() => {
        if (!helper.equals(sabaki.getCurrentTreePosition(), [tree, index]))
            return

        // Set current path

        let t = tree
        while (t.parent) {
            t.parent.current = t.parent.subtrees.indexOf(t)
            t = t.parent
        }

        // Update

        sabaki.updateSlider()
        sabaki.updateCommentText()
        if (redraw) sabaki.updateGraph()
        else sabaki.centerGraphCameraAt(sabaki.getCurrentGraphNode())
    }, now ? 0 : setting.get('graph.delay')))
}

sabaki.updateGraph = function() {
    if (!view.getShowSidebar() || !sabaki.getCurrentTreePosition()) return

    sabaki.setGraphMatrixDict(gametree.getMatrixDict(sabaki.getRootTree()))
    sabaki.centerGraphCameraAt(sabaki.getCurrentGraphNode())
}

sabaki.updateSlider = function() {
    if (!view.getShowSidebar()) return

    let [tree, index] = sabaki.getCurrentTreePosition()
    let total = gametree.getHeight(sabaki.getRootTree()) - 1
    let relative = gametree.getLevel(tree, index)

    view.setSliderValue(total == 0 ? 0 : relative * 100 / total, relative)
}

sabaki.updateCommentText = function() {
    let [tree, index] = sabaki.getCurrentTreePosition()
    let node = tree.nodes[index]

    view.setCommentText('C' in node ? node.C[0] : '')
    view.setCommentTitle('N' in node ? node.N[0] : '')

    view.setAnnotations(...(
        'UC' in node ? [-2, node.UC[0]]
        : 'GW' in node ? [-1, node.GW[0]]
        : 'DM' in node ? [0, node.DM[0]]
        : 'GB' in node ? [1, node.GB[0]]
        : [null, null]
    ), ...(
        'BM' in node ? [-1, node.BM[0]]
        : 'TE' in node ? [2, node.TE[0]]
        : 'DO' in node ? [0, 1]
        : 'IT' in node ? [1, 1]
        : [null, null]
    ))

    $('#properties').scrollTop(0)
}

sabaki.updateAreaMap = function(estimate) {
    let board = sabaki.getBoard().clone()

    for (let li of $('#goban .row li.dead').get()) {
        if ($(li).hasClass('sign_1')) board.captures['-1']++
        else if ($(li).hasClass('sign_-1')) board.captures['1']++

        board.set($(li).data('vertex'), 0)
    }

    let map = estimate ? board.getAreaEstimateMap() : board.getAreaMap()

    for (let li of $('#goban .row li').get()) {
        let [x, y] = $(li).data('vertex')

        $(li)
        .removeClass('area_-1').removeClass('area_0').removeClass('area_1')
        .addClass('area_' + map[y][x])
    }

    if (!estimate) {
        let $falsedead = $('#goban .row li.area_-1.sign_-1.dead, #goban .row li.area_1.sign_1.dead')

        if ($falsedead.length > 0) {
            $falsedead.removeClass('dead')
            return sabaki.updateAreaMap()
        }
    }

    $('#goban')
    .data('areamap', map)
    .data('finalboard', board)
}

sabaki.centerGraphCameraAt = function(node) {
    if (!view.getShowSidebar() || !node) return

    let s = $('#graph').data('sigma')
    s.renderers[0].resize().render()

    let [matrix, dict] = sabaki.getGraphMatrixDict()
    let [x, y] = dict[node.id]
    let [width, padding] = gametree.getMatrixWidth(y, matrix)
    x -= padding
    let relX = width == 1 ? 1 : 1 - 2 * x / (width - 1)
    let diff = (width - 1) * setting.get('graph.grid_size') / 2
    diff = Math.min(diff, s.renderers[0].width / 2 - setting.get('graph.grid_size'))

    node.color = setting.get('graph.node_active_color')
    s.refresh()

    let prefix = s.camera.readPrefix
    sigma.misc.animation.camera(
        s.camera,
        {x: node[`${prefix}x`] + relX * diff, y: node[`${prefix}y`]},
        {duration: setting.get('graph.animation_duration')}
    )
}

sabaki.startAutoScroll = function(step, delay) {
    if (step > 0 && !$('#sidebar .slider a.next').data('mousedown')
    || step < 0 && !$('#sidebar .slider a.prev').data('mousedown')) return

    if (delay == null) delay = setting.get('autoscroll.max_interval')
    delay = Math.max(setting.get('autoscroll.min_interval'), delay)

    let $slider = $('#sidebar .slider')
    clearTimeout($slider.data('autoscrollid'))

    sabaki.goStep(step)
    sabaki.updateSlider()

    $slider.data('autoscrollid', setTimeout(() => {
        sabaki.startAutoScroll(step, delay - setting.get('autoscroll.diff'))
    }, delay))
}

/**
 * Commit Methods
 */

sabaki.commitCommentText = function() {
    let [tree, index] = sabaki.getCurrentTreePosition()
    let node = tree.nodes[index]
    let title = view.getCommentTitle()
    let comment = view.getCommentText()

    if (comment != '') node.C = [comment]
    else delete node.C

    if (title != '') node.N = [title]
    else delete node.N

    sabaki.updateSidebar(true)
    sabaki.setUndoable(false)

    sabaki.events.emit('commenttext-updated')
}

sabaki.commitGameInfo = function() {
    let rootNode = sabaki.getRootTree().nodes[0]
    let $info = $('#info')

    let data = {
        'rank_1': 'BR',
        'rank_-1': 'WR',
        'name_1': 'PB',
        'name_-1': 'PW',
        'result': 'RE',
        'name': 'GN',
        'event': 'EV',
        'date': 'DT'
    }

    for (let name in data) {
        let value = $info.find('input[name="' + name + '"]').val().trim()
        rootNode[data[name]] = [value]
        if (value == '') delete rootNode[data[name]]
    }

    view.setPlayerName(1,
        gametree.getPlayerName(sabaki.getRootTree(), 1, 'Black'),
        'BR' in rootNode ? rootNode.BR[0] : ''
    )
    view.setPlayerName(-1,
        gametree.getPlayerName(sabaki.getRootTree(), -1, 'White'),
        'WR' in rootNode ? rootNode.WR[0] : ''
    )

    // Handle komi

    let komi = +$info.find('input[name="komi"]').val()
    if (isNaN(komi)) komi = 0

    rootNode.KM = ['' + komi]
    setting.set('game.default_komi', komi)

    // Handle size

    if (!$info.find('input[name="size-width"]').get(0).disabled) {
        let size = ['width', 'height'].map(x => {
            let num = +$info.find('input[name="size-' + x + '"]').val()
            return Math.min(Math.max(num, 3), 25)
        })

        if (size.some(x => isNaN(x))) {
            size = setting.get('game.default_board_size').toString().split(':')
            if (size.length != 2) size = [+size[0], +size[size.length - 1]]
        }

        if (size[0] == size[1]) rootNode.SZ = ['' + size[0]]
        else rootNode.SZ = [size.join(':')]

        setting.set('game.default_board_size', rootNode.SZ[0])
    }

    // Handle handicap stones

    let $handicapInput = $info.find('select[name="handicap"]')
    let handicap = $handicapInput.get(0).selectedIndex

    if (!$handicapInput.get(0).disabled) {
        sabaki.setCurrentTreePosition(sabaki.getRootTree(), 0)

        if (handicap == 0) {
            delete rootNode.AB
            delete rootNode.HA
            setting.set('game.default_handicap', 0)
        } else {
            let board = sabaki.getBoard()
            let stones = board.getHandicapPlacement(handicap + 1)

            rootNode.HA = ['' + stones.length]
            rootNode.AB = stones.map(sgf.vertex2point)
            setting.set('game.default_handicap', stones.length)
        }

        sabaki.setCurrentTreePosition(sabaki.getRootTree(), 0)
    }

    sabaki.setUndoable(false)
    sabaki.updateSidebar()

    // Update engine

    if (!$info.hasClass('disabled')) {
        // Attach/detach engine

        let engines = setting.getEngines()
        let indices = $('#info section .menu').get().map(x => $(x).data('engineindex'))
        let max = Math.max(...indices)
        let sign = indices.indexOf(max) == 0 ? 1 : -1

        if (max >= 0) {
            let engine = engines[max]
            sabaki.attachEngine(engine.path, engine.args, view.getCurrentPlayer() == sign)
        } else {
            sabaki.detachEngine()
        }
    } else {
        // Update komi

        let command = new gtp.Command(null, 'komi', [komi])
        sabaki.sendGTPCommand(command, true)
    }

    // Emit event

    sabaki.events.emit('gameinfo-updated')
}

sabaki.commitScore = function() {
    let result = $('#score .result').text()

    view.showGameInfo()
    $('#info input[name="result"]').val(result)

    sabaki.setUndoable(false)
}

sabaki.commitPreferences = function() {
    // Save general preferences

    $('#preferences input[type="checkbox"]').get()
        .forEach(el => setting.set(el.name, el.checked))

    remote.getCurrentWindow().webContents.setAudioMuted(!setting.get('sound.enable'))
    view.setFuzzyStonePlacement(setting.get('view.fuzzy_stone_placement'))
    view.setAnimatedStonePlacement(setting.get('view.animated_stone_placement'))

    let graphLayout = $('#preferences select[name="graph.layout"]').val()
    let data = {compact: [16, 4], spacious: [22, 4], big: [26, 6]}
    let [gridSize, nodeSize] = data[graphLayout]

    setting.set('graph.grid_size', gridSize)
    setting.set('graph.node_size', nodeSize)

    sabaki.updateSidebar(true, true)

    // Save engines

    setting.clearEngines()

    for (let li of $('#preferences .engines-list li').get()) {
        let $nameinput = $(li).find('h3 input')

        setting.addEngine(
            $nameinput.val().trim() == '' ? $nameinput.attr('placeholder') : $nameinput.val(),
            $(li).find('h3 + p input').val(),
            $(li).find('h3 + p + p input').val()
        )
    }

    setting.save()
    sabaki.loadEngines()

    ipcRenderer.send('build-menu')
}

/**
 * Menu Methods
 */

sabaki.newFile = function(showInfo = false, dontAsk = false) {
    if (view.getIsBusy() || !dontAsk && !sabaki.askForSave()) return

    view.closeDrawers()
    sabaki.setGameTrees([sabaki.getEmptyGameTree()])
    view.setRepresentedFilename(null)
    sabaki.setGameIndex(0)
    sabaki.updateTreeHash()
    sabaki.updateFileHash()

    if (showInfo) {
        sound.playNewGame()
        view.showGameInfo()
    }
}

sabaki.loadFile = function(filename = null, dontAsk = false, callback = () => {}) {
    if (view.getIsBusy() || !dontAsk && !sabaki.askForSave()) return

    if (!filename) {
        let result = view.showOpenDialog({
            properties: ['openFile'],
            filters: [sgf.meta, {name: 'All Files', extensions: ['*']}]
        })

        if (result) filename = result[0]
    }

    if (filename) {
        sabaki.loadFileFromSgf(fs.readFileSync(filename, {encoding: 'binary'}), true, false, err => {
            if (err) return
            view.setRepresentedFilename(filename)
            sabaki.updateFileHash()
        })
    }
}

sabaki.loadFileFromSgf = function(content, dontAsk = false, ignoreEncoding = false, callback = () => {}) {
    if (view.getIsBusy() || !dontAsk && !sabaki.askForSave()) return
    view.setIsBusy(true)
    view.closeDrawers()

    setTimeout(() => {
        let win = remote.getCurrentWindow()
        let lastprogress = -1
        let error = false
        let trees = []

        try {
            trees = sgf.parse(sgf.tokenize(content), progress => {
                if (progress - lastprogress < 0.1) return

                view.setProgressIndicator(progress, win)
                lastprogress = progress
            }, ignoreEncoding ? null : undefined).subtrees

            if (trees.length == 0) throw true
        } catch (err) {
            view.showMessageBox('This file is unreadable.', 'warning')
            error = true
        }

        if (trees.length != 0) {
            view.setRepresentedFilename(null)
            sabaki.setGameTrees(trees)
            sabaki.setGameIndex(0)
            sabaki.updateTreeHash()
            sabaki.updateFileHash()
        }

        if (trees.length > 1) {
            setTimeout(view.showGameChooser, setting.get('gamechooser.show_delay'))
        }

        view.setProgressIndicator(-1, win)
        view.setIsBusy(false)
        callback(error)

        sabaki.events.emit('sgf-loaded')
    }, setting.get('app.loadgame_delay'))
}

sabaki.saveFile = function(filename) {
    if (view.getIsBusy()) return

    if (!filename) {
        filename = view.showSaveDialog({
            filters: [sgf.meta, {name: 'All Files', extensions: ['*']}]
        })
    }

    if (filename) {
        view.setIsBusy(true)
        fs.writeFileSync(filename, sabaki.saveFileToSgf())
        view.setRepresentedFilename(filename)
        sabaki.updateTreeHash()
        sabaki.updateFileHash()
        view.setIsBusy(false)

        return true
    }

    return false
}

sabaki.saveFileToSgf = function() {
    let trees = sabaki.getGameTrees()
    let text = ''

    for (let i = 0; i < trees.length; i++) {
        trees[i].nodes[0].AP = [app.getName() + ':' + app.getVersion()]
        text += '(' + sgf.stringify(trees[i]) + ')\n\n'
    }

    return text
}

sabaki.goStep = function(step) {
    if (view.getGuessMode()) return

    let [tree, index] = sabaki.getCurrentTreePosition()
    let tp = gametree.navigate(tree, index, step)
    if (tp) sabaki.setCurrentTreePosition(...tp)
}

sabaki.goBack = function() {
    sabaki.goStep(-1)
}

sabaki.goForward = function() {
    sabaki.goStep(1)
}

sabaki.goToMoveNumber = function(number) {
    number = +number

    if (isNaN(number)) return
    if (number < 0) number = 0

    let root = sabaki.getRootTree()
    let tp = gametree.navigate(root, 0, Math.round(number))

    if (tp) sabaki.setCurrentTreePosition(...tp)
    else sabaki.goToEnd()
}

sabaki.goToNextFork = function() {
    let [tree, index] = sabaki.getCurrentTreePosition()

    if (index != tree.nodes.length - 1)
        sabaki.setCurrentTreePosition(tree, tree.nodes.length - 1)
    else if (tree.current != null) {
        let subtree = tree.subtrees[tree.current]
        sabaki.setCurrentTreePosition(subtree, subtree.nodes.length - 1)
    }
}

sabaki.goToPreviousFork = function() {
    let [tree, index] = sabaki.getCurrentTreePosition()

    if (tree.parent == null || tree.parent.nodes.length == 0) {
        if (index != 0) sabaki.setCurrentTreePosition(tree, 0)
    } else {
        sabaki.setCurrentTreePosition(tree.parent, tree.parent.nodes.length - 1)
    }
}

sabaki.goToComment = function(step) {
    let tp = sabaki.getCurrentTreePosition()

    while (true) {
        tp = gametree.navigate(...tp, step)
        if (!tp) break

        let node = tp[0].nodes[tp[1]]

        if (setting.get('sgf.comment_properties').some(p => p in node))
            break
    }

    if (tp) sabaki.setCurrentTreePosition(...tp)
}

sabaki.goToBeginning = function() {
    let tree = sabaki.getRootTree()
    sabaki.setCurrentTreePosition(tree, 0)
}

sabaki.goToEnd = function() {
    let tree = sabaki.getRootTree()
    let tp = gametree.navigate(tree, 0, gametree.getCurrentHeight(tree) - 1)
    sabaki.setCurrentTreePosition(...tp)
}

sabaki.goToSiblingVariation = function(sign) {
    let [tree, index] = sabaki.getCurrentTreePosition()
    let navigate = index == tree.nodes.length - 1
        && tree.subtrees.length > 0
        && sign > 0
        || !tree.parent

    sign = sign < 0 ? -1 : 1

    let mod = navigate ? tree.subtrees.length : tree.parent.subtrees.length
    let i = ((navigate ? tree.current : tree.parent.current) + mod + sign) % mod

    sabaki.setCurrentTreePosition(navigate ? tree.subtrees[i] : tree.parent.subtrees[i], 0)
}

sabaki.goToNextVariation = () => sabaki.goToSiblingVariation(1)

sabaki.goToPreviousVariation = () => sabaki.goToSiblingVariation(-1)

sabaki.goToMainVariation = function() {
    let tp = sabaki.getCurrentTreePosition()
    let tree = tp[0]
    let root = sabaki.getRootTree()

    while (!gametree.onMainTrack(tree)) {
        tree = tree.parent
    }

    while (root.current != null) {
        root.current = 0
        root = root.subtrees[0]
    }

    if (gametree.onMainTrack(tp[0])) {
        sabaki.setCurrentTreePosition(tree, tp[1], false, true)
    } else {
        sabaki.setCurrentTreePosition(tree, tree.nodes.length - 1, false, true)
    }
}

sabaki.copyVariation = function(tree, index) {
    let clone = gametree.clone(tree)
    if (index != 0) gametree.split(clone, index - 1)

    $('body').data('copyvardata', clone)
}

sabaki.cutVariation = function(tree, index) {
    sabaki.setUndoable(true, 'Undo Cut Variation')
    sabaki.copyVariation(tree, index)
    sabaki.removeNode(tree, index, false, false)
}

sabaki.pasteVariation = function(tree, index) {
    if ($('body').data('copyvardata') == null) return

    sabaki.setUndoable(true, 'Undo Paste Variation')

    let updateRoot = tree == sabaki.getRootTree()
    let oldLength = tree.nodes.length
    let splitted = gametree.split(tree, index)
    let copied = gametree.clone($('body').data('copyvardata'), true)

    copied.parent = splitted
    splitted.subtrees.push(copied)

    if (updateRoot) {
        sabaki.setRootTree(splitted)
    }

    if (splitted.subtrees.length == 1) {
        gametree.reduce(splitted)
        sabaki.setCurrentTreePosition(splitted, oldLength, true, true)
    } else {
        sabaki.setCurrentTreePosition(copied, 0, true, true)
    }
}

sabaki.flattenVariation = function(tree, index) {
    sabaki.setUndoable(true, 'Undo Flatten')

    let board = gametree.getBoard(tree, index)
    let rootNode = sabaki.getRootTree().nodes[0]
    let inherit = ['BR', 'BT', 'DT', 'EV', 'GN', 'GC', 'PB', 'PW', 'RE', 'SO', 'WT', 'WR']

    let clone = gametree.clone(tree)
    if (index != 0) gametree.split(clone, index - 1)
    let node = clone.nodes[0]

    node.AB = []
    node.AW = []
    node.AE = []
    delete node.B
    delete node.W
    clone.parent = null
    inherit.forEach(x => x in rootNode ? node[x] = rootNode[x] : null)

    for (let x = 0; x < board.width; x++) {
        for (let y = 0; y < board.height; y++) {
            let sign = board.get([x, y])
            if (sign == 0) continue

            node[sign > 0 ? 'AB' : 'AW'].push(sgf.vertex2point([x, y]))
        }
    }

    sabaki.setRootTree(clone)
}

sabaki.makeMainVariation = function(tree, index) {
    sabaki.setUndoable(true, 'Restore Main Variation')
    view.closeDrawers()

    let t = tree

    while (t.parent != null) {
        t.parent.subtrees.splice(t.parent.subtrees.indexOf(t), 1)
        t.parent.subtrees.unshift(t)
        t.parent.current = 0

        t = t.parent
    }

    t = tree

    while (t.current != null) {
        let [x] = t.subtrees.splice(t.current, 1)
        t.subtrees.unshift(x)
        t.current = 0

        t = x
    }

    sabaki.setCurrentTreePosition(tree, index, true, true)
}

sabaki.shiftVariation = function(step, tree, index) {
    if (!tree.parent) return

    sabaki.setUndoable(true, 'Undo Shift Variation')
    view.closeDrawers()

    let subtrees = tree.parent.subtrees
    let m = subtrees.length
    let i = subtrees.indexOf(tree)
    let inew = ((i + step) % m + m) % m

    subtrees.splice(i, 1)
    subtrees.splice(inew, 0, tree)

    sabaki.setCurrentTreePosition(tree, index, true, true)
}

sabaki.removeNode = function(tree, index, confirm = null, undoable = true) {
    if (!tree.parent && index == 0) {
        view.showMessageBox('The root node cannot be removed.', 'warning')
        return
    }

    if (confirm != false && setting.get('edit.show_removenode_warning') && view.showMessageBox(
        'Do you really want to remove this node?',
        'warning',
        ['Remove Node', 'Cancel'], 1
    ) == 1) return

    // Save undo information

    if (undoable) sabaki.setUndoable(true, 'Undo Remove Node')

    // Remove node

    view.closeDrawers()
    let prev = gametree.navigate(tree, index, -1)

    if (index != 0) {
        tree.nodes.splice(index, tree.nodes.length)
        tree.current = null
        tree.subtrees.length = 0
    } else {
        let parent = tree.parent
        let i = parent.subtrees.indexOf(tree)

        parent.subtrees.splice(i, 1)
        if (parent.current >= 1) parent.current--
        gametree.reduce(parent)
    }

    sabaki.updateGraph()
    if (!prev || sabaki.getCurrentGraphNode()) prev = sabaki.getCurrentTreePosition()
    sabaki.setCurrentTreePosition(...prev)
}

sabaki.removeOtherVariations = function(tree, index, confirm = null) {
    if (confirm != false && setting.get('edit.show_removeothervariations_warning') && view.showMessageBox(
        'Do you really want to remove all other variations?',
        'warning',
        ['Remove Variations', 'Cancel'], 1
    ) == 1) return

    // Save undo information

    sabaki.setUndoable(true, 'Undo Remove Other Variations')
    view.closeDrawers()

    // Remove all subsequent variations

    let t = tree

    while (t.subtrees.length != 0) {
        t.subtrees = [t.subtrees[t.current]]
        t.current = 0

        t = t.subtrees[0]
    }

    // Remove all precedent variations

    t = tree

    while (t.parent != null) {
        t.parent.subtrees = [t]
        t.parent.current = 0

        t = t.parent
    }

    sabaki.setCurrentTreePosition(tree, index, true, true)
}

sabaki.undoBoard = function() {
    if ($('body').data('undodata-root') == null
    || $('body').data('undodata-level') == null)
        return

    view.setIsBusy(true)

    setTimeout(() => {
        sabaki.setRootTree($('body').data('undodata-root'))

        let tp = gametree.navigate(sabaki.getRootTree(), 0, $('body').data('undodata-level'))
        sabaki.setCurrentTreePosition(...tp, true, true)

        sabaki.setUndoable(false)
        view.setIsBusy(false)
    }, setting.get('edit.undo_delay'))
}

/**
 * Main events
 */

$(document).ready(function() {
    sabaki.loadSettings()
    sabaki.loadEngines()
    sabaki.prepareDragDropFiles()
    sabaki.prepareBars()
    sabaki.prepareEditTools()
    sabaki.prepareAutoplay()
    sabaki.prepareSidebar()
    sabaki.prepareSlider()
    sabaki.prepareConsole()
    sabaki.prepareGameInfo()
    sabaki.preparePreferences()
    sabaki.prepareCleanMarkup()
    sabaki.newFile()

    view.prepareResizers()
    view.prepareGameChooser()
    view.prepareIndicator()
    view.updateTitle()

    $('#main, #graph canvas:last-child, #graph .slider').on('wheel', function(evt) {
        evt.preventDefault()

        if (evt.deltaY > 0) sabaki.goForward()
        else if (evt.deltaY < 0) sabaki.goBack()
    })

    $('body').on('mouseup', function() {
        $('#goban').data('mousedown', false)
    })

    sabaki.events.emit('preparation-complete')
}).on('keydown', function(evt) {
    if (evt.keyCode == 27) {
        // Escape

        if (!view.closeDrawers() && remote.getCurrentWindow().isFullScreen())
            view.setFullScreen(false)
    }
})

$(window).on('load', function() {
    let win = remote.getCurrentWindow()
    if (win) win.show()
}).on('resize', function() {
    view.resizeBoard()
}).on('beforeunload', function(evt) {
    let win = remote.getCurrentWindow()

    if (!$('body').data('closewindow')) {
        evt.returnValue = ' '

        setTimeout(() => {
            if (sabaki.askForSave()) {
                $('body').data('closewindow', true)
                win.close()
            }
        }, 0)
    } else {
        sabaki.detachEngine()

        if (!win.isMaximized() && !win.isMinimized() && !win.isFullScreen()) {
            setting
            .set('window.width', Math.round($('body').width()))
            .set('window.height', Math.round($('body').height()))
        }
    }
})<|MERGE_RESOLUTION|>--- conflicted
+++ resolved
@@ -1225,11 +1225,7 @@
  * Game Board Methods
  */
 
-<<<<<<< HEAD
-sabaki.vertexClick = function(vertex, buttonIndex = 0, ctrlKey = false) {
-=======
-sabaki.vertexClicked = function(vertex, buttonIndex = 0, ctrlKey = false, position = null) {
->>>>>>> c8f81934
+sabaki.vertexClick = function(vertex, buttonIndex = 0, ctrlKey = false, position = null) {
     view.closeGameInfo()
 
     if (typeof vertex == 'string')
@@ -1521,7 +1517,7 @@
 
 sabaki.useTool = function(vertex, tool = null, buttonIndex = 0) {
     if (!tool) tool = sabaki.getSelectedTool()
-    
+
     if (typeof vertex == 'string')
         vertex = sabaki.getBoard().coord2vertex(vertex)
 
