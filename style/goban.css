/**
 * goban.css
 *
 * Styles the Go board
 */

#goban {
        position: relative;
        display: inline-block;
        border: 10px solid #B48F5F;
        padding: 10px 8px 8px 10px;
        background: #DFB277 url('../img/goban.png') center fixed;
        color: #5E2E0C;
        text-shadow: 0 1px 0 #D28D32;
    }
    #goban ol {
        list-style: none;
        white-space: nowrap;
        margin: 0 23px;
    }
    #goban li, #goban li {
        display: inline-block;
        height: 30px;
        width: 30px;
        text-align: center;
        line-height: 30px;
}

/**
 * Coordinates
 */

#goban .coordy {
        position: absolute;
        left: 2px;
        top: 33px;
        width: 30px;
        margin: 0;
    }
    #goban .coordy:last-child {
        left: auto;
        right: 3px;
    }
    #goban .coordy li { display: block; }
    #goban .coordx:nth-child(2) { margin-top: -5px; }
    #goban .coordx:nth-last-child(2) { margin-bottom: -2px; }
    #goban:not(.coordinates) .coordx, #goban:not(.coordinates) .coordy { display: none; }
    #goban:not(.coordinates) ol {
        margin: 0;
}

/**
 * Board images
 */

#goban .row li {
        position: relative;
        background: url('../img/inner.png') center;
    }
    #goban .row li.hoshi {
        background-image: url('../img/hoshi.png');
    }
    #goban .row:nth-child(3) li {
        background-image: url('../img/side-n.png');
    }
    #goban .row:nth-last-child(3) li {
        background-image: url('../img/side-s.png');
    }
    #goban .row li:first-child {
        background-image: url('../img/side-w.png');
    }
    #goban .row li:last-child {
        background-image: url('../img/side-e.png');
    }
    #goban .row:nth-child(3) li:first-child {
        background-image: url('../img/corner-nw.png');
    }
    #goban .row:nth-child(3) li:last-child {
        background-image: url('../img/corner-ne.png');
    }
    #goban .row:nth-last-child(3) li:first-child {
        background-image: url('../img/corner-sw.png');
    }
    #goban .row:nth-last-child(3) li:last-child {
        background-image: url('../img/corner-se.png');
    }
    #goban .row img {
        position: relative;
        width: 100%;
        height: 100%;
<<<<<<< HEAD
    }
    #goban .row li::after {
=======
}

/**
 * Overlays
 */

#goban .row li::after, #goban .row li::after {
>>>>>>> 473c6131
        content: ' ';
        display: none;
        position: absolute;
        left: 50%;
        top: 50%;
        width: 16px;
        height: 16px;
        margin-left: -9px;
        margin-top: -9px;
        border-radius: 8px;
        opacity: .3;
    }
    #goban .row li.ghost_1::after,
    #goban .row li.sign_-1.point::after { background: black; }
    #goban .row li.ghost_-1::after,
    #goban .row li.sign_1.point::after { background: white; }
    #goban.variations .row li.ghost_1::after,
    #goban.variations .row li.ghost_-1::after { display: block; }
    #goban .row li.point::after {
        display: block;
        width: 8px;
        height: 8px;
        margin-left: -5px;
        margin-top: -5px;
        opacity: 1;
    }
    #goban .row li::before {
        content: ' ';
        display: none;
        position: absolute;
        left: 50%;
        top: 50%;
        width: 12px;
        height: 12px;
        margin-left: -9px;
        margin-top: -9px;
        background: #DFB277 url('../img/goban.png') center fixed;
        border: 2px solid #5E2E0C;
        text-align: center;
        line-height: 16px;
        font-size: 19px;
        font-weight: bold;
    }
    #goban .row li.sign_1::before {
        background: transparent;
        border-color: white;
        color: white;
        text-shadow: none;
    }
    #goban .row li.sign_-1::before {
        background: transparent;
        border-color: black;
        color: black;
        text-shadow: none;
    }
    #goban .row li.circle::before {
        display: block;
        border-radius: 14px;
    }
    #goban .row li.square::before {
        display: block;
        width: 10px;
        height: 10px;
        margin-left: -8px;
        margin-top: -8px;
    }
    #goban .row li.cross::before {
        content: '\2715';
        display: block;
        width: 16px;
        height: 16px;
        border: none;
        line-height: 13px;
    }
    #goban .row li.triangle::before {
        content: '\25b3';
        display: block;
        width: 20px;
        height: 20px;
        margin-left: -11px;
        margin-top: -11px;
        border: none;
        font-size: 25px;
        line-height: 13px
    }
    #goban .row li.label::before {
        content: attr(data-label);
        display: block;
        border: none;
        width: 16px;
        height: 16px;
        font-weight: normal;
        font-size: 16px;
}

/**
 * Fuzzy stone placement
 */

#goban.fuzzy .row li.shift_1 img {
        left: -2px;
    }
    #goban.fuzzy .row li.point.shift_1::after {
        margin-left: -7px;
    }
    #goban.fuzzy .row li.shift_2 img {
        top: -2px;
    }
    #goban.fuzzy .row li.point.shift_2::after {
        margin-top: -7px;
    }
    #goban.fuzzy .row li.shift_3 img {
        left: 2px;
    }
    #goban.fuzzy .row li.point.shift_3::after {
        margin-left: -3px;
    }
    #goban.fuzzy .row li.shift_4 img {
        top: 2px;
    }
    #goban.fuzzy .row li.point.shift_4::after {
        margin-top: -3px;
    }
    #goban.fuzzy .row li.shift_5 img {
        top: -1px;
        left: -1px;
    }
    #goban.fuzzy .row li.point.shift_5::after {
        margin-top: -6px;
        margin-left: -6px;
    }
    #goban.fuzzy .row li.shift_6 img {
        top: -1px;
        left: 1px;
    }
    #goban.fuzzy .row li.point.shift_6::after {
        margin-top: -6px;
        margin-left: -4px;
    }
    #goban.fuzzy .row li.shift_7 img {
        top: 1px;
        left: 1px;
    }
    #goban.fuzzy .row li.point.shift_7::after {
        margin-top: -4px;
        margin-left: -4px;
    }
    #goban.fuzzy .row li.shift_8 img {
        top: 1px;
        left: -1px;
    }
    #goban.fuzzy .row li.point.shift_8::after {
        margin-top: -4px;
        margin-left: -6px;
}<|MERGE_RESOLUTION|>--- conflicted
+++ resolved
@@ -88,10 +88,6 @@
         position: relative;
         width: 100%;
         height: 100%;
-<<<<<<< HEAD
-    }
-    #goban .row li::after {
-=======
 }
 
 /**
@@ -99,7 +95,6 @@
  */
 
 #goban .row li::after, #goban .row li::after {
->>>>>>> 473c6131
         content: ' ';
         display: none;
         position: absolute;
