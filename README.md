--- conflicted
+++ resolved
@@ -22,12 +22,6 @@
 - Score estimator & scoring tool
 - Find move by move position and comment text
 - Position & move annotations
-<<<<<<< HEAD
-=======
-- [GTP engines](https://github.com/yishn/Sabaki/blob/master/docs/guides/engines.md) support
-- Guess mode
-- Autoplay games
->>>>>>> 7655b65c
 
 ## Documentation
 
