--- conflicted
+++ resolved
@@ -13,12 +13,7 @@
 - Fuzzy stone placement
 - Read and save SGF games and collections
 - Open wBaduk NGF and Tygem GIB files
-<<<<<<< HEAD
-- Display formatted SGF comments using a [subset of Markdown](https://github.com/yishn/Sabaki/blob/master/docs/guides/markdown.md)
-=======
 - Display formatted SGF comments using a [subset of Markdown](https://github.com/SabakiHQ/Sabaki/blob/master/docs/guides/markdown.md)
-- Personalize board appearance with [themes](https://github.com/SabakiHQ/Sabaki/blob/master/docs/guides/theme-directory.md)
->>>>>>> 69facaff
 - SGF editing tools
 - Lines & arrows board markup
 - Copy & paste variations
@@ -26,24 +21,12 @@
 - Score estimator & scoring tool
 - Find move by move position and comment text
 - Position & move annotations
-<<<<<<< HEAD
-=======
-- [GTP engines](https://github.com/SabakiHQ/Sabaki/blob/master/docs/guides/engines.md) support
-- Guess mode
-- Autoplay games
->>>>>>> 69facaff
 
 ## Documentation
 
 For more information visit the [documentation](https://github.com/SabakiHQ/Sabaki/blob/master/docs/README.md). You're welcome to [contribute](https://github.com/SabakiHQ/Sabaki/blob/master/CONTRIBUTING.md) to this project.
 
-<<<<<<< HEAD
 ## Website
-=======
-## Web Version
-
-Sabaki has a [`web`](https://github.com/SabakiHQ/Sabaki/tree/web) branch. It's a trimmed-down version of Sabaki that runs in any modern browser. You can try a [working demo here](http://sabaki.yichuanshen.de/web/).
->>>>>>> 69facaff
 
 If you're looking for the code of the [website](http://sabaki.yichuanshen.de/), you can find it in [this repository](https://github.com/SabakiHQ/sabaki-website).
 
