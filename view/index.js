--- conflicted
+++ resolved
@@ -906,13 +906,8 @@
     setIsBusy(false)
 }
 
-<<<<<<< HEAD
 function makeMove(vertex, sendCommand = null, ignoreAutoplay = false) {
-    if (!getPlayMode() && !getAutoplayMode()) return
-=======
-function makeMove(vertex, sendCommand, ignoreAutoplay) {
     if (!getPlayMode() && !getAutoplayMode() && !getGuessMode()) return
->>>>>>> 5b45c648
     if (sendCommand == null) sendCommand = getEngineController() != null
 
     let pass = !getBoard().hasVertex(vertex)
