const {remote} = require('electron')
const {h, Component} = require('preact')
const classNames = require('classnames')

const ContentDisplay = require('./ContentDisplay')

const gtp = require('../modules/gtp')
const helper = require('../modules/helper')
const setting = remote.require('./setting')

class ConsoleCommandEntry extends Component {
    shouldComponentUpdate() {
        return false
    }

    render({sign, name, command}) {
        if (command == null) command = new gtp.Command(null, '')

        return h('li', {class: 'command'},
            h('pre', {},
                h('span', {class: 'internal'}, `${['●', '', '○'][sign + 1]} ${name}>`), ' ',

                command.id != null && [h('span', {class: 'id'}, command.id), ' '],
                command.name, ' ',

                h(ContentDisplay, {
                    tag: 'span',
                    content: command.arguments.join(' ')
                })
            )
        )
    }
}

class ConsoleResponseEntry extends Component {
    shouldComponentUpdate({response, waiting}) {
        return waiting !== this.props.waiting
            || response !== this.props.response
    }

    render({response, waiting}) {
        return h('li', {class: classNames({response: true, waiting})},
            !waiting && response != null

            ? h('pre', {},
                !response.internal && [h('span', {
                    class: response.error ? 'error' : 'success'
                }, response.error ? '?' : '=')],

                response.id != null && [h('span', {class: 'id'}, response.id)],

                !response.internal && ' ',

                h(ContentDisplay, {
                    tag: 'span',
                    class: response.internal ? 'internal' : '',
                    content: response.content
                })
            )

            : h('pre', {}, h('span', {class: 'internal'}, '…'))
        )
    }
}

class GtpConsole extends Component {
    constructor() {
        super()

        this.state = {
            engineIndex: -1,
            commandInputText: ''
        }

        this.handleSelectChange = evt => {
            this.setState({engineIndex: +evt.currentTarget.value})
            this.inputElement.focus()
        }

        this.handleInputChange = evt => {
            this.setState({commandInputText: evt.currentTarget.value})
        }

        this.handleKeyDown = evt => {
            if (evt.keyCode === 13) {
                // Enter

                evt.preventDefault()
                let {onSubmit = helper.noop} = this.props
                let {engineIndex, commandInputText} = this.state

                if (commandInputText.trim() === '') return

                onSubmit({
                    engineIndex,
                    command: gtp.parseCommand(this.state.commandInputText)
                })

                this.setState({commandInputText: ''})
            } else if ([38, 40].includes(evt.keyCode)) {
                // Up and down

                evt.preventDefault()
                let {consoleLog} = this.props
                let sign = evt.keyCode === 38 ? -1 : 1

                if (this.inputPointer == null) this.inputPointer = consoleLog.length

                while (true) {
                    this.inputPointer += sign

                    if (this.inputPointer < 0 || this.inputPointer >= consoleLog.length) {
                        this.inputPointer = Math.max(-1, Math.min(consoleLog.length, this.inputPointer))
                        this.setState({commandInputText: ''})
                        break
                    }

                    let {command} = consoleLog[this.inputPointer]
                    
                    if (command != null) {
                        this.setState({commandInputText: command.toString()})
                        break
                    }
                }
            } else if (evt.keyCode === 9) {
                // Tab

                evt.preventDefault()
                let autocompleteText = this.getAutocompleteText()

                if (autocompleteText !== '') {
                    this.setState({commandInputText: autocompleteText})
                }
            }
        }
    }

    componentWillReceiveProps({consoleLog, attachedEngines}) {
        let {engineIndex} = this.state

        if (attachedEngines[engineIndex] == null) {
            let index = attachedEngines.findIndex(x => x != null)            
            if (engineIndex !== index) this.setState({engineIndex: index})
        }

        this.inputPointer = consoleLog.length
    }

    componentDidUpdate(prevProps) {
        if (prevProps.consoleLog !== this.props.consoleLog) {
            this.scrollElement.scrollTop = this.scrollElement.scrollHeight
        }
    }

    shouldComponentUpdate(nextProps, nextState) {
        for (let key in nextProps) {
            if (nextProps[key] !== this.props[key]) return true
        }

        for (let key in nextState) {
            if (nextState[key] !== this.state[key]) return true
        }

        return false
    }

    getAutocompleteText() {
        let {engineCommands} = this.props
        let {engineIndex, commandInputText} = this.state

        if (engineCommands[engineIndex] && commandInputText.length > 0) {
            return engineCommands[engineIndex].find(x => x.indexOf(commandInputText) === 0) || ''
        }

        return ''
    }

    render({consoleLog, attachedEngines, engineCommands}, {engineIndex, commandInputText}) {
        let selectedEngine = attachedEngines[engineIndex]
        let selectWidth = Math.max(5, selectedEngine ? selectedEngine.name.trim().length + 3 : 3) * 10 + 15
        let hasEngines = attachedEngines.some(x => x != null)
        let autocompleteText = this.getAutocompleteText()
        let inputStyle = {left: selectWidth, width: `calc(100% - ${selectWidth}px)`}

        return h('section', {id: 'console'},
            h('ol',
                {
                    ref: el => this.scrollElement = el,
                    class: 'log'
                },

                consoleLog.map(({sign, name, command, response}, i) => [
<<<<<<< HEAD
                    command ? h(ConsoleCommandEntry, {sign, name, command})
=======
                    command ? h(ConsoleCommandEntry, {key: command.internalId, board, sign, name, command})
>>>>>>> 4de9172d
                    : !command && (
                        i == 0 
                        || consoleLog[i - 1].sign !== sign 
                        || consoleLog[i - 1].name !== name
                    ) ? h(ConsoleCommandEntry, {sign, name, command})
                    : null,
                    
                    h(ConsoleResponseEntry, {response, waiting: response == null})
                ])
            ),

            h('form', {class: 'input'},
                h('select',
                    {
                        disabled: !hasEngines || attachedEngines.filter(x => x != null).length === 1,
                        style: {width: selectWidth},

                        onChange: this.handleSelectChange
                    },

                    attachedEngines.map((engine, i) =>
                        engine && h('option', {
                            value: i,
                            selected: engineIndex === i
                        }, `${['○', '●'][i]} ${engine.name.trim()}>`)
                    )
                ),

                h('input', {
                    ref: el => this.inputElement = el,
                    class: 'command',
                    disabled: !hasEngines,
                    type: 'text',
                    value: commandInputText,
                    style: inputStyle,

                    onInput: this.handleInputChange,
                    onKeyDown: this.handleKeyDown
                }),

                h('input', {
                    class: 'autocomplete',
                    disabled: !hasEngines,
                    type: 'text',
                    value: autocompleteText,
                    style: inputStyle
                })
            )
        )
    }
}

module.exports = GtpConsole<|MERGE_RESOLUTION|>--- conflicted
+++ resolved
@@ -190,11 +190,7 @@
                 },
 
                 consoleLog.map(({sign, name, command, response}, i) => [
-<<<<<<< HEAD
-                    command ? h(ConsoleCommandEntry, {sign, name, command})
-=======
-                    command ? h(ConsoleCommandEntry, {key: command.internalId, board, sign, name, command})
->>>>>>> 4de9172d
+                    command ? h(ConsoleCommandEntry, {key: command.internalId, sign, name, command})
                     : !command && (
                         i == 0 
                         || consoleLog[i - 1].sign !== sign 
