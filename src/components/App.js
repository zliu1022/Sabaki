const fs = require('fs')
const EventEmitter = require('events')
const {ipcRenderer, remote} = require('electron')
const {app} = remote
const {h, render, Component} = require('preact')
const classNames = require('classnames')

const ThemeManager = require('./ThemeManager')
const MainView = require('./MainView')
const LeftSidebar = require('./LeftSidebar')
const Sidebar = require('./Sidebar')
const DrawerManager = require('./DrawerManager')
const InputBox = require('./InputBox')
const BusyScreen = require('./BusyScreen')
const InfoOverlay = require('./InfoOverlay')

const deadstones = require('@sabaki/deadstones')
const gtp = require('@sabaki/gtp')
const sgf = require('@sabaki/sgf')
const influence = require('@sabaki/influence')

deadstones.useFetch('./node_modules/@sabaki/deadstones/wasm/deadstones_bg.wasm')

const i18n = require('../i18n')
const Board = require('../modules/board')
const EngineSyncer = require('../modules/enginesyncer')
const dialog = require('../modules/dialog')
const fileformats = require('../modules/fileformats')
const gametree = require('../modules/gametree')
const gtplogger = require('../modules/gtplogger')
const helper = require('../modules/helper')
const setting = remote.require('./setting')
const sound = require('../modules/sound')
const treetransformer = require('../modules/treetransformer')

class App extends Component {
    constructor() {
        super()
        window.sabaki = this

        let emptyTree = gametree.new()

        this.state = {
            mode: 'play',
            openDrawer: null,
            busy: 0,
            fullScreen: false,
            showMenuBar: null,
            zoomFactor: null,

            representedFilename: null,
            gameIndex: 0,
            gameTrees: [emptyTree],
            gameCurrents: [{}],
            treePosition: emptyTree.root.id,

            // Bars

            selectedTool: 'stone_1',
            scoringMethod: null,
            findText: '',
            findVertex: null,
            deadStones: [],
            blockedGuesses: [],

            // Goban

            highlightVertices: [],
            playVariation: null,
            showCoordinates: null,
            showMoveColorization: null,
            showMoveNumbers: null,
            showNextMoves: null,
            showSiblings: null,
            fuzzyStonePlacement: null,
            animateStonePlacement: null,

            // Sidebar

            consoleLog: [],
            showConsole: setting.get('view.show_leftsidebar'),
            leftSidebarWidth: setting.get('view.leftsidebar_width'),
            showGameGraph: setting.get('view.show_graph'),
            showCommentBox: setting.get('view.show_comments'),
            sidebarWidth: setting.get('view.sidebar_width'),
            graphGridSize: null,
            graphNodeSize: null,

            // Engines

            engines: null,
            attachedEngines: [null, null],
            engineBusy: [false, false],
            engineCommands: [[], []],
            generatingMoves: false,
            analysisTreePosition: null,
            analysis: null,

            // Drawers

            preferencesTab: 'general',

            // Input Box

            showInputBox: false,
            inputBoxText: '',
            onInputBoxSubmit: helper.noop,
            onInputBoxCancel: helper.noop,

            // Info Overlay

            infoOverlayText: '',
            showInfoOverlay: false
        }

        this.events = new EventEmitter()
        this.appName = app.getName()
        this.version = app.getVersion()
        this.window = remote.getCurrentWindow()

        this.treeHash = this.generateTreeHash()
        this.attachedEngineSyncers = [null, null]

        this.historyPointer = 0
        this.history = []
        this.recordHistory()

        // Expose submodules

        this.modules = {Board, EngineSyncer, dialog, fileformats,
            gametree, helper, i18n, setting, sound}

        // Bind state to settings

        setting.events.on('change', ({key}) => this.updateSettingState(key))
        this.updateSettingState()
    }

    componentDidMount() {
        window.addEventListener('contextmenu', evt => {
            evt.preventDefault()
        })

        window.addEventListener('load', () => {
            this.events.emit('ready')
        })

        ipcRenderer.on('load-file', (evt, ...args) => {
            setTimeout(() => this.loadFile(...args), setting.get('app.loadgame_delay'))
        })

        this.window.on('focus', () => {
            if (setting.get('file.show_reload_warning')) {
                this.askForReload()
            }

            this.buildMenu()
        })

        this.window.on('resize', () => {
            clearTimeout(this.resizeId)

            this.resizeId = setTimeout(() => {
                if (!this.window.isMaximized() && !this.window.isMinimized() && !this.window.isFullScreen()) {
                    let [width, height] = this.window.getContentSize()
                    setting.set('window.width', width).set('window.height', height)
                }
            }, 1000)
        })

<<<<<<< HEAD
=======
        // Handle main menu items

        let menuData = require('../menu').get()

        let handleMenuClicks = menu => {
            for (let item of menu) {
                if ('click' in item) {
                    ipcRenderer.on(`menu-click-${item.id}`, () => {
                        if (!this.state.showMenuBar) this.window.setMenuBarVisibility(false)
                        dialog.closeInputBox()
                        item.click()
                    })
                }

                if ('submenu' in item) {
                    handleMenuClicks(item.submenu)
                }
            }
        }

        handleMenuClicks(menuData)

>>>>>>> 4ffee202
        // Handle mouse wheel

        for (let el of document.querySelectorAll('#main main, #graph, #winrategraph')) {
            el.addEventListener('wheel', evt => {
                evt.preventDefault()

                if (this.residueDeltaY == null) this.residueDeltaY = 0
                this.residueDeltaY += evt.deltaY

                if (Math.abs(this.residueDeltaY) >= setting.get('game.navigation_sensitivity')) {
                    this.goStep(Math.sign(this.residueDeltaY))
                    this.residueDeltaY = 0
                }
            })
        }

        // Handle file drag & drop

        document.body.addEventListener('dragover', evt => evt.preventDefault())
        document.body.addEventListener('drop', evt => {
            evt.preventDefault()

            if (evt.dataTransfer.files.length === 0) return
            this.loadFile(evt.dataTransfer.files[0])
        })

        // Handle keys

        document.addEventListener('keydown', evt => {
            if (evt.key === 'Escape') {
                if (this.state.generatingMoves) {
                    this.stopGeneratingMoves()
                } else if (this.state.openDrawer != null) {
                    this.closeDrawer()
                } else if (this.state.mode !== 'play') {
                    this.setMode('play')
                } else if (this.state.fullScreen) {
                    this.setState({fullScreen: false})
                }
            } else if (!evt.ctrlKey && !evt.metaKey && ['ArrowUp', 'ArrowDown'].includes(evt.key)) {
                if (
                    this.state.busy > 0
                    || helper.isTextLikeElement(document.activeElement)
                ) return

                evt.preventDefault()

                let sign = evt.key === 'ArrowUp' ? -1 : 1
                this.startAutoscrolling(sign)
            } else if ((evt.ctrlKey || evt.metaKey) && ['z', 'y'].includes(evt.key.toLowerCase())) {
                if (this.state.busy > 0) return

                // Hijack browser undo/redo

                let step = evt.key.toLowerCase() === 'z' ? -1 : 1
                if (evt.shiftKey) step = -step

                let action = step < 0 ? 'undo' : 'redo'

                if (action != null) {
                    if (helper.isTextLikeElement(document.activeElement)) {
                        return
                    } else {
                        evt.preventDefault()
                        this[action]()
                    }
                }
            }
        })

        document.addEventListener('keyup', evt => {
            if (this.autoscrollId == null) return

            if (['ArrowUp', 'ArrowDown'].includes(evt.key)) {
                this.stopAutoscrolling()
            }
        })

        // Handle other keyboard shortcuts

        document.addEventListener('keydown', evt => {
            if (['input', 'textarea'].indexOf(document.activeElement.tagName.toLowerCase()) >= 0) {
                return
            }

            if (evt.key === 'Home') {
                this.goToBeginning()
            } else if (evt.key === 'End') {
                this.goToEnd()
            } else if (evt.key === 'ArrowLeft') {
                this.goToSiblingVariation(-1)
            } else if (evt.key === 'ArrowRight') {
                this.goToSiblingVariation(1)
            }
        })

        // Handle window closing

        window.addEventListener('beforeunload', evt => {
            evt.returnValue = ' '
        })

        this.newFile()
    }

    componentDidUpdate(_, prevState = {}) {
        // Update title

        let {basename} = require('path')
        let title = this.appName
        let {representedFilename, gameIndex, gameTrees} = this.state
        let t = i18n.context('app')

        if (representedFilename)
            title = basename(representedFilename)
        if (gameTrees.length > 1)
            title += ' — ' + t(p => `Game ${p.gameNumber}`, {
                gameNumber: gameIndex + 1
            })
        if (representedFilename && process.platform != 'darwin')
            title += ' — ' + this.appName

        if (document.title !== title)
            document.title = title

        // Handle full screen & menu bar

        if (prevState.fullScreen !== this.state.fullScreen) {
            if (this.state.fullScreen) this.flashInfoOverlay(t('Press Esc to exit full screen mode'))
            this.window.setFullScreen(this.state.fullScreen)
        }

        if (prevState.showMenuBar !== this.state.showMenuBar) {
            if (!this.state.showMenuBar) this.flashInfoOverlay(t('Press Alt to show menu bar'))
            this.window.setMenuBarVisibility(this.state.showMenuBar)
            this.window.setAutoHideMenuBar(!this.state.showMenuBar)
        }

        // Handle sidebar showing/hiding

        if (
            prevState.showLeftSidebar !== this.state.showLeftSidebar
            || prevState.showSidebar !== this.state.showSidebar
        ) {
            let [width, height] = this.window.getContentSize()
            let widthDiff = 0

            if (prevState.showSidebar !== this.state.showSidebar) {
                widthDiff += this.state.sidebarWidth * (this.state.showSidebar ? 1 : -1)
            }

            if (prevState.showLeftSidebar !== this.state.showLeftSidebar) {
                widthDiff += this.state.leftSidebarWidth * (this.state.showLeftSidebar ? 1 : -1)
            }

            if (!this.window.isMaximized() && !this.window.isMinimized() && !this.window.isFullScreen()) {
                this.window.setContentSize(width + widthDiff, height)
            }

            window.dispatchEvent(new Event('resize'))
        }

        // Handle zoom factor

        if (prevState.zoomFactor !== this.state.zoomFactor) {
            this.window.webContents.setZoomFactor(this.state.zoomFactor)
        }
    }

    updateSettingState(key = null, {buildMenu = true} = {}) {
        let data = {
            'app.zoom_factor': 'zoomFactor',
            'view.show_menubar': 'showMenuBar',
            'view.show_coordinates': 'showCoordinates',
            'view.show_move_colorization': 'showMoveColorization',
            'view.show_move_numbers': 'showMoveNumbers',
            'view.show_next_moves': 'showNextMoves',
            'view.show_siblings': 'showSiblings',
            'view.fuzzy_stone_placement': 'fuzzyStonePlacement',
            'view.animated_stone_placement': 'animateStonePlacement',
            'graph.grid_size': 'graphGridSize',
            'graph.node_size': 'graphNodeSize',
            'engines.list': 'engines',
            'scoring.method': 'scoringMethod'
        }

        if (key == null) {
            for (let k in data) this.updateSettingState(k, {buildMenu: false})
            this.buildMenu()
            return
        }

        if (key in data) {
            if (buildMenu) this.buildMenu()
            this.setState({[data[key]]: setting.get(key)})
        }
    }

    waitForRender() {
        return new Promise(resolve => this.setState({}, resolve))
    }

    // User Interface

    buildMenu() {
        ipcRenderer.send('build-menu', {
            disableAll: this.state.busy > 0
        })
    }

    setSidebarWidth(sidebarWidth) {
        this.setState({sidebarWidth}, () => window.dispatchEvent(new Event('resize')))
    }

    setLeftSidebarWidth(leftSidebarWidth) {
        this.setState({leftSidebarWidth}, () => window.dispatchEvent(new Event('resize')))
    }

    setMode(mode) {
        let stateChange = {mode}

        if (['scoring', 'estimator'].includes(mode)) {
            // Guess dead stones

            let {gameIndex, gameTrees, treePosition} = this.state
            let iterations = setting.get('score.estimator_iterations')
            let tree = gameTrees[gameIndex]

            deadstones.guess(gametree.getBoard(tree, treePosition).arrangement, {
                finished: mode === 'scoring',
                iterations
            }).then(result => {
                this.setState({deadStones: result})
            })
        } else if (mode === 'edit') {
            this.waitForRender()
            .then(() => {
                let textarea = document.querySelector('#properties .edit textarea')

                textarea.selectionStart = textarea.selectionEnd = 0
                textarea.focus()
            })
        }

        this.setState(stateChange)
        this.events.emit('modeChange')
    }

    openDrawer(drawer) {
        this.setState({openDrawer: drawer})
    }

    closeDrawer() {
        this.openDrawer(null)
    }

    setBusy(busy) {
        let diff = busy ? 1 : -1;
        this.setState(s => ({busy: Math.max(s.busy + diff, 0)}))
    }

    showInfoOverlay(text) {
        this.setState({
            infoOverlayText: text,
            showInfoOverlay: true
        })
    }

    hideInfoOverlay() {
        this.setState({showInfoOverlay: false})
    }

    flashInfoOverlay(text, duration = null) {
        if (duration == null) duration = setting.get('infooverlay.duration')

        this.showInfoOverlay(text)

        clearTimeout(this.hideInfoOverlayId)
        this.hideInfoOverlayId = setTimeout(() => this.hideInfoOverlay(), duration)
    }

    clearConsole() {
        this.setState({consoleLog: []})
    }

    // History Management

    recordHistory({prevGameIndex, prevTreePosition} = {}) {
        let currentEntry = this.history[this.historyPointer]
        let newEntry = {
            gameIndex: this.state.gameIndex,
            gameTrees: this.state.gameTrees,
            treePosition: this.state.treePosition,
            timestamp: Date.now()
        }

        if (
            currentEntry != null
            && helper.shallowEquals(currentEntry.gameTrees, newEntry.gameTrees)
        ) return

        this.history = this.history.slice(-setting.get('edit.max_history_count'), this.historyPointer + 1)

        if (
            currentEntry != null
            && newEntry.timestamp - currentEntry.timestamp < setting.get('edit.history_batch_interval')
        ) {
            this.history[this.historyPointer] = newEntry
        } else {
            if (currentEntry != null && prevGameIndex != null && prevTreePosition != null) {
                currentEntry.gameIndex = prevGameIndex
                currentEntry.treePosition = prevTreePosition
            }

            this.history.push(newEntry)
            this.historyPointer = this.history.length - 1
        }
    }

    clearHistory() {
        this.history = []
        this.recordHistory()
    }

    checkoutHistory(historyPointer) {
        let entry = this.history[historyPointer]
        if (entry == null) return

        let gameTree = entry.gameTrees[entry.gameIndex]

        this.historyPointer = historyPointer
        this.setState({
            gameIndex: entry.gameIndex,
            gameTrees: entry.gameTrees,
            gameCurrents: entry.gameTrees.map(_ => ({}))
        })

        this.setCurrentTreePosition(gameTree, entry.treePosition, {clearCache: true})
    }

    undo() {
        this.checkoutHistory(this.historyPointer - 1)
    }

    redo() {
        this.checkoutHistory(this.historyPointer + 1)
    }

    // File Management

    getEmptyGameTree() {
        let handicap = setting.get('game.default_handicap')
        let size = setting.get('game.default_board_size').toString().split(':').map(x => +x)
        let [width, height] = [size[0], size.slice(-1)[0]]
        let handicapStones = new Board(width, height).getHandicapPlacement(handicap).map(sgf.stringifyVertex)

        let sizeInfo = width === height ? width.toString() : `${width}:${height}`
        let date = new Date()
        let dateInfo = sgf.stringifyDates([[date.getFullYear(), date.getMonth() + 1, date.getDate()]])

        return gametree.new().mutate(draft => {
            let rootData = {
                GM: ['1'], FF: ['4'], CA: ['UTF-8'],
                AP: [`${this.appName}:${this.version}`],
                KM: [setting.get('game.default_komi')],
                SZ: [sizeInfo], DT: [dateInfo]
            }

            if (handicapStones.length > 0) {
                Object.assign(rootData, {
                    HA: [handicap.toString()],
                    AB: handicapStones
                })
            }

            for (let prop in rootData) {
                draft.updateProperty(draft.root.id, prop, rootData[prop])
            }
        })
    }

    async newFile({playSound = false, showInfo = false, suppressAskForSave = false} = {}) {
        if (!suppressAskForSave && !this.askForSave()) return

        let emptyTree = this.getEmptyGameTree()

        await this.loadGameTrees([emptyTree], {suppressAskForSave: true})

        if (showInfo) this.openDrawer('info')
        if (playSound) sound.playNewGame()
    }

    async loadFile(file = null, {suppressAskForSave = false, clearHistory = true} = {}) {
        if (!suppressAskForSave && !this.askForSave()) return

        let t = i18n.context('app.file')

        if (!file) {
            dialog.showOpenDialog({
                properties: ['openFile'],
                filters: [
                    ...fileformats.meta,
                    {name: t('All Files'), extensions: ['*']}
                ]
            }, ({result}) => {
                if (result) file = result[0]
                if (file) this.loadFile(file, {suppressAskForSave: true, clearHistory})
            })

            return
        }

        this.setBusy(true)

        let {extname} = require('path')
        let extension = extname(file.name).slice(1)
        let content = await new Promise((resolve, reject) =>
            fs.readFile(file, (err, content) => err ? reject(err) : resolve(content))
        )

        let gameTrees = []
        let success = true
        let lastProgress = -1

        try {
            let fileFormatModule = fileformats.getModuleByExtension(extension)

            gameTrees = fileFormatModule.parse(content, evt => {
                if (evt.progress - lastProgress < 0.1) return
                this.window.setProgressBar(evt.progress)
                lastProgress = evt.progress
            }, true)

            if (gameTrees.length == 0) throw true
        } catch (err) {
            dialog.showMessageBox(t('This file is unreadable.'), 'warning')
            success = false
        }

        if (success) {
            await this.loadGameTrees(gameTrees, {suppressAskForSave: true, clearHistory})

            this.setState({representedFilename: file.name})
            this.fileHash = this.generateFileHash()

            if (setting.get('game.goto_end_after_loading')) {
                this.goToEnd()
            }
        }

        this.setBusy(false)
    }

    async loadContent(content, extension, options = {}) {
        this.setBusy(true)

        let t = i18n.context('app.file')
        let gameTrees = []
        let success = true
        let lastProgress = -1

        try {
            let fileFormatModule = fileformats.getModuleByExtension(extension)

            gameTrees = fileFormatModule.parse(content, evt => {
                if (evt.progress - lastProgress < 0.1) return
                this.window.setProgressBar(evt.progress)
                lastProgress = evt.progress
            })

            if (gameTrees.length == 0) throw true
        } catch (err) {
            dialog.showMessageBox(t('This file is unreadable.'), 'warning')
            success = false
        }

        if (success) {
            await this.loadGameTrees(gameTrees, options)
        }

        this.setBusy(false)
    }

    async loadGameTrees(gameTrees, {suppressAskForSave = false, clearHistory = true} = {}) {
        gtplogger.rotate()

        if (!suppressAskForSave && !this.askForSave()) return

        this.setBusy(true)
        if (this.state.openDrawer !== 'gamechooser') this.closeDrawer()
        this.setMode('play')

        await helper.wait(setting.get('app.loadgame_delay'))

        if (gameTrees.length > 0) {
            this.detachEngines()
            this.clearConsole()

            this.setState({
                representedFilename: null,
                gameIndex: 0,
                gameTrees,
                gameCurrents: gameTrees.map(_ => ({}))
            })

            let [firstTree, ] = gameTrees
            this.setCurrentTreePosition(firstTree, firstTree.root.id, {clearCache: true})

            this.treeHash = this.generateTreeHash()
            this.fileHash = this.generateFileHash()

            if (clearHistory) this.clearHistory()
        }

        this.setBusy(false)
        this.window.setProgressBar(-1)
        this.events.emit('fileLoad')

        if (gameTrees.length > 1) {
            await helper.wait(setting.get('gamechooser.show_delay'))
            this.openDrawer('gamechooser')
        }
    }

    saveFile(filename = null) {
        dialog.showSaveDialog({
            type: 'application/x-go-sgf',
            name: this.state.representedFilename || 'game.sgf',
            content: this.getSGF()
        })

        this.treeHash = this.generateTreeHash()
        this.fileHash = this.generateFileHash()

        return true
    }

    getSGF() {
        let {gameTrees} = this.state

        gameTrees = gameTrees.map(tree => tree.mutate(draft => {
            draft.updateProperty(draft.root.id, 'AP', [`${this.appName}:${this.version}`])
            draft.updateProperty(draft.root.id, 'CA', ['UTF-8'])
        }))

        this.setState({gameTrees})
        this.recordHistory()

        return sgf.stringify(gameTrees.map(tree => tree.root), {
            linebreak: setting.get('sgf.format_code') ? helper.linebreak : ''
        })
    }

    generateTreeHash() {
        return this.state.gameTrees.map(tree => gametree.getHash(tree)).join('-')
    }

    generateFileHash() {
    }

    askForSave() {
        let t = i18n.context('app.file')
        let hash = this.generateTreeHash()

        if (hash !== this.treeHash) {
            let answer = dialog.showMessageBox(
                t('Your changes will be lost if you close this file without saving. Do you want to continue?'),
                'warning',
                [t('Save'), t('Don’t Save'), t('Cancel')], 2
            )

            if (answer === 0) return true
            else if (answer === 2) return false
        }

        return true
    }

    askForReload() {
    }

    // Playing

    clickVertex(vertex, {button = 0, ctrlKey = false, x = 0, y = 0} = {}) {
        this.closeDrawer()

        let t = i18n.context('app.play')
        let {gameTrees, gameIndex, gameCurrents, treePosition} = this.state
        let tree = gameTrees[gameIndex]
        let board = gametree.getBoard(tree, treePosition)
        let node = tree.get(treePosition)

        if (typeof vertex == 'string') {
            vertex = board.coord2vertex(vertex)
        }

        let [vx, vy] = vertex

        if (['play', 'autoplay'].includes(this.state.mode)) {
            if (button === 0) {
                if (board.get(vertex) === 0) {
                    let autoGenmove = setting.get('gtp.auto_genmove')
                    this.makeMove(vertex, {sendToEngine: autoGenmove})
                } else if (
                    board.markers[vy][vx] != null
                    && board.markers[vy][vx].type === 'point'
                    && setting.get('edit.click_currentvertex_to_remove')
                ) {
                    this.removeNode(tree, treePosition)
                }
            } else if (button === 2) {
                if (
                    board.markers[vy][vx] != null
                    && board.markers[vy][vx].type === 'point'
                ) {
                    // Show annotation context menu

                    this.openCommentMenu(tree, treePosition, {x, y})
                } else if (this.state.analysis != null) {
                    // Show analysis context menu

                    let data = this.state.analysis.find(x => helper.vertexEquals(x.vertex, vertex))

                    if (data != null) {
                        let maxVisitsWin = Math.max(...this.state.analysis.map(x => x.visits * x.win))
                        let strength = Math.round(data.visits * data.win * 8 / maxVisitsWin) + 1
                        let annotationProp = strength >= 8 ? 'TE'
                            : strength >= 5 ? 'IT'
                            : strength >= 3 ? 'DO'
                            : 'BM'
                        let annotationValues = {'BM': '1', 'DO': '', 'IT': '', 'TE': '1'}
                        let winrate = Math.round((data.sign > 0 ? data.win : 100 - data.win) * 100) / 100

                        this.openVariationMenu(data.sign, data.variation, {
                            x, y,
                            startNodeProperties: {
                                [annotationProp]: [annotationValues[annotationProp]],
                                SBKV: [winrate.toString()]
                            }
                        })
                    }
                }
            }
        } else if (this.state.mode === 'edit') {
            if (ctrlKey) {
                // Add coordinates to comment

                let coord = board.vertex2coord(vertex)
                let commentText = node.data.C ? node.data.C[0] : ''

                let newTree = tree.mutate(draft => {
                    draft.updateProperty(node.id, 'C',
                        commentText !== '' ? [commentText.trim() + ' ' + coord] : [coord]
                    )
                })

                this.setCurrentTreePosition(newTree, node.id)
                return
            }

            let tool = this.state.selectedTool

            if (button === 2) {
                // Right mouse click

                if (['stone_1', 'stone_-1'].includes(tool)) {
                    // Switch stone tool

                    tool = tool === 'stone_1' ? 'stone_-1' : 'stone_1'
                } else if (['number', 'label'].includes(tool)) {
                    // Show label editing context menu

                    let click = () => dialog.showInputBox(t('Enter label text'), ({value}) => {
                        this.useTool('label', vertex, value)
                    })

                    let template = [{label: t('&Edit Label'), click}]
                    helper.popupMenu(template, x, y)

                    return
                }
            }

            if (['line', 'arrow'].includes(tool)) {
                // Remember clicked vertex and pass as an argument the second time

                if (!this.editVertexData || this.editVertexData[0] !== tool) {
                    this.useTool(tool, vertex)
                    this.editVertexData = [tool, vertex]
                } else {
                    this.useTool(tool, this.editVertexData[1], vertex)
                    this.editVertexData = null
                }
            } else {
                this.useTool(tool, vertex)
                this.editVertexData = null
            }
        } else if (['scoring', 'estimator'].includes(this.state.mode)) {
            if (button !== 0 || board.get(vertex) === 0) return

            let {mode, deadStones} = this.state
            let dead = deadStones.some(v => helper.vertexEquals(v, vertex))
            let stones = mode === 'estimator' ? board.getChain(vertex) : board.getRelatedChains(vertex)

            if (!dead) {
                deadStones = [...deadStones, ...stones]
            } else {
                deadStones = deadStones.filter(v => !stones.some(w => helper.vertexEquals(v, w)))
            }

            this.setState({deadStones})
        } else if (this.state.mode === 'find') {
            if (button !== 0) return

            if (helper.vertexEquals(this.state.findVertex || [-1, -1], vertex)) {
                this.setState({findVertex: null})
            } else {
                this.setState({findVertex: vertex})
                this.findMove(1, {vertex, text: this.state.findText})
            }
        } else if (this.state.mode === 'guess') {
            if (button !== 0) return

            let nextNode = tree.navigate(treePosition, 1, gameCurrents[gameIndex])
            if (nextNode == null || (nextNode.data.B == null && nextNode.data.W == null)) {
                return this.setMode('play')
            }

            let nextVertex = sgf.parseVertex(nextNode.data[nextNode.data.B != null ? 'B' : 'W'][0])
            let board = gametree.getBoard(tree, treePosition)
            if (!board.hasVertex(nextVertex)) {
                return this.setMode('play')
            }

            if (helper.vertexEquals(vertex, nextVertex)) {
                this.makeMove(vertex, {player: nextNode.data.B != null ? 1 : -1})
            } else {
                if (
                    board.get(vertex) !== 0
                    || this.state.blockedGuesses.some(v => helper.vertexEquals(v, vertex))
                ) return

                let blocked = []
                let [, i] = vertex.map((x, i) => Math.abs(x - nextVertex[i]))
                    .reduce(([max, i], x, j) => x > max ? [x, j] : [max, i], [-Infinity, -1])

                for (let x = 0; x < board.width; x++) {
                    for (let y = 0; y < board.height; y++) {
                        let z = i === 0 ? x : y
                        if (Math.abs(z - vertex[i]) < Math.abs(z - nextVertex[i]))
                            blocked.push([x, y])
                    }
                }

                let {blockedGuesses} = this.state
                blockedGuesses.push(...blocked)
                this.setState({blockedGuesses})
            }
        }

        this.events.emit('vertexClick')
    }

    makeMove(vertex, {player = null, sendToEngine = false} = {}) {
        if (!['play', 'autoplay', 'guess'].includes(this.state.mode)) {
            this.closeDrawer()
            this.setMode('play')
        }

        let t = i18n.context('app.play')
        let {gameTrees, gameIndex, treePosition} = this.state
        let tree = gameTrees[gameIndex]
        let node = tree.get(treePosition)
        let board = gametree.getBoard(tree, treePosition)

        if (typeof vertex == 'string') {
            vertex = board.coord2vertex(vertex)
        }

        let pass = !board.hasVertex(vertex)
        if (!pass && board.get(vertex) !== 0) return

        let prev = tree.get(node.parentId)
        if (!player) player = this.inferredState.currentPlayer
        let color = player > 0 ? 'B' : 'W'
        let capture = false, suicide = false, ko = false
        let newNodeData = {[color]: [sgf.stringifyVertex(vertex)]}

        if (!pass) {
            // Check for ko

            if (prev != null && setting.get('game.show_ko_warning')) {
                let hash = board.makeMove(player, vertex).getPositionHash()
                let prevBoard = gametree.getBoard(tree, prev.id)

                ko = prevBoard.getPositionHash() === hash

                if (ko && dialog.showMessageBox(
                    t([
                        'You are about to play a move which repeats a previous board position.',
                        'This is invalid in some rulesets. Do you want to play anyway?'
                    ].join('\n')),
                    'info',
                    [t('Play Anyway'), t('Don’t Play')], 1
                ) != 0) return
            }

            let vertexNeighbors = board.getNeighbors(vertex)

            // Check for suicide

            capture = vertexNeighbors
                .some(v => board.get(v) == -player && board.getLiberties(v).length == 1)

            suicide = !capture
            && vertexNeighbors.filter(v => board.get(v) == player)
                .every(v => board.getLiberties(v).length == 1)
            && vertexNeighbors.filter(v => board.get(v) == 0).length == 0

            if (suicide && setting.get('game.show_suicide_warning')) {
                if (dialog.showMessageBox(
                    t([
                        'You are about to play a suicide move.',
                        'This is invalid in some rulesets. Do you want to play anyway?'
                    ].join('\n')),
                    'info',
                    [t('Play Anyway'), t('Don’t Play')], 1
                ) != 0) return
            }
        }

        // Update data

        let nextTreePosition
        let newTree = tree.mutate(draft => {
            nextTreePosition = draft.appendNode(treePosition, newNodeData)
        })

        let createNode = tree.get(nextTreePosition) == null

        this.setCurrentTreePosition(newTree, nextTreePosition)

        // Play sounds

        if (!pass) {
            let delay = setting.get('sound.capture_delay_min')
            delay += Math.floor(Math.random() * (setting.get('sound.capture_delay_max') - delay))

            if (capture || suicide) sound.playCapture(delay)
            sound.playPachi()
        } else {
            sound.playPass()
        }

        // Enter scoring mode after two consecutive passes

        let enterScoring = false

        if (pass && createNode && prev != null) {
            let prevColor = color === 'B' ? 'W' : 'B'
            let prevPass = node.data[prevColor] != null && node.data[prevColor][0] === ''

            if (prevPass) {
                enterScoring = true
                this.setMode('scoring')
            }
        }

        // Emit event

        this.events.emit('moveMake', {pass, capture, suicide, ko, enterScoring})

        if (sendToEngine && this.attachedEngineSyncers.some(x => x != null)) {
            // Send command to engine

            let passPlayer = pass ? player : null
            setTimeout(() => this.generateMove({passPlayer}), setting.get('gtp.move_delay'))
        }
    }

    makeResign({player = null} = {}) {
        let {gameTrees, gameIndex, treePosition} = this.state
        let {currentPlayer} = this.inferredState
        if (player == null) player = currentPlayer
        let color = player > 0 ? 'W' : 'B'
        let tree = gameTrees[gameIndex]

        let newTree = tree.mutate(draft => {
            draft.updateProperty(draft.root.id, 'RE', [`${color}+Resign`])
        })

        this.makeMainVariation(newTree, treePosition)
        this.makeMove([-1, -1], {player})

        this.events.emit('resign', {player})
    }

    useTool(tool, vertex, argument = null) {
        let {gameTrees, gameIndex, treePosition} = this.state
        let {currentPlayer} = this.inferredState
        let tree = gameTrees[gameIndex]
        let board = gametree.getBoard(tree, treePosition)
        let node = tree.get(treePosition)

        if (typeof vertex == 'string') {
            vertex = board.coord2vertex(vertex)
        }

        let data = {
            cross: 'MA',
            triangle: 'TR',
            circle: 'CR',
            square: 'SQ',
            number: 'LB',
            label: 'LB'
        }

        let newTree = tree.mutate(draft => {
            if (['stone_-1', 'stone_1'].includes(tool)) {
                if (node.data.B != null || node.data.W != null || node.children.length > 0) {
                    // New child needed

                    let id = draft.appendNode(treePosition, {PL: currentPlayer > 0 ? ['B'] : ['W']})
                    node = draft.get(id)
                }

                let sign = tool === 'stone_1' ? 1 : -1
                let oldSign = board.get(vertex)
                let properties = ['AW', 'AE', 'AB']
                let point = sgf.stringifyVertex(vertex)

                for (let prop of properties) {
                    if (node.data[prop] == null) continue

                    // Resolve compressed lists

                    if (node.data[prop].some(x => x.includes(':'))) {
                        draft.updateProperty(node.id, prop,
                            node.data[prop]
                            .map(value => sgf.parseCompressedVertices(value).map(sgf.stringifyVertex))
                            .reduce((list, x) => [...list, x])
                        )
                    }

                    // Remove residue

                    draft.removeFromProperty(node.id, prop, point)
                }

                let prop = oldSign !== sign ? properties[sign + 1] : 'AE'
                draft.addToProperty(node.id, prop, point)
            } else if (['line', 'arrow'].includes(tool)) {
                let endVertex = argument
                if (!endVertex || helper.vertexEquals(vertex, endVertex)) return

                // Check whether to remove a line

                let toDelete = board.lines.findIndex(x => helper.equals([x.v1, x.v2], [vertex, endVertex]))

                if (toDelete === -1) {
                    toDelete = board.lines.findIndex(x => helper.equals([x.v1, x.v2], [endVertex, vertex]))

                    if (toDelete >= 0 && tool !== 'line' && board.lines[toDelete].type === 'arrow') {
                        // Do not delete after all
                        toDelete = -1
                    }
                }

                // Mutate board first, then apply changes to actual game tree

                if (toDelete >= 0) {
                    board.lines.splice(toDelete, 1)
                } else {
                    board.lines.push({v1: vertex, v2: endVertex, type: tool})
                }

                draft.removeProperty(node.id, 'AR')
                draft.removeProperty(node.id, 'LN')

                for (let {v1, v2, type} of board.lines) {
                    let [p1, p2] = [v1, v2].map(sgf.stringifyVertex)
                    if (p1 === p2) continue

                    draft.addToProperty(node.id, type === 'arrow' ? 'AR' : 'LN', [p1, p2].join(':'))
                }
            } else {
                // Mutate board first, then apply changes to actual game tree

                let [x, y] = vertex

                if (tool === 'number') {
                    if (
                        board.markers[y][x] != null
                        && board.markers[y][x].type === 'label'
                    ) {
                        board.markers[y][x] = null
                    } else {
                        let number = node.data.LB == null ? 1 : node.data.LB
                            .map(x => parseFloat(x.slice(3)))
                            .filter(x => !isNaN(x))
                            .sort((a, b) => a - b)
                            .filter((x, i, arr) => i === 0 || x !== arr[i - 1])
                            .concat([null])
                            .findIndex((x, i) => i + 1 !== x) + 1

                        argument = number.toString()
                        board.markers[y][x] = {type: tool, label: number.toString()}
                    }
                } else if (tool === 'label') {
                    let label = argument

                    if (
                        label != null
                        && label.trim() === ''
                        || label == null
                        && board.markers[y][x] != null
                        && board.markers[y][x].type === 'label'
                    ) {
                        board.markers[y][x] = null
                    } else {
                        if (label == null) {
                            let alpha = 'ABCDEFGHIJKLMNOPQRSTUVWXYZ'
                            let letterIndex = Math.max(
                                node.data.LB == null ? 0 : node.data.LB
                                    .filter(x => x.length === 4)
                                    .map(x => alpha.indexOf(x[3]))
                                    .filter(x => x >= 0)
                                    .sort((a, b) => a - b)
                                    .filter((x, i, arr) => i === 0 || x !== arr[i - 1])
                                    .concat([null])
                                    .findIndex((x, i) => i !== x),
                                node.data.L == null ? 0 : node.data.L.length
                            )

                            label = alpha[Math.min(letterIndex, alpha.length - 1)]
                            argument = label
                        }

                        board.markers[y][x] = {type: tool, label}
                    }
                } else {
                    if (
                        board.markers[y][x] != null
                        && board.markers[y][x].type === tool
                    ) {
                        board.markers[y][x] = null
                    } else {
                        board.markers[y][x] = {type: tool}
                    }
                }

                draft.removeProperty(node.id, 'L')
                for (let id in data) draft.removeProperty(node.id, data[id])

                // Now apply changes to game tree

                for (let x = 0; x < board.width; x++) {
                    for (let y = 0; y < board.height; y++) {
                        let v = [x, y]
                        if (board.markers[y][x] == null) continue

                        let prop = data[board.markers[y][x].type]
                        let value = sgf.stringifyVertex(v)
                        if (prop === 'LB') value += ':' + board.markers[y][x].label

                        draft.addToProperty(node.id, prop, value)
                    }
                }
            }
        })

        this.setCurrentTreePosition(newTree, node.id)

        this.events.emit('toolUse', {tool, vertex, argument})
    }

    // Navigation

    setCurrentTreePosition(tree, id, {clearCache = false} = {}) {
        if (clearCache) gametree.clearBoardCache()

        if (['scoring', 'estimator'].includes(this.state.mode)) {
            this.setState({mode: 'play'})
        }

        let {gameTrees, gameCurrents} = this.state
        let gameIndex = gameTrees.findIndex(t => t.root.id === tree.root.id)
        let currents = gameCurrents[gameIndex]

        let n = tree.get(id)
        while (n.parentId != null) {
            // Update currents

            currents[n.parentId] = n.id
            n = tree.get(n.parentId)
        }

        if (this.state.analysisTreePosition != null && id !== this.state.analysisTreePosition) {
            // Continuous analysis

            clearTimeout(this.navigateAnalysisId)

            this.stopAnalysis({removeAnalysisData: false})
            this.navigateAnalysisId = setTimeout(() => {
                this.startAnalysis({showWarning: false})
            }, setting.get('game.navigation_analysis_delay'))
        }

        let prevGameIndex = this.state.gameIndex
        let prevTreePosition = this.state.treePosition

        this.setState({
            playVariation: null,
            blockedGuesses: [],
            highlightVertices: [],
            gameTrees: gameTrees.map((t, i) => i !== gameIndex ? t : tree),
            gameIndex,
            treePosition: id
        })

        this.recordHistory({prevGameIndex, prevTreePosition})

        this.events.emit('navigate')
    }

    goStep(step) {
        let {gameTrees, gameIndex, gameCurrents, treePosition} = this.state
        let tree = gameTrees[gameIndex]
        let node = tree.navigate(treePosition, step, gameCurrents[gameIndex])
        if (node != null) this.setCurrentTreePosition(tree, node.id)
    }

    goToMoveNumber(number) {
        number = +number

        if (isNaN(number)) return
        if (number < 0) number = 0

        let {gameTrees, gameIndex, gameCurrents} = this.state
        let tree = gameTrees[gameIndex]
        let node = tree.navigate(tree.root.id, Math.round(number), gameCurrents[gameIndex])

        if (node != null) this.setCurrentTreePosition(tree, node.id)
        else this.goToEnd()
    }

    goToNextFork() {
        let {gameTrees, gameIndex, gameCurrents, treePosition} = this.state
        let tree = gameTrees[gameIndex]
        let next = tree.navigate(treePosition, 1, gameCurrents[gameIndex])
        if (next == null) return
        let sequence = [...tree.getSequence(next.id)]

        this.setCurrentTreePosition(tree, sequence.slice(-1)[0].id)
    }

    goToPreviousFork() {
        let {gameTrees, gameIndex, gameCurrents, treePosition} = this.state
        let tree = gameTrees[gameIndex]
        let node = tree.get(treePosition)
        let prev = tree.get(node.parentId)
        if (prev == null) return
        let newTreePosition = tree.root.id

        for (let node of tree.listNodesVertically(prev.id, -1, gameCurrents[gameIndex])) {
            if (node.children.length > 1) {
                newTreePosition = node.id
                break
            }
        }

        this.setCurrentTreePosition(tree, newTreePosition)
    }

    goToComment(step) {
        let {gameTrees, gameIndex, gameCurrents, treePosition} = this.state
        let tree = gameTrees[gameIndex]
        let commentProps = setting.get('sgf.comment_properties')
        let newTreePosition = null

        for (let node of tree.listNodesVertically(treePosition, step, gameCurrents[gameIndex])) {
            if (node.id !== treePosition && commentProps.some(prop => node.data[prop] != null)) {
                newTreePosition = node.id
                break
            }
        }

        if (newTreePosition != null) this.setCurrentTreePosition(tree, newTreePosition)
    }

    goToBeginning() {
        let {gameTrees, gameIndex} = this.state
        let tree = gameTrees[gameIndex]

        this.setCurrentTreePosition(tree, tree.root.id)
    }

    goToEnd() {
        let {gameTrees, gameIndex, gameCurrents} = this.state
        let tree = gameTrees[gameIndex]
        let [node] = [...tree.listCurrentNodes(gameCurrents[gameIndex])].slice(-1)

        this.setCurrentTreePosition(tree, node.id)
    }

    goToSiblingVariation(step) {
        let {gameTrees, gameIndex, treePosition} = this.state
        let tree = gameTrees[gameIndex]
        let section = [...tree.getSection(tree.getLevel(treePosition))]
        let index = section.findIndex(node => node.id === treePosition)
        let newIndex = ((step + index) % section.length + section.length) % section.length

        this.setCurrentTreePosition(tree, section[newIndex].id)
    }

    goToMainVariation() {
        let {gameTrees, gameIndex, gameCurrents, treePosition} = this.state
        let tree = gameTrees[gameIndex]

        gameCurrents[gameIndex] = {}
        this.setState({gameCurrents})

        if (tree.onMainLine(treePosition)) {
            this.setCurrentTreePosition(tree, treePosition)
        } else {
            let id = treePosition
            while (!tree.onMainLine(id)) {
                id = tree.get(id).parentId
            }

            this.setCurrentTreePosition(tree, id)
        }
    }

    goToSiblingGame(step) {
        let {gameTrees, gameIndex} = this.state
        let newIndex = Math.max(0, Math.min(gameTrees.length - 1, gameIndex + step))

        this.closeDrawer()
        this.setCurrentTreePosition(gameTrees[newIndex], gameTrees[newIndex].root.id)
    }

    startAutoscrolling(step) {
        if (this.autoscrollId != null) return

        let first = true
        let maxDelay = setting.get('autoscroll.max_interval')
        let minDelay = setting.get('autoscroll.min_interval')
        let diff = setting.get('autoscroll.diff')

        let scroll = (delay = null) => {
            this.goStep(step)

            clearTimeout(this.autoscrollId)
            this.autoscrollId = setTimeout(() => {
                scroll(first ? maxDelay : Math.max(minDelay, delay - diff))
                first = false
            }, delay)
        }

        scroll(400)
    }

    stopAutoscrolling() {
        clearTimeout(this.autoscrollId)
        this.autoscrollId = null
    }

    // Find Methods

    async findPosition(step, condition) {
        if (isNaN(step)) step = 1
        else step = step >= 0 ? 1 : -1

        this.setBusy(true)
        await helper.wait(setting.get('find.delay'))

        let {gameTrees, gameIndex, treePosition} = this.state
        let tree = gameTrees[gameIndex]
        let node = tree.get(treePosition)

        function* listNodes() {
            let iterator = tree.listNodesHorizontally(treePosition, step)
            iterator.next()

            yield* iterator

            let node = step > 0
                ? tree.root
                : [...tree.getSection(tree.getHeight() - 1)].slice(-1)[0]

            yield* tree.listNodesHorizontally(node.id, step)
        }

        for (node of listNodes()) {
            if (node.id === treePosition || condition(node)) break
        }

        this.setCurrentTreePosition(tree, node.id)
        this.setBusy(false)
    }

    async findHotspot(step) {
        await this.findPosition(step, node => node.data.HO != null)
    }

    async findMove(step, {vertex = null, text = ''}) {
        if (vertex == null && text.trim() === '') return
        let point = vertex ? sgf.stringifyVertex(vertex) : null

        await this.findPosition(step, node => {
            let cond = (prop, value) => node.data[prop] != null
                && node.data[prop][0].toLowerCase().includes(value.toLowerCase())

            return (!point || ['B', 'W'].some(x => cond(x, point)))
                && (!text || cond('C', text) || cond('N', text))
        })
    }

    // Node Actions

    getGameInfo(tree) {
        let komi = gametree.getRootProperty(tree, 'KM')
        if (komi != null && !isNaN(komi)) komi = +komi
        else komi = null

        let size = gametree.getRootProperty(tree, 'SZ')
        if (size == null) {
            size = [19, 19]
        } else {
            let s = size.toString().split(':')
            size = [+s[0], +s[s.length - 1]]
        }

        let handicap = gametree.getRootProperty(tree, 'HA', 0)
        handicap = Math.max(1, Math.min(9, Math.round(handicap)))
        if (handicap === 1) handicap = 0

        let playerNames = ['B', 'W'].map(x =>
            gametree.getRootProperty(tree, `P${x}`) || gametree.getRootProperty(tree, `${x}T`)
        )

        let playerRanks = ['BR', 'WR'].map(x => gametree.getRootProperty(tree, x))

        return {
            playerNames,
            playerRanks,
            blackName: playerNames[0],
            blackRank: playerRanks[0],
            whiteName: playerNames[1],
            whiteRank: playerRanks[1],
            gameName: gametree.getRootProperty(tree, 'GN'),
            eventName: gametree.getRootProperty(tree, 'EV'),
            gameComment: gametree.getRootProperty(tree, 'GC'),
            date: gametree.getRootProperty(tree, 'DT'),
            result: gametree.getRootProperty(tree, 'RE'),
            komi,
            handicap,
            size
        }
    }

    setGameInfo(tree, data) {
        let newTree = tree.mutate(draft => {
            if ('size' in data) {
                // Update board size

                if (data.size) {
                    let value = data.size
                    value = value.map(x => isNaN(x) || !x ? 19 : Math.min(25, Math.max(2, x)))

                    if (value[0] === value[1]) value = value[0].toString()
                    else value = value.join(':')

                    setting.set('game.default_board_size', value)
                    draft.updateProperty(draft.root.id, 'SZ', [value])
                } else {
                    draft.removeProperty(draft.root.id, 'SZ')
                }
            }
        })

        newTree = newTree.mutate(draft => {
            let props = {
                blackName: 'PB',
                blackRank: 'BR',
                whiteName: 'PW',
                whiteRank: 'WR',
                gameName: 'GN',
                eventName: 'EV',
                gameComment: 'GC',
                date: 'DT',
                result: 'RE',
                komi: 'KM',
                handicap: 'HA'
            }

            for (let key in props) {
                if (!(key in data)) continue
                let value = data[key]

                if (value && value.toString() !== '') {
                    if (key === 'komi') {
                        if (isNaN(value)) value = 0

                        setting.set('game.default_komi', value)
                    } else if (key === 'handicap') {
                        let board = gametree.getBoard(newTree, newTree.root.id)
                        let stones = board.getHandicapPlacement(+value)

                        value = stones.length
                        setting.set('game.default_handicap', value)

                        if (value <= 1) {
                            draft.removeProperty(draft.root.id, props[key])
                            draft.removeProperty(draft.root.id, 'AB')
                            continue
                        }

                        draft.updateProperty(draft.root.id, 'AB', stones.map(sgf.stringifyVertex))
                    }

                    draft.updateProperty(draft.root.id, props[key], [value.toString()])
                } else {
                    draft.removeProperty(draft.root.id, props[key])
                }
            }
        })

        this.setCurrentTreePosition(newTree, this.state.treePosition)
    }

    getPlayer(tree, treePosition) {
        let {data} = tree.get(treePosition)

        return data.PL != null ? (data.PL[0] === 'W' ? -1 : 1)
            : data.B != null || data.HA != null && +data.HA[0] >= 1 ? -1
            : 1
    }

    setPlayer(tree, treePosition, sign) {
        let newTree = tree.mutate(draft => {
            let node = draft.get(treePosition)
            let intendedSign = node.data.B != null || node.data.HA != null
                && +node.data.HA[0] >= 1 ? -1 : +(node.data.W != null)

            if (intendedSign === sign || sign === 0) {
                draft.removeProperty(treePosition, 'PL')
            } else {
                draft.updateProperty(treePosition, 'PL', [sign > 0 ? 'B' : 'W'])
            }
        })

        this.setCurrentTreePosition(newTree, treePosition)
    }

    getComment(tree, treePosition) {
        let {data} = tree.get(treePosition)

        return {
            title: data.N != null ? data.N[0].trim() : null,
            comment: data.C != null ? data.C[0] : null,
            hotspot: data.HO != null,
            moveAnnotation: data.BM != null ? 'BM'
                : data.TE != null ? 'TE'
                : data.DO != null ? 'DO'
                : data.IT != null ? 'IT'
                : null,
            positionAnnotation: data.UC != null ? 'UC'
                : data.GW != null ? 'GW'
                : data.DM != null ? 'DM'
                : data.GB != null ? 'GB'
                : null
        }
    }

    setComment(tree, treePosition, data) {
        let newTree = tree.mutate(draft => {
            for (let [key, prop] of [['title', 'N'], ['comment', 'C']]) {
                if (key in data) {
                    if (data[key] && data[key] !== '') {
                        draft.updateProperty(treePosition, prop, [data[key]])
                    } else {
                        draft.removeProperty(treePosition, prop)
                    }
                }
            }

            if ('hotspot' in data) {
                if (data.hotspot) {
                    draft.updateProperty(treePosition, 'HO', ['1'])
                } else {
                    draft.removeProperty(treePosition, 'HO')
                }
            }

            let clearProperties = properties => properties.forEach(p => draft.removeProperty(treePosition, p))

            if ('moveAnnotation' in data) {
                let moveProps = {'BM': '1', 'DO': '', 'IT': '', 'TE': '1'}
                clearProperties(Object.keys(moveProps))

                if (data.moveAnnotation != null) {
                    draft.updateProperty(treePosition, data.moveAnnotation, [
                        moveProps[data.moveAnnotation]
                    ])
                }
            }

            if ('positionAnnotation' in data) {
                let positionProps = {'UC': '1', 'GW': '1', 'GB': '1', 'DM': '1'}
                clearProperties(Object.keys(positionProps))

                if (data.positionAnnotation != null) {
                    draft.updateProperty(treePosition, data.positionAnnotation, [
                        positionProps[data.positionAnnotation]
                    ])
                }
            }
        })

        this.setCurrentTreePosition(newTree, treePosition)
    }

    rotateBoard(anticlockwise) {
        let {treePosition, gameTrees, gameIndex} = this.state
        let tree = gameTrees[gameIndex]
        let {size} = this.getGameInfo(tree)
        let newTree = treetransformer.rotateTree(tree, size[0], size[1], anticlockwise)

        this.setCurrentTreePosition(newTree, treePosition, {clearCache: true})
    }

    flipBoard(horizontal) {
        let {treePosition, gameTrees, gameIndex} = this.state
        let tree = gameTrees[gameIndex]
        let {size} = this.getGameInfo(tree)
        let newTree = treetransformer.flipTree(tree, size[0], size[1], horizontal)

        this.setCurrentTreePosition(newTree, treePosition, {clearCache: true})
    }

    invertColors() {
        let {treePosition, gameTrees, gameIndex} = this.state
        let tree = gameTrees[gameIndex]
        let newTree = treetransformer.invertTreeColors(tree)

        this.setCurrentTreePosition(newTree, treePosition, {clearCache: true})
    }

    copyVariation(tree, treePosition) {
        let node = tree.get(treePosition)
        let copy = {
            id: node.id,
            data: Object.assign({}, node.data),
            parentId: null,
            children: node.children
        }

        let stripProperties = setting.get('edit.copy_variation_strip_props')

        for (let prop of stripProperties) {
            delete copy.data[prop]
        }

        this.copyVariationData = copy
    }

    cutVariation(tree, treePosition) {
        this.copyVariation(tree, treePosition)
        this.removeNode(tree, treePosition, {suppressConfirmation: true})
    }

    pasteVariation(tree, treePosition) {
        if (this.copyVariationData == null) return

        this.closeDrawer()
        this.setMode('play')

        let newPosition
        let copied = this.copyVariationData
        let newTree = tree.mutate(draft => {
            let inner = (id, children) => {
                let childIds = []

                for (let child of children) {
                    let childId = draft.appendNode(id, child.data)
                    childIds.push(childId)

                    inner(childId, child.children)
                }

                return childIds
            }

            newPosition = inner(treePosition, [copied])[0]
        })

        this.setCurrentTreePosition(newTree, newPosition)
    }

    flattenVariation(tree, treePosition) {
        this.closeDrawer()
        this.setMode('play')

        let {gameTrees} = this.state
        let gameIndex = gameTrees.findIndex(t => t.root.id === tree.root.id)
        if (gameIndex < 0) return

        let board = gametree.getBoard(tree, treePosition)
        let playerSign = this.getPlayer(tree, treePosition)
        let inherit = setting.get('edit.flatten_inherit_root_props')

        let newTree = tree.mutate(draft => {
            draft.makeRoot(treePosition)

            for (let prop of ['AB', 'AW', 'AE', 'B', 'W']) {
                draft.removeProperty(treePosition, prop)
            }

            for (let prop of inherit) {
                draft.updateProperty(treePosition, prop, tree.root.data[prop])
            }

            for (let x = 0; x < board.width; x++) {
                for (let y = 0; y < board.height; y++) {
                    let sign = board.get([x, y])
                    if (sign == 0) continue

                    draft.addToProperty(treePosition, sign > 0 ? 'AB' : 'AW', sgf.stringifyVertex([x, y]))
                }
            }
        })

        this.setState({gameTrees: gameTrees.map((t, i) => i === gameIndex ? newTree : t)})
        this.setCurrentTreePosition(newTree, newTree.root.id)
        this.setPlayer(newTree, treePosition, playerSign)
    }

    makeMainVariation(tree, treePosition) {
        this.closeDrawer()
        this.setMode('play')

        let {gameCurrents, gameTrees} = this.state
        let gameIndex = gameTrees.findIndex(t => t.root.id === tree.root.id)
        if (gameIndex < 0) return

        let newTree = tree.mutate(draft => {
            let id = treePosition

            while (id != null) {
                draft.shiftNode(id, 'main')
                id = draft.get(id).parentId
            }
        })

        gameCurrents[gameIndex] = {}
        this.setState({gameCurrents})
        this.setCurrentTreePosition(newTree, treePosition)
    }

    shiftVariation(tree, treePosition, step) {
        this.closeDrawer()
        this.setMode('play')

        let shiftNode = null
        for (let node of tree.listNodesVertically(treePosition, -1, {})) {
            let parent = tree.get(node.parentId)

            if (parent.children.length >= 2) {
                shiftNode = node
                break
            }
        }

        if (shiftNode == null) return

        let newTree = tree.mutate(draft => {
            draft.shiftNode(shiftNode.id, step >= 0 ? 'right' : 'left')
        })

        this.setCurrentTreePosition(newTree, treePosition)
    }

    removeNode(tree, treePosition, {suppressConfirmation = false} = {}) {
        let t = i18n.context('app.node')
        let node = tree.get(treePosition)

        if (node.parentId == null) {
            dialog.showMessageBox(t('The root node cannot be removed.'), 'warning')
            return
        }

        if (
            suppressConfirmation !== true
            && setting.get('edit.show_removenode_warning')
            && dialog.showMessageBox(
                t('Do you really want to remove this node?'),
                'warning',
                [t('Remove Node'), t('Cancel')], 1
            ) === 1
        ) return

        this.closeDrawer()
        this.setMode('play')

        // Remove node

        let newTree = tree.mutate(draft => {
            draft.removeNode(treePosition)
        })

        this.setState(({gameCurrents, gameIndex}) => {
            if (gameCurrents[gameIndex][node.parentId] === node.id)  {
                delete gameCurrents[gameIndex][node.parentId]
            }

            return {gameCurrents}
        })

        this.setCurrentTreePosition(newTree, node.parentId)
    }

    removeOtherVariations(tree, treePosition, {suppressConfirmation = false} = {}) {
        let t = i18n.context('app.node')

        if (
            suppressConfirmation !== true
            && setting.get('edit.show_removeothervariations_warning')
            && dialog.showMessageBox(
                t('Do you really want to remove all other variations?'),
                'warning',
                [t('Remove Variations'), t('Cancel')], 1
            ) == 1
        ) return

        this.closeDrawer()
        this.setMode('play')

        let {gameCurrents, gameTrees} = this.state
        let gameIndex = gameTrees.findIndex(t => t.root.id === tree.root.id)
        if (gameIndex < 0) return

        let newTree = tree.mutate(draft => {
            // Remove all subsequent variations

            for (let node of tree.listNodesVertically(treePosition, 1, gameCurrents[gameIndex])) {
                if (node.children.length <= 1) continue

                let next = tree.navigate(node.id, 1, gameCurrents[gameIndex])

                for (let child of node.children) {
                    if (child.id === next.id) continue
                    draft.removeNode(child.id)
                }
            }

            // Remove all precedent variations

            let prevId = treePosition

            for (let node of tree.listNodesVertically(treePosition, -1, {})) {
                if (node.id !== prevId && node.children.length > 1) {
                    gameCurrents[gameIndex][node.id] = prevId

                    for (let child of node.children) {
                        if (child.id === prevId) continue
                        draft.removeNode(child.id)
                    }
                }

                prevId = node.id
            }
        })

        this.setState({gameCurrents})
        this.setCurrentTreePosition(newTree, treePosition)
    }

    // Menus

    openNodeMenu(tree, treePosition, {x, y} = {}) {
        if (this.state.mode === 'scoring') return

        let t = i18n.context('menu.edit')
        let template = [
            {
                label: t('&Copy Variation'),
                click: () => this.copyVariation(tree, treePosition)
            },
            {
                label: t('Cu&t Variation'),
                click: () => this.cutVariation(tree, treePosition)
            },
            {
                label: t('&Paste Variation'),
                click: () => this.pasteVariation(tree, treePosition)
            },
            {type: 'separator'},
            {
                label: t('Make Main &Variation'),
                click: () => this.makeMainVariation(tree, treePosition)
            },
            {
                label: t('Shift &Left'),
                click: () => this.shiftVariation(tree, treePosition, -1)
            },
            {
                label: t('Shift Ri&ght'),
                click: () => this.shiftVariation(tree, treePosition, 1)
            },
            {type: 'separator'},
            {
                label: t('&Flatten'),
                click: () => this.flattenVariation(tree, treePosition)
            },
            {
                label: t('&Remove Node'),
                click: () => this.removeNode(tree, treePosition)
            },
            {
                label: t('Remove &Other Variations'),
                click: () => this.removeOtherVariations(tree, treePosition)
            }
        ]

        helper.popupMenu(template, x, y)
    }

    openCommentMenu(tree, treePosition, {x, y} = {}) {
        let t = i18n.context('menu.comment')
        let node = tree.get(treePosition)

        let template = [
            {
                label: t('&Clear Annotations'),
                click: () => {
                    this.setComment(tree, treePosition, {positionAnnotation: null, moveAnnotation: null})
                }
            },
            {type: 'separator'},
            {
                label: t('Good for &Black'),
                type: 'checkbox',
                data: {positionAnnotation: 'GB'}
            },
            {
                label: t('&Unclear Position'),
                type: 'checkbox',
                data: {positionAnnotation: 'UC'}
            },
            {
                label: t('&Even Position'),
                type: 'checkbox',
                data: {positionAnnotation: 'DM'}
            },
            {
                label: t('Good for &White'),
                type: 'checkbox',
                data: {positionAnnotation: 'GW'}
            }
        ]

        if (node.data.B != null || node.data.W != null) {
            template.push(
                {type: 'separator'},
                {
                    label: t('&Good Move'),
                    type: 'checkbox',
                    data: {moveAnnotation: 'TE'}
                },
                {
                    label: t('&Interesting Move'),
                    type: 'checkbox',
                    data: {moveAnnotation: 'IT'}
                },
                {
                    label: t('&Doubtful Move'),
                    type: 'checkbox',
                    data: {moveAnnotation: 'DO'}
                },
                {
                    label: t('B&ad Move'),
                    type: 'checkbox',
                    data: {moveAnnotation: 'BM'}
                }
            )
        }

        template.push(
            {type: 'separator'},
            {
                label: t('&Hotspot'),
                type: 'checkbox',
                data: {hotspot: true}
            }
        )

        for (let item of template) {
            if (!('data' in item)) continue

            let [key] = Object.keys(item.data)
            let prop = key === 'hotspot' ? 'HO' : item.data[key]

            item.checked = node.data[prop] != null
            if (item.checked) item.data[key] = null

            item.click = () => this.setComment(tree, treePosition, item.data)
        }

        helper.popupMenu(template, x, y)
    }

    openVariationMenu(sign, variation, {x, y, appendSibling = false, startNodeProperties = {}} = {}) {
        let t = i18n.context('menu.variation')
        let {gameTrees, gameIndex, treePosition} = this.state
        let tree = gameTrees[gameIndex]

        helper.popupMenu([{
            label: t('&Add Variation'),
            click: () => {
                let isRootNode = tree.get(treePosition).parentId == null

                if (appendSibling && isRootNode) {
                    dialog.showMessageBox(t('The root node cannot have sibling nodes.'), 'warning')
                    return
                }

                let [color, opponent] = sign > 0 ? ['B', 'W'] : ['W', 'B']

                let newTree = tree.mutate(draft => {
                    let parentId = !appendSibling ? treePosition : tree.get(treePosition).parentId
                    let variationData = variation.map((vertex, i) => Object.assign({
                        [i % 2 === 0 ? color : opponent]: [sgf.stringifyVertex(vertex)]
                    }, i === 0 ? startNodeProperties : {}))

                    for (let data of variationData) {
                        parentId = draft.appendNode(parentId, data)
                    }
                })

                this.setCurrentTreePosition(newTree, treePosition)
            }
        }], x, y)
    }

    // GTP Engines

    attachEngines(...engines) {
    }

    detachEngines() {
    }

    suspendEngines() {
    }

    handleCommandSent({syncer, command, subscribe, getResponse}) {
    }

<<<<<<< HEAD
    async syncEngines({passPlayer = null} = {}) {
=======
    async syncEngines({showErrorDialog = false} = {}) {
        if (this.attachedEngineSyncers.every(x => x == null)) return
        if (this.engineBusySyncing) return

        let t = i18n.context('app.engine')
        this.engineBusySyncing = true

        try {
            while (true) {
                let {gameTrees, gameIndex, treePosition} = this.state
                let tree = gameTrees[gameIndex]

                await Promise.all(this.attachedEngineSyncers.map(syncer => {
                    if (syncer == null) return
                    return syncer.sync(tree, treePosition)
                }))

                if (treePosition === this.state.treePosition) break
            }
        } catch (err) {
            this.engineBusySyncing = false

            if (showErrorDialog) {
                dialog.showMessageBox(t(err.message), 'warning')
            } else {
                throw err
            }
        }

        this.engineBusySyncing = false
>>>>>>> 4ffee202
    }

    async startAnalysis({showWarning = true} = {}) {
    }

    stopAnalysis() {
    }

<<<<<<< HEAD
    async generateMove({passPlayer = null, firstMove = true, followUp = false} = {}) {
=======
    async generateMove({firstMove = true, followUp = false} = {}) {
        this.closeDrawer()

        if (!firstMove && !this.state.generatingMoves) {
            this.hideInfoOverlay()
            return
        } else if (firstMove) {
            this.setState({generatingMoves: true})
        }

        let t = i18n.context('app.engine')
        let {gameTrees, gameIndex} = this.state
        let {currentPlayer} = this.inferredState
        let tree = gameTrees[gameIndex]
        let [color, opponent] = currentPlayer > 0 ? ['B', 'W'] : ['W', 'B']
        let [playerIndex, otherIndex] = currentPlayer > 0 ? [0, 1] : [1, 0]
        let playerSyncer = this.attachedEngineSyncers[playerIndex]
        let otherSyncer = this.attachedEngineSyncers[otherIndex]

        if (playerSyncer == null) {
            if (otherSyncer != null) {
                // Switch engines, so the attached engine can play

                let engines = [...this.state.attachedEngines].reverse()
                this.attachEngines(...engines)
                ;[playerSyncer, otherSyncer] = [otherSyncer, playerSyncer]
            } else {
                return
            }
        }

        this.setBusy(true)

        try {
            await this.syncEngines({showErrorDialog: true})
        } catch (err) {
            this.stopGeneratingMoves()
            this.hideInfoOverlay()
            this.setBusy(false)

            return
        }

        if (firstMove && followUp && otherSyncer != null) {
            this.flashInfoOverlay(t('Press Esc to stop playing'))
        }

        let {commands} = this.attachedEngineSyncers[playerIndex]
        let commandName = ['genmove_analyze', 'lz-genmove_analyze', 'genmove'].find(x => commands.includes(x))
        if (commandName == null) commandName = 'genmove'

        let responseContent = await (
            commandName === 'genmove'
            ? playerSyncer.controller.sendCommand({name: commandName, args: [color]})
                .then(res => res.content)
            : new Promise((resolve, reject) => {
                let interval = setting.get('board.analysis_interval').toString()

                playerSyncer.controller.sendCommand(
                    {name: commandName, args: [color, interval]},
                    ({line}) => {
                        if (line.indexOf('play ') !== 0) return
                        resolve(line.slice('play '.length).trim())
                    }
                )
                .then(() => resolve(null))
                .catch(reject)
            })
        ).catch(() => null)

        let sign = color === 'B' ? 1 : -1
        let pass = true
        let vertex = [-1, -1]
        let board = gametree.getBoard(tree, tree.root.id)

        if (responseContent == null) {
            this.stopGeneratingMoves()
            this.hideInfoOverlay()
            this.setBusy(false)

            return
        } else if (responseContent.toLowerCase() !== 'pass') {
            pass = false

            if (responseContent.toLowerCase() === 'resign') {
                dialog.showMessageBox(t(p => `${p.engineName} has resigned.`, {
                    engineName: playerSyncer.engine.name
                }))

                this.stopGeneratingMoves()
                this.hideInfoOverlay()
                this.makeResign()
                this.setBusy(false)

                return
            }

            vertex = board.coord2vertex(responseContent)
        }

        let previousNode = tree.get(this.state.treePosition)
        let previousPass = previousNode != null && ['W', 'B'].some(color =>
            previousNode.data[color] != null
            && !board.hasVertex(sgf.parseVertex(previousNode.data[color][0]))
        )
        let doublePass = previousPass && pass

        this.makeMove(vertex, {player: sign})

        if (followUp && otherSyncer != null && !doublePass) {
            await helper.wait(setting.get('gtp.move_delay'))
            this.generateMove({passPlayer: pass ? sign : null, firstMove: false, followUp})
        } else {
            this.stopGeneratingMoves()
            this.hideInfoOverlay()
        }

        this.setBusy(false)
>>>>>>> 4ffee202
    }

    stopGeneratingMoves() {
    }

    // Render

    render(_, state) {
        // Calculate some inferred values

        let {gameTrees, gameIndex, treePosition} = state
        let tree = gameTrees[gameIndex]
        let scoreBoard, areaMap

        if (['scoring', 'estimator'].includes(state.mode)) {
            // Calculate area map

            scoreBoard = gametree.getBoard(tree, state.treePosition).clone()

            for (let vertex of state.deadStones) {
                let sign = scoreBoard.get(vertex)
                if (sign === 0) continue

                scoreBoard.captures[sign > 0 ? 1 : 0]++
                scoreBoard.set(vertex, 0)
            }

            areaMap = state.mode === 'estimator'
                ? influence.map(scoreBoard.arrangement, {discrete: true})
                : influence.areaMap(scoreBoard.arrangement)
        }

        this.inferredState = {
            gameTree: tree,
            showSidebar: state.showGameGraph || state.showCommentBox,
            showLeftSidebar: state.showConsole,
            gameInfo: this.getGameInfo(tree),
            currentPlayer: this.getPlayer(tree, treePosition),
            scoreBoard,
            areaMap
        }

        state = Object.assign(state, this.inferredState)

        return h('section',
            {
                class: classNames({
                    leftsidebar: state.showLeftSidebar,
                    sidebar: state.showSidebar,
                    [state.mode]: true
                })
            },

            h(ThemeManager),
            h(MainView, state),
            h(LeftSidebar, state),
            h(Sidebar, state),
            h(DrawerManager, state),

            h(InputBox, {
                text: state.inputBoxText,
                show: state.showInputBox,
                onSubmit: state.onInputBoxSubmit,
                onCancel: state.onInputBoxCancel
            }),

            h(BusyScreen, {show: state.busy > 0}),
            h(InfoOverlay, {text: state.infoOverlayText, show: state.showInfoOverlay})
        )
    }
}

// Render

render(h(App), document.body)<|MERGE_RESOLUTION|>--- conflicted
+++ resolved
@@ -168,31 +168,6 @@
             }, 1000)
         })
 
-<<<<<<< HEAD
-=======
-        // Handle main menu items
-
-        let menuData = require('../menu').get()
-
-        let handleMenuClicks = menu => {
-            for (let item of menu) {
-                if ('click' in item) {
-                    ipcRenderer.on(`menu-click-${item.id}`, () => {
-                        if (!this.state.showMenuBar) this.window.setMenuBarVisibility(false)
-                        dialog.closeInputBox()
-                        item.click()
-                    })
-                }
-
-                if ('submenu' in item) {
-                    handleMenuClicks(item.submenu)
-                }
-            }
-        }
-
-        handleMenuClicks(menuData)
-
->>>>>>> 4ffee202
         // Handle mouse wheel
 
         for (let el of document.querySelectorAll('#main main, #graph, #winrategraph')) {
@@ -2153,40 +2128,7 @@
     handleCommandSent({syncer, command, subscribe, getResponse}) {
     }
 
-<<<<<<< HEAD
-    async syncEngines({passPlayer = null} = {}) {
-=======
-    async syncEngines({showErrorDialog = false} = {}) {
-        if (this.attachedEngineSyncers.every(x => x == null)) return
-        if (this.engineBusySyncing) return
-
-        let t = i18n.context('app.engine')
-        this.engineBusySyncing = true
-
-        try {
-            while (true) {
-                let {gameTrees, gameIndex, treePosition} = this.state
-                let tree = gameTrees[gameIndex]
-
-                await Promise.all(this.attachedEngineSyncers.map(syncer => {
-                    if (syncer == null) return
-                    return syncer.sync(tree, treePosition)
-                }))
-
-                if (treePosition === this.state.treePosition) break
-            }
-        } catch (err) {
-            this.engineBusySyncing = false
-
-            if (showErrorDialog) {
-                dialog.showMessageBox(t(err.message), 'warning')
-            } else {
-                throw err
-            }
-        }
-
-        this.engineBusySyncing = false
->>>>>>> 4ffee202
+    async syncEngines() {
     }
 
     async startAnalysis({showWarning = true} = {}) {
@@ -2195,128 +2137,7 @@
     stopAnalysis() {
     }
 
-<<<<<<< HEAD
-    async generateMove({passPlayer = null, firstMove = true, followUp = false} = {}) {
-=======
     async generateMove({firstMove = true, followUp = false} = {}) {
-        this.closeDrawer()
-
-        if (!firstMove && !this.state.generatingMoves) {
-            this.hideInfoOverlay()
-            return
-        } else if (firstMove) {
-            this.setState({generatingMoves: true})
-        }
-
-        let t = i18n.context('app.engine')
-        let {gameTrees, gameIndex} = this.state
-        let {currentPlayer} = this.inferredState
-        let tree = gameTrees[gameIndex]
-        let [color, opponent] = currentPlayer > 0 ? ['B', 'W'] : ['W', 'B']
-        let [playerIndex, otherIndex] = currentPlayer > 0 ? [0, 1] : [1, 0]
-        let playerSyncer = this.attachedEngineSyncers[playerIndex]
-        let otherSyncer = this.attachedEngineSyncers[otherIndex]
-
-        if (playerSyncer == null) {
-            if (otherSyncer != null) {
-                // Switch engines, so the attached engine can play
-
-                let engines = [...this.state.attachedEngines].reverse()
-                this.attachEngines(...engines)
-                ;[playerSyncer, otherSyncer] = [otherSyncer, playerSyncer]
-            } else {
-                return
-            }
-        }
-
-        this.setBusy(true)
-
-        try {
-            await this.syncEngines({showErrorDialog: true})
-        } catch (err) {
-            this.stopGeneratingMoves()
-            this.hideInfoOverlay()
-            this.setBusy(false)
-
-            return
-        }
-
-        if (firstMove && followUp && otherSyncer != null) {
-            this.flashInfoOverlay(t('Press Esc to stop playing'))
-        }
-
-        let {commands} = this.attachedEngineSyncers[playerIndex]
-        let commandName = ['genmove_analyze', 'lz-genmove_analyze', 'genmove'].find(x => commands.includes(x))
-        if (commandName == null) commandName = 'genmove'
-
-        let responseContent = await (
-            commandName === 'genmove'
-            ? playerSyncer.controller.sendCommand({name: commandName, args: [color]})
-                .then(res => res.content)
-            : new Promise((resolve, reject) => {
-                let interval = setting.get('board.analysis_interval').toString()
-
-                playerSyncer.controller.sendCommand(
-                    {name: commandName, args: [color, interval]},
-                    ({line}) => {
-                        if (line.indexOf('play ') !== 0) return
-                        resolve(line.slice('play '.length).trim())
-                    }
-                )
-                .then(() => resolve(null))
-                .catch(reject)
-            })
-        ).catch(() => null)
-
-        let sign = color === 'B' ? 1 : -1
-        let pass = true
-        let vertex = [-1, -1]
-        let board = gametree.getBoard(tree, tree.root.id)
-
-        if (responseContent == null) {
-            this.stopGeneratingMoves()
-            this.hideInfoOverlay()
-            this.setBusy(false)
-
-            return
-        } else if (responseContent.toLowerCase() !== 'pass') {
-            pass = false
-
-            if (responseContent.toLowerCase() === 'resign') {
-                dialog.showMessageBox(t(p => `${p.engineName} has resigned.`, {
-                    engineName: playerSyncer.engine.name
-                }))
-
-                this.stopGeneratingMoves()
-                this.hideInfoOverlay()
-                this.makeResign()
-                this.setBusy(false)
-
-                return
-            }
-
-            vertex = board.coord2vertex(responseContent)
-        }
-
-        let previousNode = tree.get(this.state.treePosition)
-        let previousPass = previousNode != null && ['W', 'B'].some(color =>
-            previousNode.data[color] != null
-            && !board.hasVertex(sgf.parseVertex(previousNode.data[color][0]))
-        )
-        let doublePass = previousPass && pass
-
-        this.makeMove(vertex, {player: sign})
-
-        if (followUp && otherSyncer != null && !doublePass) {
-            await helper.wait(setting.get('gtp.move_delay'))
-            this.generateMove({passPlayer: pass ? sign : null, firstMove: false, followUp})
-        } else {
-            this.stopGeneratingMoves()
-            this.hideInfoOverlay()
-        }
-
-        this.setBusy(false)
->>>>>>> 4ffee202
     }
 
     stopGeneratingMoves() {
