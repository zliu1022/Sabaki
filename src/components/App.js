--- conflicted
+++ resolved
@@ -168,31 +168,6 @@
             }, 1000)
         })
 
-<<<<<<< HEAD
-=======
-        // Handle main menu items
-
-        let menuData = require('../menu').clone()
-
-        let handleMenuClicks = menu => {
-            for (let item of menu) {
-                if ('click' in item) {
-                    ipcRenderer.on(`menu-click-${item.id}`, () => {
-                        if (!this.state.showMenuBar) this.window.setMenuBarVisibility(false)
-                        dialog.closeInputBox()
-                        item.click()
-                    })
-                }
-
-                if ('submenu' in item) {
-                    handleMenuClicks(item.submenu)
-                }
-            }
-        }
-
-        handleMenuClicks(menuData)
-
->>>>>>> 481d2c29
         // Handle mouse wheel
 
         for (let el of document.querySelectorAll('#main main, #graph, #winrategraph')) {
@@ -583,19 +558,12 @@
         if (playSound) sound.playNewGame()
     }
 
-<<<<<<< HEAD
-    async loadFile(file = null, {suppressAskForSave = false} = {}) {
+    async loadFile(file = null, {suppressAskForSave = false, clearHistory = true} = {}) {
         if (!suppressAskForSave && !this.askForSave()) return
 
+        let t = i18n.context('app.file')
+
         if (!file) {
-=======
-    async loadFile(filename = null, {suppressAskForSave = false, clearHistory = true} = {}) {
-        if (!suppressAskForSave && !this.askForSave()) return
-
-        let t = i18n.context('app.file')
-
-        if (!filename) {
->>>>>>> 481d2c29
             dialog.showOpenDialog({
                 properties: ['openFile'],
                 filters: [
@@ -603,13 +571,8 @@
                     {name: t('All Files'), extensions: ['*']}
                 ]
             }, ({result}) => {
-<<<<<<< HEAD
                 if (result) file = result[0]
-                if (file) this.loadFile(file, {suppressAskForSave: true})
-=======
-                if (result) filename = result[0]
-                if (filename) this.loadFile(filename, {suppressAskForSave: true, clearHistory})
->>>>>>> 481d2c29
+                if (file) this.loadFile(file, {suppressAskForSave: true, clearHistory})
             })
 
             return
@@ -727,39 +690,12 @@
         }
     }
 
-<<<<<<< HEAD
     saveFile(filename = null) {
         dialog.showSaveDialog({
             type: 'application/x-go-sgf',
             name: this.state.representedFilename || 'game.sgf',
             content: this.getSGF()
         })
-=======
-    saveFile(filename = null, confirmExtension = true) {
-        let t = i18n.context('app.file')
-
-        if (!filename || confirmExtension && extname(filename) !== '.sgf') {
-            let cancel = false
-
-            dialog.showSaveDialog({
-                filters: [
-                    fileformats.sgf.meta,
-                    {name: t('All Files'), extensions: ['*']}
-                ]
-            }, ({result}) => {
-                if (result) this.saveFile(result, false)
-                cancel = !result
-            })
-
-            return !cancel
-        }
-
-        this.setBusy(true)
-        fs.writeFileSync(filename, this.getSGF())
-
-        this.setBusy(false)
-        this.setState({representedFilename: filename})
->>>>>>> 481d2c29
 
         this.treeHash = this.generateTreeHash()
         this.fileHash = this.generateFileHash()
@@ -796,11 +732,7 @@
 
         if (hash !== this.treeHash) {
             let answer = dialog.showMessageBox(
-<<<<<<< HEAD
-                'Your changes will be lost if you close this file without saving. Do you want to continue?',
-=======
-                t('Your changes will be lost if you close this file without saving.'),
->>>>>>> 481d2c29
+                t('Your changes will be lost if you close this file without saving. Do you want to continue?'),
                 'warning',
                 [t('Save'), t('Don’t Save'), t('Cancel')], 2
             )
@@ -813,32 +745,6 @@
     }
 
     askForReload() {
-<<<<<<< HEAD
-=======
-        let t = i18n.context('app.file')
-        let hash = this.generateFileHash()
-
-        if (hash != null && hash !== this.fileHash) {
-            let answer = dialog.showMessageBox(
-                t(p => [
-                    `This file has been changed outside of ${p.appName}.`,
-                    'Do you want to reload the file? Your changes will be lost.'
-                ].join('\n'), {appName: this.appName}),
-                'warning', [t('Reload'), t('Don’t Reload')], 1
-            )
-
-            if (answer === 0) {
-                this.loadFile(this.state.representedFilename, {
-                    suppressAskForSave: true,
-                    clearHistory: false
-                })
-            } else {
-                this.treeHash = null
-            }
-
-            this.fileHash = hash
-        }
->>>>>>> 481d2c29
     }
 
     // Playing
@@ -1060,13 +966,8 @@
                 if (ko && dialog.showMessageBox(
                     t([
                         'You are about to play a move which repeats a previous board position.',
-<<<<<<< HEAD
                         'This is invalid in some rulesets. Do you want to play anyway?'
-                    ].join('\n'),
-=======
-                        'This is invalid in some rulesets.'
                     ].join('\n')),
->>>>>>> 481d2c29
                     'info',
                     [t('Play Anyway'), t('Don’t Play')], 1
                 ) != 0) return
@@ -1088,13 +989,8 @@
                 if (dialog.showMessageBox(
                     t([
                         'You are about to play a suicide move.',
-<<<<<<< HEAD
                         'This is invalid in some rulesets. Do you want to play anyway?'
-                    ].join('\n'),
-=======
-                        'This is invalid in some rulesets.'
                     ].join('\n')),
->>>>>>> 481d2c29
                     'info',
                     [t('Play Anyway'), t('Don’t Play')], 1
                 ) != 0) return
@@ -2221,330 +2117,21 @@
     }
 
     handleCommandSent({syncer, command, subscribe, getResponse}) {
-<<<<<<< HEAD
     }
 
     async syncEngines({passPlayer = null} = {}) {
     }
 
     async startAnalysis({showWarning = true} = {}) {
-=======
-        let sign = 1 - this.attachedEngineSyncers.indexOf(syncer) * 2
-        if (sign > 1) sign = 0
-
-        let t = i18n.context('app.engine')
-        let {treePosition} = this.state
-        let entry = {sign, name: syncer.engine.name, command, waiting: true}
-        let maxLength = setting.get('console.max_history_count')
-
-        this.setState(({consoleLog}) => {
-            let newLog = consoleLog.slice(Math.max(consoleLog.length - maxLength + 1, 0))
-            newLog.push(entry)
-
-            return {consoleLog: newLog}
-        })
-
-        let updateEntry = update => {
-            Object.assign(entry, update)
-            this.setState(({consoleLog}) => ({consoleLog}))
-        }
-
-        subscribe(({line, response, end}) => {
-            updateEntry({
-                response: Object.assign({}, response),
-                waiting: !end
-            })
-
-            gtplogger.write({
-                type: 'stdout',
-                message: line,
-                sign: this.attachedEngineSyncers.indexOf(syncer) === 0 ? 1 : -1,
-                engine: syncer.engine.name
-            })
-
-            // Parse analysis info
-
-            if (line.slice(0, 5) === 'info ' && this.state.treePosition === treePosition) {
-                let tree = this.state.gameTrees[this.state.gameIndex]
-                let sign = this.getPlayer(tree, treePosition)
-                let board = gametree.getBoard(tree, treePosition)
-                let analysis = line
-                    .split(/\s*info\s+/).slice(1)
-                    .map(x => x.trim())
-                    .map(x => {
-                        let matchPV = x.match(/(pass|[A-Za-z]\d+)(\s+(pass|[A-Za-z]\d+))*\s*$/)
-                        if (matchPV == null)
-                            return null
-                        let matchPass = matchPV[0].match(/pass/)
-                        if (matchPass == null) {
-                            return [x.slice(0, matchPV.index), matchPV[0].split(/\s+/)]
-                        } else {
-                            return [x.slice(0, matchPV.index), matchPV[0].slice(0, matchPass.index).split(/\s+/)]
-                        }
-                    })
-                    .filter(x => x != null)
-                    .map(([x, y]) => [
-                        x.trim().split(/\s+/).slice(0, -1),
-                        y.filter(x => x.length >= 2)
-                    ])
-                    .map(([tokens, pv]) => {
-                        let keys = tokens.filter((_, i) => i % 2 === 0)
-                        let values = tokens.filter((_, i) => i % 2 === 1)
-
-                        keys.push('pv')
-                        values.push(pv)
-
-                        return keys.reduce((acc, x, i) => (acc[x] = values[i], acc), {})
-                    })
-                    .filter(({move}) => move.match(/^[A-Za-z]\d+$/))
-                    .map(({move, visits, winrate, pv}) => ({
-                        sign,
-                        vertex: board.coord2vertex(move),
-                        visits: +visits,
-                        win: +winrate / 100,
-                        variation: pv.map(x => board.coord2vertex(x))
-                    }))
-
-                let winrate = Math.max(...analysis.map(({win}) => win))
-                if (sign < 0) winrate = 100 - winrate
-
-                let newTree = tree.mutate(draft => {
-                    draft.updateProperty(treePosition, 'SBKV', [(Math.round(winrate * 100) / 100).toString()])
-                })
-
-                this.setState({analysis})
-                this.setCurrentTreePosition(newTree, treePosition)
-            }
-        })
-
-        getResponse()
-        .catch(_ => {
-            gtplogger.write({
-                type: 'meta',
-                message: 'Connection Failed',
-                sign: this.attachedEngineSyncers.indexOf(syncer) === 0 ? 1 : -1,
-                engine: syncer.engine.name
-            })
-
-            updateEntry({
-                response: {internal: true, content: t('connection failed')},
-                waiting: false
-            })
-        })
-    }
-
-    async syncEngines() {
-        if (this.attachedEngineSyncers.every(x => x == null)) return
-
-        if (this.engineBusySyncing) return
-        this.engineBusySyncing = true
-
-        try {
-            while (true) {
-                let {gameTrees, gameIndex, treePosition} = this.state
-                let tree = gameTrees[gameIndex]
-
-                await Promise.all(this.attachedEngineSyncers.map(syncer => {
-                    if (syncer == null) return
-                    return syncer.sync(tree, treePosition)
-                }))
-
-                if (treePosition === this.state.treePosition) break
-            }
-        } catch (err) {
-            this.engineBusySyncing = false
-            throw err
-        }
-
-        this.engineBusySyncing = false
-    }
-
-    async startAnalysis({showWarning = true} = {}) {
-        if (
-            this.state.analysisTreePosition != null
-            && this.state.treePosition === this.state.analysisTreePosition
-        ) return
-
-        this.setState({analysis: null, analysisTreePosition: this.state.treePosition})
-
-        if (this.state.generatingMoves) return
-
-        let t = i18n.context('app.engine')
-        let error = false
-        let {currentPlayer} = this.inferredState
-        let color = currentPlayer > 0 ? 'B' : 'W'
-        let controllerIndices = currentPlayer > 0 ? [0, 1] : [1, 0]
-
-        try {
-            await this.syncEngines()
-
-            let engineIndex = controllerIndices.find(i =>
-                this.attachedEngineSyncers[i] != null
-                && (
-                    this.attachedEngineSyncers[i].commands.includes('lz-analyze')
-                    || this.attachedEngineSyncers[i].commands.includes('analyze')
-                )
-            )
-
-            if (engineIndex != null) {
-                let {controller, commands} = this.attachedEngineSyncers[engineIndex]
-                let name = commands.includes('analyze') ? 'analyze' : 'lz-analyze'
-
-                let interval = setting.get('board.analysis_interval').toString()
-                let response = await controller.sendCommand({name, args: [color, interval]})
-
-                error = response.error
-            } else {
-                error = true
-            }
-        } catch (err) {
-            error = true
-        }
-
-        if (showWarning && error) {
-            dialog.showMessageBox(t('You haven’t attached any engines that supports analysis.'), 'warning')
-            this.stopAnalysis()
-        }
->>>>>>> 481d2c29
     }
 
     stopAnalysis() {
     }
 
-<<<<<<< HEAD
     async generateMove({passPlayer = null, firstMove = true, followUp = false} = {}) {
     }
 
     stopGeneratingMoves() {
-=======
-    async generateMove({firstMove = true, followUp = false} = {}) {
-        this.closeDrawer()
-
-        if (!firstMove && !this.state.generatingMoves) {
-            this.hideInfoOverlay()
-            return
-        } else if (firstMove) {
-            this.setState({generatingMoves: true})
-        }
-
-        let t = i18n.context('app.engine')
-        let {gameTrees, gameIndex} = this.state
-        let {currentPlayer} = this.inferredState
-        let tree = gameTrees[gameIndex]
-        let [color, opponent] = currentPlayer > 0 ? ['B', 'W'] : ['W', 'B']
-        let [playerIndex, otherIndex] = currentPlayer > 0 ? [0, 1] : [1, 0]
-        let playerSyncer = this.attachedEngineSyncers[playerIndex]
-        let otherSyncer = this.attachedEngineSyncers[otherIndex]
-
-        if (playerSyncer == null) {
-            if (otherSyncer != null) {
-                // Switch engines, so the attached engine can play
-
-                let engines = [...this.state.attachedEngines].reverse()
-                this.attachEngines(...engines)
-                ;[playerSyncer, otherSyncer] = [otherSyncer, playerSyncer]
-            } else {
-                return
-            }
-        }
-
-        this.setBusy(true)
-
-        try {
-            await this.syncEngines()
-        } catch (err) {
-            this.stopGeneratingMoves()
-            this.hideInfoOverlay()
-            this.setBusy(false)
-
-            return
-        }
-
-        if (firstMove && followUp && otherSyncer != null) {
-            this.flashInfoOverlay(t('Press Esc to stop playing'))
-        }
-
-        let {commands} = this.attachedEngineSyncers[playerIndex]
-        let commandName = ['genmove_analyze', 'lz-genmove_analyze', 'genmove'].find(x => commands.includes(x))
-        if (commandName == null) commandName = 'genmove'
-
-        let responseContent = await (
-            commandName === 'genmove'
-            ? playerSyncer.controller.sendCommand({name: commandName, args: [color]})
-                .then(res => res.content)
-            : new Promise((resolve, reject) => {
-                let interval = setting.get('board.analysis_interval').toString()
-
-                playerSyncer.controller.sendCommand(
-                    {name: commandName, args: [color, interval]},
-                    ({line}) => {
-                        if (line.indexOf('play ') !== 0) return
-                        resolve(line.slice('play '.length).trim())
-                    }
-                )
-                .then(() => resolve(null))
-                .catch(reject)
-            })
-        ).catch(() => null)
-
-        let sign = color === 'B' ? 1 : -1
-        let pass = true
-        let vertex = [-1, -1]
-        let board = gametree.getBoard(tree, tree.root.id)
-
-        if (responseContent == null) {
-            this.stopGeneratingMoves()
-            this.hideInfoOverlay()
-            this.setBusy(false)
-
-            return
-        } else if (responseContent.toLowerCase() !== 'pass') {
-            pass = false
-
-            if (responseContent.toLowerCase() === 'resign') {
-                dialog.showMessageBox(t(p => `${p.engineName} has resigned.`, {
-                    engineName: playerSyncer.engine.name
-                }))
-
-                this.stopGeneratingMoves()
-                this.hideInfoOverlay()
-                this.makeResign()
-                this.setBusy(false)
-
-                return
-            }
-
-            vertex = board.coord2vertex(responseContent)
-        }
-
-        let previousNode = tree.get(this.state.treePosition)
-        let previousPass = previousNode != null && ['W', 'B'].some(color =>
-            previousNode.data[color] != null
-            && !board.hasVertex(sgf.parseVertex(previousNode.data[color][0]))
-        )
-        let doublePass = previousPass && pass
-
-        this.makeMove(vertex, {player: sign})
-
-        if (followUp && otherSyncer != null && !doublePass) {
-            await helper.wait(setting.get('gtp.move_delay'))
-            this.generateMove({passPlayer: pass ? sign : null, firstMove: false, followUp})
-        } else {
-            this.stopGeneratingMoves()
-            this.hideInfoOverlay()
-        }
-
-        this.setBusy(false)
-    }
-
-    stopGeneratingMoves() {
-        if (!this.state.generatingMoves) return
-
-        let t = i18n.context('app.engine')
-
-        this.showInfoOverlay(t('Please wait…'))
-        this.setState({generatingMoves: false})
->>>>>>> 481d2c29
     }
 
     // Render
