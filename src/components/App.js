--- conflicted
+++ resolved
@@ -161,28 +161,6 @@
                 }
             }, 1000)
         })
-
-        // Handle main menu items
-
-        let menuData = require('../menu')
-
-        let handleMenuClicks = menu => {
-            for (let item of menu) {
-                if ('click' in item) {
-                    ipcRenderer.on(`menu-click-${item.id}`, () => {
-                        if (!this.state.showMenuBar) this.window.setMenuBarVisibility(false)
-                        dialog.closeInputBox()
-                        item.click()
-                    })
-                }
-
-                if ('submenu' in item) {
-                    handleMenuClicks(item.submenu)
-                }
-            }
-        }
-
-        handleMenuClicks(menuData)
 
         // Handle mouse wheel
 
@@ -247,23 +225,13 @@
                 return
             }
 
-            if (evt.keyCode == 36) {
-                // Home
+            if (evt.key === 'Home') {
                 this.goToBeginning()
-            } else if (evt.keyCode == 35) {
-                // End
+            } else if (evt.key === 'End') {
                 this.goToEnd()
-            } else if (evt.keyCode == 38) {
-                // Up
-                this.goStep(-1)
-            } else if (evt.keyCode == 40) {
-                // Down
-                this.goStep(1)
-            } else if (evt.keyCode == 37) {
-                // Left
+            } else if (evt.key === 'ArrowLeft') {
                 this.goToSiblingVariation(-1)
-            } else if (evt.keyCode == 39) {
-                // Right
+            } else if (evt.key === 'ArrowRight') {
                 this.goToSiblingVariation(1)
             }
         })
@@ -2025,364 +1993,30 @@
     // GTP Engines
 
     attachEngines(...engines) {
-<<<<<<< HEAD
-=======
-        let {engineCommands, attachedEngines} = this.state
-
-        if (helper.vertexEquals([...engines].reverse(), attachedEngines)) {
-            // Just swap engines
-
-            this.attachedEngineSyncers.reverse()
-
-            this.setState({
-                engineCommands: engineCommands.reverse(),
-                attachedEngines: engines
-            })
-
-            return
-        }
-
-        let quitTimeout = setting.get('gtp.engine_quit_timeout')
-
-        for (let i = 0; i < attachedEngines.length; i++) {
-            if (attachedEngines[i] === engines[i])
-                continue
-            if (this.attachedEngineSyncers[i])
-                this.attachedEngineSyncers[i].controller.stop(quitTimeout)
-
-            try {
-                let syncer = new EngineSyncer(engines[i])
-                this.attachedEngineSyncers[i] = syncer
-
-                syncer.controller.on('command-sent', evt => {
-                    if (evt.command.name === 'list_commands') {
-                        evt.getResponse().then(response =>
-                            this.setState(({engineCommands}) => {
-                                engineCommands[i] = response.content.split('\n')
-                                return {engineCommands}
-                            })
-                        )
-                    }
-
-                    this.handleCommandSent(Object.assign({syncer}, evt))
-                })
-
-                syncer.controller.start()
-
-                syncer.controller.on('stderr', ({content}) => {
-                    this.setState(({consoleLog}) => ({
-                        consoleLog: [...consoleLog, {
-                            sign: this.attachedEngineSyncers.indexOf(syncer) === 0 ? 1 : -1,
-                            name: engines[i].name,
-                            command: null,
-                            response: {content, internal: true}
-                        }]
-                    }))
-                })
-
-                this.setState({engineCommands})
-            } catch (err) {
-                this.attachedEngineSyncers[i] = null
-                engines[i] = null
-            }
-        }
-
-        this.setState({attachedEngines: engines})
->>>>>>> a66f12cf
     }
 
     detachEngines() {
     }
 
     suspendEngines() {
-<<<<<<< HEAD
-    }
-
-    async handleCommandSent({controller, command, getResponse}) {
+    }
+
+    handleCommandSent({syncer, command, subscribe, getResponse}) {
     }
 
     async syncEngines({passPlayer = null} = {}) {
     }
 
-    async startGeneratingMoves({passPlayer = null, followUp = false} = {}) {
+    async startAnalysis() {
+    }
+
+    stopAnalysis() {
+    }
+
+    async generateMove({analyze = false, passPlayer = null, firstMove = true, followUp = false} = {}) {
     }
 
     stopGeneratingMoves() {
-=======
-        for (let syncer of this.attachedEngineSyncers) {
-            if (syncer != null) syncer.controller.kill()
-        }
-
-        this.stopGeneratingMoves()
-        this.hideInfoOverlay()
-        this.setBusy(false)
-    }
-
-    handleCommandSent({syncer, command, subscribe, getResponse}) {
-        let sign = 1 - this.attachedEngineSyncers.indexOf(syncer) * 2
-        if (sign > 1) sign = 0
-
-        let entry = {sign, name: syncer.engine.name, command, waiting: true}
-        let maxLength = setting.get('console.max_history_count')
-
-        this.setState(({consoleLog}) => {
-            let newLog = consoleLog.slice(Math.max(consoleLog.length - maxLength + 1, 0))
-            newLog.push(entry)
-
-            return {consoleLog: newLog}
-        })
-
-        let updateEntry = update => {
-            Object.assign(entry, update)
-            this.setState(({consoleLog}) => ({consoleLog}))
-        }
-
-        subscribe(({line, response, end}) => {
-            updateEntry({
-                response: Object.assign({}, response),
-                waiting: !end
-            })
-
-            // Parse analysis info
-
-            if (line.slice(0, 5) === 'info ') {
-                let sign = this.getPlayer(...this.state.treePosition)
-                let board = gametree.getBoard(...this.state.treePosition)
-                let analysis = line
-                    .split(/\s*info\s+/).slice(1)
-                    .map(x => x.trim())
-                    .map(x => {
-                        let match = x.match(/[A-Za-z]\d+(\s+[A-Za-z]\d+)*$/)
-                        if (match == null) return null
-
-                        return [x.slice(0, match.index), match[0].split(/\s+/)]
-                    })
-                    .filter(x => x != null)
-                    .map(([x, y]) => [
-                        x.trim().split(/\s+/).slice(0, -1),
-                        y.filter(x => x.length >= 2)
-                    ])
-                    .map(([tokens, pv]) => {
-                        let keys = tokens.filter((_, i) => i % 2 === 0)
-                        let values = tokens.filter((_, i) => i % 2 === 1)
-
-                        keys.push('pv')
-                        values.push(pv)
-
-                        return keys.reduce((acc, x, i) => (acc[x] = values[i], acc), {})
-                    })
-                    .filter(({move}) => move.match(/^[A-Za-z]\d+$/))
-                    .map(({move, visits, winrate, pv}) => ({
-                        sign,
-                        vertex: board.coord2vertex(move),
-                        visits: +visits,
-                        win: +winrate / 100,
-                        variation: pv.map(x => board.coord2vertex(x))
-                    }))
-
-                let winrate = Math.max(...analysis.map(({win}) => win))
-                if (sign < 0) winrate = 100 - winrate
-
-                let [tree, index] = this.state.treePosition
-                tree.nodes[index].SBKV = [Math.round(winrate * 100) / 100]
-
-                this.setState({analysis})
-            }
-        })
-
-        getResponse()
-        .then(() => this.setState({analysis: null}))
-        .catch(_ => updateEntry({
-            response: {internal: true, content: 'connection failed'},
-            waiting: false
-        }))
-    }
-
-    async syncEngines({passPlayer = null} = {}) {
-        if (this.attachedEngineSyncers.every(x => x == null)) return
-
-        this.setBusy(true)
-
-        let {treePosition} = this.state
-
-        try {
-            await Promise.all(this.attachedEngineSyncers.map(syncer => {
-                if (syncer == null) return
-                return syncer.sync(treePosition)
-            }))
-
-            // Send pass if required
-
-            if (passPlayer != null) {
-                let color = passPlayer > 0 ? 'B' : 'W'
-                let {controller} = this.attachedEngineSyncers[passPlayer > 0 ? 0 : 1] || {}
-
-                if (controller != null) {
-                    controller.sendCommand({name: 'play', args: [color, 'pass']})
-                }
-            }
-        } catch (err) {
-            dialog.showMessageBox(err.message, 'warning')
-            this.detachEngines()
-        }
-
-        this.setBusy(false)
-    }
-
-    async startAnalysis() {
-        this.closeDrawer()
-        this.setMode('play')
-
-        let {currentPlayer} = this.inferredState
-        let color = currentPlayer > 0 ? 'B' : 'W'
-        let controllerIndices = currentPlayer > 0 ? [0, 1] : [1, 0]
-
-        let engineIndex = controllerIndices.find(i =>
-            this.attachedEngineSyncers[i] != null
-            && this.state.engineCommands[i] != null
-            && (this.state.engineCommands[i].includes('lz-analyze')
-            || this.state.engineCommands[i].includes('analyze'))
-        )
-
-        let error = false
-
-        if (engineIndex != null) {
-            let {controller} = this.attachedEngineSyncers[engineIndex]
-            let commands = this.state.engineCommands[engineIndex]
-            let name = commands.includes('analyze') ? 'analyze' : 'lz-analyze'
-
-            await this.syncEngines()
-
-            let interval = setting.get('board.analysis_interval').toString()
-            let response = await controller.sendCommand({name, args: [color, interval]})
-
-            error = response.error
-        } else {
-            error = true
-        }
-
-        if (error) {
-            dialog.showMessageBox('You haven’t attached any engines that supports analysis.', 'warning')
-        }
-    }
-
-    stopAnalysis() {
-        if (this.state.analysis == null) return
-
-        for (let syncer of this.attachedEngineSyncers) {
-            if (syncer == null || syncer.controller.process == null) continue
-
-            syncer.controller.process.stdin.write('\n')
-        }
-
-        this.setState({analysis: null})
-    }
-
-    async generateMove({analyze = false, passPlayer = null, firstMove = true, followUp = false} = {}) {
-        this.closeDrawer()
-
-        if (!firstMove && !this.state.generatingMoves) {
-            this.hideInfoOverlay()
-            return
-        } else if (firstMove) {
-            this.setState({generatingMoves: true})
-        }
-
-        await this.syncEngines({passPlayer})
-
-        let {currentPlayer, rootTree} = this.inferredState
-        let [color, opponent] = currentPlayer > 0 ? ['B', 'W'] : ['W', 'B']
-        let [playerIndex, otherIndex] = currentPlayer > 0 ? [0, 1] : [1, 0]
-        let playerSyncer = this.attachedEngineSyncers[playerIndex]
-        let otherSyncer = this.attachedEngineSyncers[otherIndex]
-
-        if (playerSyncer == null) {
-            if (otherSyncer != null) {
-                // Switch engines, so the attached engine can play
-
-                let engines = [...this.state.attachedEngines].reverse()
-                this.attachEngines(...engines)
-                ;[playerSyncer, otherSyncer] = [otherSyncer, playerSyncer]
-            } else {
-                return
-            }
-        }
-
-        if (firstMove && followUp && otherSyncer != null) {
-            this.flashInfoOverlay('Press Esc to stop playing')
-        }
-
-        this.setBusy(true)
-
-        let commands = this.state.engineCommands[playerIndex]
-        let commandName = !analyze
-            ? 'genmove'
-            : ['genmove_analyze', 'lz-genmove_analyze', 'genmove'].find(x => commands.includes(x))
-
-        let responseContent = await (
-            commandName === 'genmove'
-            ? playerSyncer.controller.sendCommand({name: commandName, args: [color]}).then(res => res.content)
-            : new Promise(resolve => {
-                let interval = setting.get('board.analysis_interval').toString()
-
-                playerSyncer.controller.sendCommand({name: commandName, args: [color, interval]}, ({line}) => {
-                    if (line.indexOf('play ') !== 0) return
-                    resolve(line.slice('play '.length).trim())
-                })
-            })
-        )
-
-        let sign = color === 'B' ? 1 : -1
-        let pass = true
-        let vertex = [-1, -1]
-        let board = gametree.getBoard(rootTree, 0)
-
-        if (responseContent.toLowerCase() !== 'pass') {
-            pass = false
-
-            if (responseContent.toLowerCase() === 'resign') {
-                dialog.showMessageBox(`${playerSyncer.engine.name} has resigned.`)
-
-                this.stopGeneratingMoves()
-                this.hideInfoOverlay()
-                this.makeResign()
-                this.setBusy(false)
-
-                return
-            }
-
-            vertex = board.coord2vertex(responseContent)
-        }
-
-        let previousNode = this.state.treePosition[0].nodes[this.state.treePosition[1]]
-        let previousPass = ['W', 'B'].some(color => color in previousNode
-            && !board.hasVertex(sgf.parseVertex(previousNode[color][0])))
-        let doublePass = previousPass && pass
-
-        this.makeMove(vertex, {player: sign})
-
-        if (followUp && otherSyncer != null && !doublePass) {
-            await helper.wait(setting.get('gtp.move_delay'))
-            this.generateMove({analyze, passPlayer: pass ? sign : null, firstMove: false, followUp})
-        } else {
-            this.stopGeneratingMoves()
-            this.hideInfoOverlay()
-
-            if (analyze) {
-                await this.waitForRender()
-                this.startAnalysis()
-            }
-        }
-
-        this.setBusy(false)
-    }
-
-    stopGeneratingMoves() {
-        if (!this.state.generatingMoves) return
-
-        this.showInfoOverlay('Please wait…')
-        this.setState({generatingMoves: false})
->>>>>>> a66f12cf
     }
 
     // Render
