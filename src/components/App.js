const fs = require('fs')
const EventEmitter = require('events')
const {extname} = require('path')
const {ipcRenderer, remote} = require('electron')
const {app} = remote
const {h, render, Component} = require('preact')
const classNames = require('classnames')

const ThemeManager = require('./ThemeManager')
const MainView = require('./MainView')
const LeftSidebar = require('./LeftSidebar')
const Sidebar = require('./Sidebar')
const DrawerManager = require('./DrawerManager')
const InputBox = require('./InputBox')
const BusyScreen = require('./BusyScreen')
const InfoOverlay = require('./InfoOverlay')

const deadstones = require('@sabaki/deadstones')
const gtp = require('@sabaki/gtp')
const sgf = require('@sabaki/sgf')
const influence = require('@sabaki/influence')

deadstones.useFetch('./node_modules/@sabaki/deadstones/wasm/deadstones_bg.wasm')

const Board = require('../modules/board')
const EngineSyncer = require('../modules/enginesyncer')
const dialog = require('../modules/dialog')
const fileformats = require('../modules/fileformats')
const gametree = require('../modules/gametree')
const helper = require('../modules/helper')
const rotation = require('../modules/rotation')
const setting = remote.require('./setting')
const sound = require('../modules/sound')
const gtplogger = require('../modules/gtplogger')

class App extends Component {
    constructor() {
        super()
        window.sabaki = this

        let emptyTree = gametree.new()

        this.state = {
            mode: 'play',
            openDrawer: null,
            busy: 0,
            fullScreen: false,
            showMenuBar: null,
            zoomFactor: null,

            representedFilename: null,
            gameIndex: 0,
            gameTrees: [emptyTree],
            gameCurrents: [{}],
            treePosition: emptyTree.root.id,

            // Bars

            selectedTool: 'stone_1',
            scoringMethod: null,
            findText: '',
            findVertex: null,
            deadStones: [],
            blockedGuesses: [],

            // Goban

            highlightVertices: [],
            playVariation: null,
            showCoordinates: null,
            showMoveColorization: null,
            showMoveNumbers: null,
            showNextMoves: null,
            showSiblings: null,
            fuzzyStonePlacement: null,
            animateStonePlacement: null,

            // Sidebar

            consoleLog: [],
            showConsole: setting.get('view.show_leftsidebar'),
            leftSidebarWidth: setting.get('view.leftsidebar_width'),
            showGameGraph: setting.get('view.show_graph'),
            showCommentBox: setting.get('view.show_comments'),
            sidebarWidth: setting.get('view.sidebar_width'),
            graphGridSize: null,
            graphNodeSize: null,

            // Engines

            engines: null,
            attachedEngines: [null, null],
            engineCommands: [[], []],
            generatingMoves: false,
            analysisTreePosition: null,
            analysis: null,

            // Drawers

            preferencesTab: 'general',

            // Input Box

            showInputBox: false,
            inputBoxText: '',
            onInputBoxSubmit: helper.noop,
            onInputBoxCancel: helper.noop,

            // Info Overlay

            infoOverlayText: '',
            showInfoOverlay: false
        }

        this.events = new EventEmitter()
        this.appName = app.getName()
        this.version = app.getVersion()
        this.window = remote.getCurrentWindow()

        this.treeHash = this.generateTreeHash()
        this.attachedEngineSyncers = [null, null]

        this.historyPointer = 0
        this.history = []
        this.recordHistory()

        // Expose submodules

        this.modules = {Board, EngineSyncer, dialog, fileformats,
            gametree, helper, setting, sound}

        // Bind state to settings

        setting.events.on('change', ({key}) => this.updateSettingState(key))
        this.updateSettingState()
    }

    componentDidMount() {
        window.addEventListener('contextmenu', evt => {
            evt.preventDefault()
        })

        window.addEventListener('load', () => {
            this.events.emit('ready')
            this.window.show()
        })

        ipcRenderer.on('load-file', (evt, ...args) => {
            setTimeout(() => this.loadFile(...args), setting.get('app.loadgame_delay'))
        })

        this.window.on('focus', () => {
            if (setting.get('file.show_reload_warning')) {
                this.askForReload()
            }

            ipcRenderer.send('build-menu', this.state.busy > 0)
        })

        this.window.on('resize', () => {
            clearTimeout(this.resizeId)

            this.resizeId = setTimeout(() => {
                if (!this.window.isMaximized() && !this.window.isMinimized() && !this.window.isFullScreen()) {
                    let [width, height] = this.window.getContentSize()
                    setting.set('window.width', width).set('window.height', height)
                }
            }, 1000)
        })

        // Handle mouse wheel

        for (let el of document.querySelectorAll('#main main, #graph, #winrategraph')) {
            el.addEventListener('wheel', evt => {
                evt.preventDefault()

                if (this.residueDeltaY == null) this.residueDeltaY = 0
                this.residueDeltaY += evt.deltaY

                if (Math.abs(this.residueDeltaY) >= setting.get('game.navigation_sensitivity')) {
                    this.goStep(Math.sign(this.residueDeltaY))
                    this.residueDeltaY = 0
                }
            })
        }

        // Handle file drag & drop

        document.body.addEventListener('dragover', evt => evt.preventDefault())
        document.body.addEventListener('drop', evt => {
            evt.preventDefault()

            if (evt.dataTransfer.files.length === 0) return
            this.loadFile(evt.dataTransfer.files[0])
        })

        // Handle keys

        document.addEventListener('keydown', evt => {
            if (evt.key === 'Escape') {
                if (this.state.generatingMoves) {
                    this.stopGeneratingMoves()
                } else if (this.state.openDrawer != null) {
                    this.closeDrawer()
                } else if (this.state.mode !== 'play') {
                    this.setMode('play')
                } else if (this.state.fullScreen) {
                    this.setState({fullScreen: false})
                }
            } else if (!evt.ctrlKey && !evt.metaKey && ['ArrowUp', 'ArrowDown'].includes(evt.key)) {
                if (
                    this.state.busy > 0
                    || helper.isTextLikeElement(document.activeElement)
                ) return

                evt.preventDefault()

                let sign = evt.key === 'ArrowUp' ? -1 : 1
                this.startAutoscrolling(sign)
            } else if ((evt.ctrlKey || evt.metaKey) && ['z', 'Z', 'y'].includes(evt.key)) {
                if (this.state.busy > 0) return

                // Hijack browser undo/redo

                evt.preventDefault()

                let action = evt.key === 'z' ? 'undo'
                    : ['Z', 'y'].includes(evt.key) ? 'redo'
                    : null

                if (action != null) {
                    if (helper.isTextLikeElement(document.activeElement)) {
                        this.window.webContents[action]()
                    } else {
                        this[action]()
                    }
                }
            }
        })

        document.addEventListener('keyup', evt => {
            if (this.autoscrollId == null) return

            if (['ArrowUp', 'ArrowDown'].includes(evt.key)) {
                this.stopAutoscrolling()
            }
        })

        // Handle other keyboard shortcuts

        document.addEventListener('keydown', evt => {
            if (['input', 'textarea'].indexOf(document.activeElement.tagName.toLowerCase()) >= 0) {
                return
            }

            if (evt.key === 'Home') {
                this.goToBeginning()
            } else if (evt.key === 'End') {
                this.goToEnd()
            } else if (evt.key === 'ArrowLeft') {
                this.goToSiblingVariation(-1)
            } else if (evt.key === 'ArrowRight') {
                this.goToSiblingVariation(1)
            }
        })

        // Handle window closing

        window.addEventListener('beforeunload', evt => {
            evt.returnValue = ' '
        })

        this.newFile()
    }

    componentDidUpdate(_, prevState = {}) {
        // Update title

        let {basename} = require('path')
        let title = this.appName
        let {representedFilename, gameIndex, gameTrees} = this.state

        if (representedFilename)
            title = basename(representedFilename)
        if (gameTrees.length > 1)
            title += ' — Game ' + (gameIndex + 1)
        if (representedFilename && process.platform != 'darwin')
            title += ' — ' + this.appName

        if (document.title !== title)
            document.title = title

        // Handle full screen & menu bar

        if (prevState.fullScreen !== this.state.fullScreen) {
            if (this.state.fullScreen) this.flashInfoOverlay('Press Esc to exit full screen mode')
            this.window.setFullScreen(this.state.fullScreen)
        }

        if (prevState.showMenuBar !== this.state.showMenuBar) {
            if (!this.state.showMenuBar) this.flashInfoOverlay('Press Alt to show menu bar')
            this.window.setMenuBarVisibility(this.state.showMenuBar)
            this.window.setAutoHideMenuBar(!this.state.showMenuBar)
        }

        // Handle sidebar showing/hiding

        if (
            prevState.showLeftSidebar !== this.state.showLeftSidebar
            || prevState.showSidebar !== this.state.showSidebar
        ) {
            let [width, height] = this.window.getContentSize()
            let widthDiff = 0

            if (prevState.showSidebar !== this.state.showSidebar) {
                widthDiff += this.state.sidebarWidth * (this.state.showSidebar ? 1 : -1)
            }

            if (prevState.showLeftSidebar !== this.state.showLeftSidebar) {
                widthDiff += this.state.leftSidebarWidth * (this.state.showLeftSidebar ? 1 : -1)
            }

            if (!this.window.isMaximized() && !this.window.isMinimized() && !this.window.isFullScreen()) {
                this.window.setContentSize(width + widthDiff, height)
            }

            window.dispatchEvent(new Event('resize'))
        }

        // Handle zoom factor

        if (prevState.zoomFactor !== this.state.zoomFactor) {
            this.window.webContents.setZoomFactor(this.state.zoomFactor)
        }
    }

    updateSettingState(key = null) {
        let data = {
            'app.zoom_factor': 'zoomFactor',
            'view.show_menubar': 'showMenuBar',
            'view.show_coordinates': 'showCoordinates',
            'view.show_move_colorization': 'showMoveColorization',
            'view.show_move_numbers': 'showMoveNumbers',
            'view.show_next_moves': 'showNextMoves',
            'view.show_siblings': 'showSiblings',
            'view.fuzzy_stone_placement': 'fuzzyStonePlacement',
            'view.animated_stone_placement': 'animateStonePlacement',
            'graph.grid_size': 'graphGridSize',
            'graph.node_size': 'graphNodeSize',
            'engines.list': 'engines',
            'scoring.method': 'scoringMethod'
        }

        if (key == null) {
            for (let k in data) this.updateSettingState(k)
            return
        }

        if (key in data) {
            ipcRenderer.send('build-menu', this.state.busy > 0)
            this.setState({[data[key]]: setting.get(key)})
        }
    }

    waitForRender() {
        return new Promise(resolve => this.setState({}, resolve))
    }

    // User Interface

    setSidebarWidth(sidebarWidth) {
        this.setState({sidebarWidth}, () => window.dispatchEvent(new Event('resize')))
    }

    setLeftSidebarWidth(leftSidebarWidth) {
        this.setState({leftSidebarWidth}, () => window.dispatchEvent(new Event('resize')))
    }

    setMode(mode) {
        let stateChange = {mode}

        if (['scoring', 'estimator'].includes(mode)) {
            // Guess dead stones

            let {gameIndex, gameTrees, treePosition} = this.state
            let iterations = setting.get('score.estimator_iterations')
            let tree = gameTrees[gameIndex]

            deadstones.guess(gametree.getBoard(tree, treePosition).arrangement, {
                finished: mode === 'scoring',
                iterations
            }).then(result => {
                this.setState({deadStones: result})
            })
        } else if (mode === 'edit') {
            this.waitForRender()
            .then(() => {
                let textarea = document.querySelector('#properties .edit textarea')

                textarea.selectionStart = textarea.selectionEnd = 0
                textarea.focus()
            })
        }

        this.setState(stateChange)
        this.events.emit('modeChange')
    }

    openDrawer(drawer) {
        this.setState({openDrawer: drawer})
    }

    closeDrawer() {
        this.openDrawer(null)
    }

    setBusy(busy) {
        let diff = busy ? 1 : -1;
        this.setState(s => ({busy: Math.max(s.busy + diff, 0)}))
    }

    showInfoOverlay(text) {
        this.setState({
            infoOverlayText: text,
            showInfoOverlay: true
        })
    }

    hideInfoOverlay() {
        this.setState({showInfoOverlay: false})
    }

    flashInfoOverlay(text) {
        this.showInfoOverlay(text)
        setTimeout(() => this.hideInfoOverlay(), setting.get('infooverlay.duration'))
    }

    clearConsole() {
        this.setState({consoleLog: []})
    }

    // History Management

    recordHistory({prevGameIndex, prevTreePosition} = {}) {
        let currentEntry = this.history[this.historyPointer]
        let newEntry = {
            gameIndex: this.state.gameIndex,
            gameTrees: this.state.gameTrees,
            treePosition: this.state.treePosition,
            timestamp: Date.now()
        }

        if (
            currentEntry != null
            && helper.shallowEquals(currentEntry.gameTrees, newEntry.gameTrees)
        ) return

        this.history = this.history.slice(-setting.get('edit.history_count'), this.historyPointer + 1)

        if (
            currentEntry != null
            && newEntry.timestamp - currentEntry.timestamp < setting.get('edit.history_batch_interval')
        ) {
            this.history[this.historyPointer] = newEntry
        } else {
            if (currentEntry != null && prevGameIndex != null && prevTreePosition != null) {
                currentEntry.gameIndex = prevGameIndex
                currentEntry.treePosition = prevTreePosition
            }

            this.history.push(newEntry)
            this.historyPointer = this.history.length - 1
        }
    }

    clearHistory() {
        this.history = []
        this.recordHistory()
    }

    checkoutHistory(historyPointer) {
        let entry = this.history[historyPointer]
        if (entry == null) return

        let gameTree = entry.gameTrees[entry.gameIndex]

        this.historyPointer = historyPointer
        this.setState({
            gameIndex: entry.gameIndex,
            gameTrees: entry.gameTrees,
            gameCurrents: entry.gameTrees.map(_ => ({}))
        })

        this.setCurrentTreePosition(gameTree, entry.treePosition, {clearCache: true})
    }

    undo() {
        this.checkoutHistory(this.historyPointer - 1)
    }

    redo() {
        this.checkoutHistory(this.historyPointer + 1)
    }

    // File Management

    getEmptyGameTree() {
        let handicap = setting.get('game.default_handicap')
        let size = setting.get('game.default_board_size').toString().split(':').map(x => +x)
        let [width, height] = [size[0], size.slice(-1)[0]]
        let handicapStones = new Board(width, height).getHandicapPlacement(handicap).map(sgf.stringifyVertex)

        let sizeInfo = width === height ? width.toString() : `${width}:${height}`
        let date = new Date()
        let dateInfo = sgf.stringifyDates([[date.getFullYear(), date.getMonth() + 1, date.getDate()]])

        return gametree.new().mutate(draft => {
            let rootData = {
                GM: ['1'], FF: ['4'], CA: ['UTF-8'],
                AP: [`${this.appName}:${this.version}`],
                KM: [setting.get('game.default_komi')],
                SZ: [sizeInfo], DT: [dateInfo]
            }

            if (handicapStones.length > 0) {
                Object.assign(rootData, {
                    HA: [handicap.toString()],
                    AB: handicapStones
                })
            }

            for (let prop in rootData) {
                draft.updateProperty(draft.root.id, prop, rootData[prop])
            }
        })
    }

    async newFile({playSound = false, showInfo = false, suppressAskForSave = false} = {}) {
        let emptyTree = this.getEmptyGameTree()

        await this.loadGameTrees([emptyTree], {suppressAskForSave})

        if (showInfo) this.openDrawer('info')
        if (playSound) sound.playNewGame()
    }

    async loadFile(file = null, {suppressAskForSave = false} = {}) {
        if (!suppressAskForSave && !this.askForSave()) return

        if (!file) {
            dialog.showOpenDialog({
                properties: ['openFile'],
                filters: [...fileformats.meta, {name: 'All Files', extensions: ['*']}]
            }, ({result}) => {
                if (result) file = result[0]
                if (file) this.loadFile(file, {suppressAskForSave: true})
            })

            return
        }

        this.setBusy(true)

        let {extname} = require('path')
        let extension = extname(file.name).slice(1)
        let content = await new Promise((resolve, reject) =>
            fs.readFile(file, (err, content) => err ? reject(err) : resolve(content))
        )

        let gameTrees = []
        let success = true
        let lastProgress = -1

        try {
            let fileFormatModule = fileformats.getModuleByExtension(extension)

            gameTrees = fileFormatModule.parse(content, evt => {
                if (evt.progress - lastProgress < 0.1) return
                this.window.setProgressBar(evt.progress)
                lastProgress = evt.progress
            }, true)

            if (gameTrees.length == 0) throw true
        } catch (err) {
            dialog.showMessageBox('This file is unreadable.', 'warning')
            success = false
        }

        if (success) {
            await this.loadGameTrees(gameTrees, {suppressAskForSave: true})

            this.setState({representedFilename: file.name})
            this.fileHash = this.generateFileHash()

            if (setting.get('game.goto_end_after_loading')) {
                this.goToEnd()
            }
        }

        this.setBusy(false)
    }

    async loadContent(content, extension, {suppressAskForSave = false} = {}) {
        this.setBusy(true)

        let gameTrees = []
        let success = true
        let lastProgress = -1

        try {
            let fileFormatModule = fileformats.getModuleByExtension(extension)

            gameTrees = fileFormatModule.parse(content, evt => {
                if (evt.progress - lastProgress < 0.1) return
                this.window.setProgressBar(evt.progress)
                lastProgress = evt.progress
            })

            if (gameTrees.length == 0) throw true
        } catch (err) {
            dialog.showMessageBox('This file is unreadable.', 'warning')
            success = false
        }

        if (success) {
            await this.loadGameTrees(gameTrees, {suppressAskForSave})
        }

        this.setBusy(false)
    }

    async loadGameTrees(gameTrees, {suppressAskForSave = false} = {}) {
        gtplogger.rotate()

        if (!suppressAskForSave && !this.askForSave()) return

        this.setBusy(true)
        if (this.state.openDrawer !== 'gamechooser') this.closeDrawer()
        this.setMode('play')

        await helper.wait(setting.get('app.loadgame_delay'))

        if (gameTrees.length != 0) {
            this.detachEngines()
            this.clearConsole()

            this.setState({
                representedFilename: null,
                gameIndex: 0,
                gameTrees,
                gameCurrents: gameTrees.map(_ => ({}))
            })

            let [firstTree, ] = gameTrees
            this.setCurrentTreePosition(firstTree, firstTree.root.id, {clearCache: true})

            this.treeHash = this.generateTreeHash()
            this.fileHash = this.generateFileHash()

            this.clearHistory()
        }

        this.setBusy(false)
        this.window.setProgressBar(-1)
        this.events.emit('fileLoad')

        if (gameTrees.length > 1) {
            await helper.wait(setting.get('gamechooser.show_delay'))
            this.openDrawer('gamechooser')
        }
    }

    saveFile(filename = null) {
        dialog.showSaveDialog({
            type: 'application/x-go-sgf',
            name: this.state.representedFilename || 'game.sgf',
            content: this.getSGF()
        })

        this.treeHash = this.generateTreeHash()
        this.fileHash = this.generateFileHash()

        return true
    }

    getSGF() {
        let {gameTrees} = this.state

        gameTrees = gameTrees.map(tree => tree.mutate(draft => {
            draft.updateProperty(draft.root.id, 'AP', [`${this.appName}:${this.version}`])
            draft.updateProperty(draft.root.id, 'CA', ['UTF-8'])
        }))

        this.setState({gameTrees})
        this.recordHistory()

        return sgf.stringify(gameTrees.map(tree => tree.root))
    }

    generateTreeHash() {
        return this.state.gameTrees.map(tree => gametree.getHash(tree)).join('-')
    }

    generateFileHash() {
    }

    askForSave() {
        let hash = this.generateTreeHash()

        if (hash !== this.treeHash) {
            let answer = dialog.showMessageBox(
                'Your changes will be lost if you close this file without saving. Do you want to continue?',
                'warning',
                ['Save', 'Don’t Save', 'Cancel'], 2
            )

            if (answer === 0) return true
            else if (answer === 2) return false
        }

        return true
    }

    askForReload() {
    }

    // Playing

    clickVertex(vertex, {button = 0, ctrlKey = false, x = 0, y = 0} = {}) {
        this.closeDrawer()

        let {gameTrees, gameIndex, gameCurrents, treePosition} = this.state
        let tree = gameTrees[gameIndex]
        let board = gametree.getBoard(tree, treePosition)
        let node = tree.get(treePosition)

        if (typeof vertex == 'string') {
            vertex = board.coord2vertex(vertex)
        }

        let [vx, vy] = vertex

        if (['play', 'autoplay'].includes(this.state.mode)) {
            if (button === 0) {
                if (board.get(vertex) === 0) {
                    let autoGenmove = setting.get('gtp.auto_genmove')
                    this.makeMove(vertex, {sendToEngine: autoGenmove})
                } else if (
                    board.markers[vy][vx] != null
                    && board.markers[vy][vx].type === 'point'
                    && setting.get('edit.click_currentvertex_to_remove')
                ) {
                    this.removeNode(tree, treePosition)
                }
            } else if (button === 2) {
                if (
                    board.markers[vy][vx] != null
                    && board.markers[vy][vx].type === 'point'
                ) {
                    // Show annotation context menu

                    this.openCommentMenu(tree, treePosition, {x, y})
                } else if (this.state.analysis != null) {
                    // Show analysis context menu

                    let data = this.state.analysis.find(x => helper.vertexEquals(x.vertex, vertex))

                    if (data != null) {
                        let maxVisitsWin = Math.max(...this.state.analysis.map(x => x.visits * x.win))
                        let strength = Math.round(data.visits * data.win * 8 / maxVisitsWin) + 1
                        let annotationProp = strength >= 8 ? 'TE'
                            : strength >= 5 ? 'IT'
                            : strength >= 3 ? 'DO'
                            : 'BM'
                        let annotationValues = {'BM': '1', 'DO': '', 'IT': '', 'TE': '1'}
                        let winrate = Math.round((data.sign > 0 ? data.win : 100 - data.win) * 100) / 100

                        this.openVariationMenu(data.sign, data.variation, {
                            x, y,
                            startNodeProperties: {
                                [annotationProp]: [annotationValues[annotationProp]],
                                SBKV: [winrate.toString()]
                            }
                        })
                    }
                }
            }
        } else if (this.state.mode === 'edit') {
            if (ctrlKey) {
                // Add coordinates to comment

                let coord = board.vertex2coord(vertex)
                let commentText = node.data.C ? node.data.C[0] : ''

                let newTree = tree.mutate(draft => {
                    draft.updateProperty(node.id, 'C',
                        commentText !== '' ? [commentText.trim() + ' ' + coord] : [coord]
                    )
                })

                this.setCurrentTreePosition(newTree, node.id)
                return
            }

            let tool = this.state.selectedTool

            if (button === 2) {
                // Right mouse click

                if (['stone_1', 'stone_-1'].includes(tool)) {
                    // Switch stone tool

                    tool = tool === 'stone_1' ? 'stone_-1' : 'stone_1'
                } else if (['number', 'label'].includes(tool)) {
                    // Show label editing context menu

                    let click = () => dialog.showInputBox('Enter label text', ({value}) => {
                        this.useTool('label', vertex, value)
                    })

                    let template = [{label: '&Edit Label', click}]
                    helper.popupMenu(template, x, y)

                    return
                }
            }

            if (['line', 'arrow'].includes(tool)) {
                // Remember clicked vertex and pass as an argument the second time

                if (!this.editVertexData || this.editVertexData[0] !== tool) {
                    this.useTool(tool, vertex)
                    this.editVertexData = [tool, vertex]
                } else {
                    this.useTool(tool, this.editVertexData[1], vertex)
                    this.editVertexData = null
                }
            } else {
                this.useTool(tool, vertex)
                this.editVertexData = null
            }
        } else if (['scoring', 'estimator'].includes(this.state.mode)) {
            if (button !== 0 || board.get(vertex) === 0) return

            let {mode, deadStones} = this.state
            let dead = deadStones.some(v => helper.vertexEquals(v, vertex))
            let stones = mode === 'estimator' ? board.getChain(vertex) : board.getRelatedChains(vertex)

            if (!dead) {
                deadStones = [...deadStones, ...stones]
            } else {
                deadStones = deadStones.filter(v => !stones.some(w => helper.vertexEquals(v, w)))
            }

            this.setState({deadStones})
        } else if (this.state.mode === 'find') {
            if (button !== 0) return

            if (helper.vertexEquals(this.state.findVertex || [-1, -1], vertex)) {
                this.setState({findVertex: null})
            } else {
                this.setState({findVertex: vertex})
                this.findMove(1, {vertex, text: this.state.findText})
            }
        } else if (this.state.mode === 'guess') {
            if (button !== 0) return

            let nextNode = tree.navigate(treePosition, 1, gameCurrents[gameIndex])
            if (nextNode == null || (nextNode.data.B == null && nextNode.data.W == null)) {
                return this.setMode('play')
            }

            let nextVertex = sgf.parseVertex(nextNode.data[nextNode.data.B != null ? 'B' : 'W'][0])
            let board = gametree.getBoard(tree, treePosition)
            if (!board.hasVertex(nextVertex)) {
                return this.setMode('play')
            }

            if (helper.vertexEquals(vertex, nextVertex)) {
                this.makeMove(vertex, {player: nextNode.data.B != null ? 1 : -1})
            } else {
                if (
                    board.get(vertex) !== 0
                    || this.state.blockedGuesses.some(v => helper.vertexEquals(v, vertex))
                ) return

                let blocked = []
                let [, i] = vertex.map((x, i) => Math.abs(x - nextVertex[i]))
                    .reduce(([max, i], x, j) => x > max ? [x, j] : [max, i], [-Infinity, -1])

                for (let x = 0; x < board.width; x++) {
                    for (let y = 0; y < board.height; y++) {
                        let z = i === 0 ? x : y
                        if (Math.abs(z - vertex[i]) < Math.abs(z - nextVertex[i]))
                            blocked.push([x, y])
                    }
                }

                let {blockedGuesses} = this.state
                blockedGuesses.push(...blocked)
                this.setState({blockedGuesses})
            }
        }

        this.events.emit('vertexClick')
    }

    makeMove(vertex, {player = null, sendToEngine = false} = {}) {
        if (!['play', 'autoplay', 'guess'].includes(this.state.mode)) {
            this.closeDrawer()
            this.setMode('play')
        }

        let {gameTrees, gameIndex, treePosition} = this.state
        let tree = gameTrees[gameIndex]
        let node = tree.get(treePosition)
        let board = gametree.getBoard(tree, treePosition)

        if (typeof vertex == 'string') {
            vertex = board.coord2vertex(vertex)
        }

        let pass = !board.hasVertex(vertex)
        if (!pass && board.get(vertex) !== 0) return

        let prev = tree.get(node.parentId)
        if (!player) player = this.inferredState.currentPlayer
        let color = player > 0 ? 'B' : 'W'
        let capture = false, suicide = false, ko = false
        let newNodeData = {[color]: [sgf.stringifyVertex(vertex)]}

        if (!pass) {
            // Check for ko

            if (prev != null && setting.get('game.show_ko_warning')) {
                let hash = board.makeMove(player, vertex).getPositionHash()
                let prevBoard = gametree.getBoard(tree, prev.id)

                ko = prevBoard.getPositionHash() === hash

                if (ko && dialog.showMessageBox(
<<<<<<< HEAD
                    ['You are about to play a move which repeats a previous board position.',
                    'This is invalid in some rulesets. Do you want to play anyway?'].join('\n'),
=======
                    [
                        'You are about to play a move which repeats a previous board position.',
                        'This is invalid in some rulesets.'
                    ].join('\n'),
>>>>>>> c7a9a14f
                    'info',
                    ['Play Anyway', 'Don’t Play'], 1
                ) != 0) return
            }

            let vertexNeighbors = board.getNeighbors(vertex)

            // Check for suicide

            capture = vertexNeighbors
                .some(v => board.get(v) == -player && board.getLiberties(v).length == 1)

            suicide = !capture
            && vertexNeighbors.filter(v => board.get(v) == player)
                .every(v => board.getLiberties(v).length == 1)
            && vertexNeighbors.filter(v => board.get(v) == 0).length == 0

            if (suicide && setting.get('game.show_suicide_warning')) {
                if (dialog.showMessageBox(
<<<<<<< HEAD
                    ['You are about to play a suicide move.',
                    'This is invalid in some rulesets. Do you want to play anyway?'].join('\n'),
=======
                    [
                        'You are about to play a suicide move.',
                        'This is invalid in some rulesets.'
                    ].join('\n'),
>>>>>>> c7a9a14f
                    'info',
                    ['Play Anyway', 'Don’t Play'], 1
                ) != 0) return
            }
        }

        // Update data

        let nextTreePosition
        let newTree = tree.mutate(draft => {
            nextTreePosition = draft.appendNode(treePosition, newNodeData)
        })

        let createNode = tree.get(nextTreePosition) == null

        this.setCurrentTreePosition(newTree, nextTreePosition)

        // Play sounds

        if (!pass) {
            let delay = setting.get('sound.capture_delay_min')
            delay += Math.floor(Math.random() * (setting.get('sound.capture_delay_max') - delay))

            if (capture || suicide) sound.playCapture(delay)
            sound.playPachi()
        } else {
            sound.playPass()
        }

        // Enter scoring mode after two consecutive passes

        let enterScoring = false

        if (pass && createNode && prev != null) {
            let prevColor = color === 'B' ? 'W' : 'B'
            let prevPass = node.data[prevColor] != null && node.data[prevColor][0] === ''

            if (prevPass) {
                enterScoring = true
                this.setMode('scoring')
            }
        }

        // Emit event

        this.events.emit('moveMake', {pass, capture, suicide, ko, enterScoring})

        if (sendToEngine && this.attachedEngineSyncers.some(x => x != null)) {
            // Send command to engine

            let passPlayer = pass ? player : null
            setTimeout(() => this.generateMove({passPlayer}), setting.get('gtp.move_delay'))
        }
    }

    makeResign({player = null} = {}) {
        let {gameTrees, gameIndex, treePosition} = this.state
        let {currentPlayer} = this.inferredState
        if (player == null) player = currentPlayer
        let color = player > 0 ? 'W' : 'B'
        let tree = gameTrees[gameIndex]

        let newTree = tree.mutate(draft => {
            draft.updateProperty(draft.root.id, 'RE', [`${color}+Resign`])
        })

        this.makeMove([-1, -1], {player})
        this.makeMainVariation(newTree, treePosition)

        this.events.emit('resign', {player})
    }

    useTool(tool, vertex, argument = null) {
        let {gameTrees, gameIndex, gameCurrents, treePosition} = this.state
        let {currentPlayer} = this.inferredState
        let tree = gameTrees[gameIndex]
        let board = gametree.getBoard(tree, treePosition)
        let node = tree.get(treePosition)

        if (typeof vertex == 'string') {
            vertex = board.coord2vertex(vertex)
        }

        let data = {
            cross: 'MA',
            triangle: 'TR',
            circle: 'CR',
            square: 'SQ',
            number: 'LB',
            label: 'LB'
        }

        let newTree = tree.mutate(draft => {
            if (['stone_-1', 'stone_1'].includes(tool)) {
                if (node.data.B != null || node.data.W != null || node.children.length > 0) {
                    // New child needed

                    let id = draft.appendNode(treePosition, {PL: currentPlayer > 0 ? ['B'] : ['W']})
                    node = draft.get(id)
                }

                let sign = tool === 'stone_1' ? 1 : -1
                let oldSign = board.get(vertex)
                let properties = ['AW', 'AE', 'AB']
                let point = sgf.stringifyVertex(vertex)

                for (let prop of properties) {
                    if (node.data[prop] == null) continue

                    // Resolve compressed lists

                    if (node.data[prop].some(x => x.includes(':'))) {
                        draft.updateProperty(node.id, prop,
                            node.data[prop]
                            .map(value => sgf.parseCompressedVertices(value).map(sgf.stringifyVertex))
                            .reduce((list, x) => [...list, x])
                        )
                    }

                    // Remove residue

                    draft.removeFromProperty(node.id, prop, point)
                }

                let prop = oldSign !== sign ? properties[sign + 1] : 'AE'
                draft.addToProperty(node.id, prop, point)
            } else if (['line', 'arrow'].includes(tool)) {
                let endVertex = argument
                if (!endVertex || helper.vertexEquals(vertex, endVertex)) return

                // Check whether to remove a line

                let toDelete = board.lines.findIndex(x => helper.equals([x.v1, x.v2], [vertex, endVertex]))

                if (toDelete === -1) {
                    toDelete = board.lines.findIndex(x => helper.equals([x.v1, x.v2], [endVertex, vertex]))

                    if (toDelete >= 0 && tool !== 'line' && board.lines[toDelete].type === 'arrow') {
                        // Do not delete after all
                        toDelete = -1
                    }
                }

                // Mutate board first, then apply changes to actual game tree

                if (toDelete >= 0) {
                    board.lines.splice(toDelete, 1)
                } else {
                    board.lines.push({v1: vertex, v2: endVertex, type: tool})
                }

                draft.removeProperty(node.id, 'AR')
                draft.removeProperty(node.id, 'LN')

                for (let {v1, v2, type} of board.lines) {
                    let [p1, p2] = [v1, v2].map(sgf.stringifyVertex)
                    if (p1 === p2) continue

                    draft.addToProperty(node.id, type === 'arrow' ? 'AR' : 'LN', [p1, p2].join(':'))
                }
            } else {
                // Mutate board first, then apply changes to actual game tree

                let [x, y] = vertex

                if (tool === 'number') {
                    if (
                        board.markers[y][x] != null
                        && board.markers[y][x].type === 'label'
                    ) {
                        board.markers[y][x] = null
                    } else {
                        let number = node.data.LB == null ? 1 : node.data.LB
                            .map(x => parseFloat(x.slice(3)))
                            .filter(x => !isNaN(x))
                            .sort((a, b) => a - b)
                            .filter((x, i, arr) => i === 0 || x !== arr[i - 1])
                            .concat([null])
                            .findIndex((x, i) => i + 1 !== x) + 1

                        argument = number.toString()
                        board.markers[y][x] = {type: tool, label: number.toString()}
                    }
                } else if (tool === 'label') {
                    let label = argument

                    if (
                        label != null
                        && label.trim() === ''
                        || label == null
                        && board.markers[y][x] != null
                        && board.markers[y][x].type === 'label'
                    ) {
                        board.markers[y][x] = null
                    } else {
                        if (label == null) {
                            let alpha = 'ABCDEFGHIJKLMNOPQRSTUVWXYZ'
                            let letterIndex = Math.max(
                                node.data.LB == null ? 0 : node.data.LB
                                    .filter(x => x.length === 4)
                                    .map(x => alpha.indexOf(x[3]))
                                    .filter(x => x >= 0)
                                    .sort((a, b) => a - b)
                                    .filter((x, i, arr) => i === 0 || x !== arr[i - 1])
                                    .concat([null])
                                    .findIndex((x, i) => i !== x),
                                node.data.L == null ? 0 : node.data.L.length
                            )

                            label = alpha[Math.min(letterIndex, alpha.length - 1)]
                            argument = label
                        }

                        board.markers[y][x] = {type: tool, label}
                    }
                } else {
                    if (
                        board.markers[y][x] != null
                        && board.markers[y][x].type === tool
                    ) {
                        board.markers[y][x] = null
                    } else {
                        board.markers[y][x] = {type: tool}
                    }
                }

                draft.removeProperty(node.id, 'L')
                for (let id in data) draft.removeProperty(node.id, data[id])

                // Now apply changes to game tree

                for (let x = 0; x < board.width; x++) {
                    for (let y = 0; y < board.height; y++) {
                        let v = [x, y]
                        if (board.markers[y][x] == null) continue

                        let prop = data[board.markers[y][x].type]
                        let value = sgf.stringifyVertex(v)
                        if (prop === 'LB') value += ':' + board.markers[y][x].label

                        draft.addToProperty(node.id, prop, value)
                    }
                }
            }
        })

        this.setCurrentTreePosition(newTree, node.id)

        this.events.emit('toolUse', {tool, vertex, argument})
    }

    // Navigation

    setCurrentTreePosition(tree, id, {clearCache = false} = {}) {
        if (clearCache) gametree.clearBoardCache()

        if (['scoring', 'estimator'].includes(this.state.mode)) {
            this.setState({mode: 'play'})
        }

        let {gameTrees, gameCurrents} = this.state
        let gameIndex = gameTrees.findIndex(t => t.root.id === tree.root.id)
        let currents = gameCurrents[gameIndex]

        let n = tree.get(id)
        while (n.parentId != null) {
            // Update currents

            currents[n.parentId] = n.id
            n = tree.get(n.parentId)
        }

        if (this.state.analysisTreePosition != null && id !== this.state.analysisTreePosition) {
            // Continuous analysis

            clearTimeout(this.navigateAnalysisId)

            this.stopAnalysis({removeAnalysisData: false})
            this.navigateAnalysisId = setTimeout(() => {
                this.startAnalysis({showWarning: false})
            }, setting.get('game.navigation_analysis_delay'))
        }

        let prevGameIndex = this.state.gameIndex
        let prevTreePosition = this.state.treePosition

        this.setState({
            playVariation: null,
            blockedGuesses: [],
            highlightVertices: [],
            gameTrees: gameTrees.map((t, i) => i !== gameIndex ? t : tree),
            gameIndex,
            treePosition: id
        })

        this.recordHistory({prevGameIndex, prevTreePosition})

        this.events.emit('navigate')
    }

    goStep(step) {
        let {gameTrees, gameIndex, gameCurrents, treePosition} = this.state
        let tree = gameTrees[gameIndex]
        let node = tree.navigate(treePosition, step, gameCurrents[gameIndex])
        if (node != null) this.setCurrentTreePosition(tree, node.id)
    }

    goToMoveNumber(number) {
        number = +number

        if (isNaN(number)) return
        if (number < 0) number = 0

        let {gameTrees, gameIndex, gameCurrents} = this.state
        let tree = gameTrees[gameIndex]
        let node = tree.navigate(tree.root.id, Math.round(number), gameCurrents[gameIndex])

        if (node != null) this.setCurrentTreePosition(tree, node.id)
        else this.goToEnd()
    }

    goToNextFork() {
        let {gameTrees, gameIndex, gameCurrents, treePosition} = this.state
        let tree = gameTrees[gameIndex]
        let next = tree.navigate(treePosition, 1, gameCurrents[gameIndex])
        if (next == null) return
        let sequence = [...tree.getSequence(next.id)]

        this.setCurrentTreePosition(tree, sequence.slice(-1)[0].id)
    }

    goToPreviousFork() {
        let {gameTrees, gameIndex, gameCurrents, treePosition} = this.state
        let tree = gameTrees[gameIndex]
        let node = tree.get(treePosition)
        let prev = tree.get(node.parentId)
        if (prev == null) return
        let newTreePosition = tree.root.id

        for (let node of tree.listNodesVertically(prev.id, -1, gameCurrents[gameIndex])) {
            if (node.children.length > 1) {
                newTreePosition = node.id
                break
            }
        }

        this.setCurrentTreePosition(tree, newTreePosition)
    }

    goToComment(step) {
        let {gameTrees, gameIndex, gameCurrents, treePosition} = this.state
        let tree = gameTrees[gameIndex]
        let commentProps = setting.get('sgf.comment_properties')
        let newTreePosition = null

        for (let node of tree.listNodesVertically(treePosition, step, gameCurrents[gameIndex])) {
            if (node.id !== treePosition && commentProps.some(prop => node.data[prop] != null)) {
                newTreePosition = node.id
                break
            }
        }

        if (newTreePosition != null) this.setCurrentTreePosition(tree, newTreePosition)
    }

    goToBeginning() {
        let {gameTrees, gameIndex} = this.state
        let tree = gameTrees[gameIndex]

        this.setCurrentTreePosition(tree, tree.root.id)
    }

    goToEnd() {
        let {gameTrees, gameIndex, gameCurrents} = this.state
        let tree = gameTrees[gameIndex]
        let [node] = [...tree.listCurrentNodes(gameCurrents[gameIndex])].slice(-1)

        this.setCurrentTreePosition(tree, node.id)
    }

    goToSiblingVariation(step) {
        let {gameTrees, gameIndex, treePosition} = this.state
        let tree = gameTrees[gameIndex]
        let section = [...tree.getSection(tree.getLevel(treePosition))]
        let index = section.findIndex(node => node.id === treePosition)
        let newIndex = ((step + index) % section.length + section.length) % section.length

        this.setCurrentTreePosition(tree, section[newIndex].id)
    }

    goToMainVariation() {
        let {gameTrees, gameIndex, gameCurrents, treePosition} = this.state
        let tree = gameTrees[gameIndex]

        gameCurrents[gameIndex] = {}
        this.setState({gameCurrents})

        if (tree.onMainLine(treePosition)) {
            this.setCurrentTreePosition(tree, treePosition)
        } else {
            let id = treePosition
            while (!tree.onMainLine(id)) {
                id = tree.get(id).parentId
            }

            this.setCurrentTreePosition(tree, id)
        }
    }

    goToSiblingGame(step) {
        let {gameTrees, gameIndex} = this.state
        let newIndex = Math.max(0, Math.min(gameTrees.length - 1, gameIndex + step))

        this.setCurrentTreePosition(gameTrees[newIndex], gameTrees[newIndex].root.id)
    }

    startAutoscrolling(step) {
        if (this.autoscrollId != null) return

        let first = true
        let maxDelay = setting.get('autoscroll.max_interval')
        let minDelay = setting.get('autoscroll.min_interval')
        let diff = setting.get('autoscroll.diff')

        let scroll = (delay = null) => {
            this.goStep(step)

            clearTimeout(this.autoscrollId)
            this.autoscrollId = setTimeout(() => {
                scroll(first ? maxDelay : Math.max(minDelay, delay - diff))
                first = false
            }, delay)
        }

        scroll(400)
    }

    stopAutoscrolling() {
        clearTimeout(this.autoscrollId)
        this.autoscrollId = null
    }

    // Find Methods

    async findPosition(step, condition) {
        if (isNaN(step)) step = 1
        else step = step >= 0 ? 1 : -1

        this.setBusy(true)
        await helper.wait(setting.get('find.delay'))

        let {gameTrees, gameIndex, treePosition} = this.state
        let tree = gameTrees[gameIndex]
        let node = tree.get(treePosition)

        function* listNodes() {
            let iterator = tree.listNodesHorizontally(treePosition, step)
            iterator.next()

            yield* iterator

            let node = step > 0
                ? tree.root
                : [...tree.getSection(tree.getHeight() - 1)].slice(-1)[0]

            yield* tree.listNodesHorizontally(node.id, step)
        }

        for (node of listNodes()) {
            if (node.id === treePosition || condition(node)) break
        }

        this.setCurrentTreePosition(tree, node.id)
        this.setBusy(false)
    }

    async findHotspot(step) {
        await this.findPosition(step, node => node.data.HO != null)
    }

    async findMove(step, {vertex = null, text = ''}) {
        if (vertex == null && text.trim() === '') return
        let point = vertex ? sgf.stringifyVertex(vertex) : null

        await this.findPosition(step, node => {
            let cond = (prop, value) => node.data[prop] != null
                && node.data[prop][0].toLowerCase().includes(value.toLowerCase())

            return (!point || ['B', 'W'].some(x => cond(x, point)))
                && (!text || cond('C', text) || cond('N', text))
        })
    }

    // Node Actions

    getGameInfo(tree) {
        let komi = gametree.getRootProperty(tree, 'KM')
        if (komi != null && !isNaN(komi)) komi = +komi
        else komi = null

        let size = gametree.getRootProperty(tree, 'SZ')
        if (size == null) {
            size = [19, 19]
        } else {
            let s = size.toString().split(':')
            size = [+s[0], +s[s.length - 1]]
        }

        let handicap = gametree.getRootProperty(tree, 'HA', 0)
        handicap = Math.max(1, Math.min(9, Math.round(handicap)))
        if (handicap === 1) handicap = 0

        let playerNames = ['B', 'W'].map(x =>
            gametree.getRootProperty(tree, `P${x}`) || gametree.getRootProperty(tree, `${x}T`)
        )

        let playerRanks = ['BR', 'WR'].map(x => gametree.getRootProperty(tree, x))

        return {
            playerNames,
            playerRanks,
            blackName: playerNames[0],
            blackRank: playerRanks[0],
            whiteName: playerNames[1],
            whiteRank: playerRanks[1],
            gameName: gametree.getRootProperty(tree, 'GN'),
            eventName: gametree.getRootProperty(tree, 'EV'),
            date: gametree.getRootProperty(tree, 'DT'),
            result: gametree.getRootProperty(tree, 'RE'),
            komi,
            handicap,
            size
        }
    }

    setGameInfo(tree, data) {
        let newTree = tree.mutate(draft => {
            if ('size' in data) {
                // Update board size

                if (data.size) {
                    let value = data.size
                    value = value.map(x => isNaN(x) || !x ? 19 : Math.min(25, Math.max(2, x)))

                    if (value[0] === value[1]) value = value[0].toString()
                    else value = value.join(':')

                    setting.set('game.default_board_size', value)
                    draft.updateProperty(draft.root.id, 'SZ', [value])
                } else {
                    draft.removeProperty(draft.root.id, 'SZ')
                }
            }

            let props = {
                blackName: 'PB',
                blackRank: 'BR',
                whiteName: 'PW',
                whiteRank: 'WR',
                gameName: 'GN',
                eventName: 'EV',
                date: 'DT',
                result: 'RE',
                komi: 'KM',
                handicap: 'HA'
            }

            for (let key in props) {
                if (data[key] == null) continue
                let value = data[key]

                if (value && value.toString().trim() !== '') {
                    if (key === 'komi') {
                        if (isNaN(value)) value = 0

                        setting.set('game.default_komi', value)
                    } else if (key === 'handicap') {
                        let board = gametree.getBoard(tree, 0)
                        let stones = board.getHandicapPlacement(+value)

                        value = stones.length
                        setting.set('game.default_handicap', value)

                        if (value <= 1) {
                            draft.removeProperty(draft.root.id, props[key])
                            draft.removeProperty(draft.root.id, 'AB')
                            continue
                        }

                        draft.updateProperty(draft.root.id, 'AB', stones.map(sgf.stringifyVertex))
                    }

                    draft.updateProperty(draft.root.id, props[key], [value.toString()])
                } else {
                    draft.removeProperty(draft.root.id, props[key])
                }
            }
        })

        this.setCurrentTreePosition(newTree, this.state.treePosition)
    }

    getPlayer(tree, treePosition) {
        let {data} = tree.get(treePosition)

        return data.PL != null ? (data.PL[0] === 'W' ? -1 : 1)
            : data.B != null || data.HA != null && +data.HA[0] >= 1 ? -1
            : 1
    }

    setPlayer(tree, treePosition, sign) {
        let newTree = tree.mutate(draft => {
            let node = draft.get(treePosition)
            let intendedSign = node.data.B != null || node.data.HA != null
                && +node.data.HA[0] >= 1 ? -1 : +(node.data.W != null)

            if (intendedSign === sign || sign === 0) {
                draft.removeProperty(treePosition, 'PL')
            } else {
                draft.updateProperty(treePosition, 'PL', [sign > 0 ? 'B' : 'W'])
            }
        })

        this.setCurrentTreePosition(newTree, treePosition)
    }

    getComment(tree, treePosition) {
        let {data} = tree.get(treePosition)

        return {
            title: data.N != null ? data.N[0].trim() : null,
            comment: data.C != null ? data.C[0] : null,
            hotspot: data.HO != null,
            moveAnnotation: data.BM != null ? 'BM'
                : data.TE != null ? 'TE'
                : data.DO != null ? 'DO'
                : data.IT != null ? 'IT'
                : null,
            positionAnnotation: data.UC != null ? 'UC'
                : data.GW != null ? 'GW'
                : data.DM != null ? 'DM'
                : data.GB != null ? 'GB'
                : null
        }
    }

    setComment(tree, treePosition, data) {
        let newTree = tree.mutate(draft => {
            for (let [key, prop] of [['title', 'N'], ['comment', 'C']]) {
                if (key in data) {
                    if (data[key] && data[key].trim() !== '') {
                        draft.updateProperty(treePosition, prop, [data[key]])
                    } else {
                        draft.removeProperty(treePosition, prop)
                    }
                }
            }

            if ('hotspot' in data) {
                if (data.hotspot) {
                    draft.updateProperty(treePosition, 'HO', ['1'])
                } else {
                    draft.removeProperty(treePosition, 'HO')
                }
            }

            let clearProperties = properties => properties.forEach(p => draft.removeProperty(treePosition, p))

            if ('moveAnnotation' in data) {
                let moveProps = {'BM': '1', 'DO': '', 'IT': '', 'TE': '1'}
                clearProperties(Object.keys(moveProps))

                if (data.moveAnnotation != null) {
                    draft.updateProperty(treePosition, data.moveAnnotation, [
                        moveProps[data.moveAnnotation]
                    ])
                }
            }

            if ('positionAnnotation' in data) {
                let positionProps = {'UC': '1', 'GW': '1', 'GB': '1', 'DM': '1'}
                clearProperties(Object.keys(positionProps))

                if (data.positionAnnotation != null) {
                    draft.updateProperty(treePosition, data.positionAnnotation, [
                        positionProps[data.positionAnnotation]
                    ])
                }
            }
        })

        this.setCurrentTreePosition(newTree, treePosition)
    }

    rotateBoard(anticlockwise) {
        let {treePosition, gameTrees, gameIndex} = this.state
        let tree = gameTrees[gameIndex]
        let {size} = this.getGameInfo(tree)
        let newTree = rotation.rotateTree(tree, size[0], size[1], anticlockwise)

        this.setCurrentTreePosition(newTree, treePosition, {clearCache: true})
    }

    copyVariation(tree, treePosition) {
        let node = tree.get(treePosition)
        let copy = {
            id: node.id,
            data: Object.assign({}, node.data),
            parentId: null,
            children: node.children
        }

        let stripProperties = [
            'AP', 'CA', 'FF', 'GM', 'ST', 'SZ', 'KM', 'HA',
            'AN', 'BR', 'BT', 'CP', 'DT', 'EV', 'GN', 'GC', 'ON',
            'OT', 'PB', 'PC', 'PW', 'RE', 'RO', 'RU', 'SO', 'TM',
            'US', 'WR', 'WT'
        ]

        for (let prop of stripProperties) {
            delete copy.data[prop]
        }

        this.copyVariationData = copy
    }

    cutVariation(tree, treePosition) {
        this.copyVariation(tree, treePosition)
        this.removeNode(tree, treePosition, {suppressConfirmation: true})
    }

    pasteVariation(tree, treePosition) {
        if (this.copyVariationData == null) return

        this.closeDrawer()
        this.setMode('play')

        let newPosition
        let copied = this.copyVariationData
        let newTree = tree.mutate(draft => {
            let inner = (id, children) => {
                let childIds = []

                for (let child of children) {
                    let childId = draft.appendNode(id, child.data)
                    childIds.push(childId)

                    inner(childId, child.children)
                }

                return childIds
            }

            newPosition = inner(treePosition, [copied])[0]
        })

        this.setCurrentTreePosition(newTree, newPosition)
    }

    flattenVariation(tree, treePosition) {
        this.closeDrawer()
        this.setMode('play')

        let {gameTrees} = this.state
        let gameIndex = gameTrees.findIndex(t => t.root.id === tree.root.id)
        if (gameIndex < 0) return

        let board = gametree.getBoard(tree, treePosition)
        let inherit = ['BR', 'BT', 'DT', 'EV', 'GN', 'GC', 'PB', 'PW', 'RE', 'SO', 'SZ', 'WT', 'WR']

        let newTree = tree.mutate(draft => {
            draft.makeRoot(treePosition)

            for (let prop of ['AB', 'AW', 'AE', 'B', 'W']) {
                draft.removeProperty(treePosition, prop)
            }

            for (let prop of inherit) {
                draft.updateProperty(treePosition, prop, tree.root.data[prop])
            }

            for (let x = 0; x < board.width; x++) {
                for (let y = 0; y < board.height; y++) {
                    let sign = board.get([x, y])
                    if (sign == 0) continue

                    draft.addToProperty(treePosition, sign > 0 ? 'AB' : 'AW', sgf.stringifyVertex([x, y]))
                }
            }
        })

        this.setState({gameTrees: gameTrees.map((t, i) => i === gameIndex ? newTree : t)})
        this.setCurrentTreePosition(newTree, newTree.root.id)
    }

    makeMainVariation(tree, treePosition) {
        this.closeDrawer()
        this.setMode('play')

        let {gameCurrents, gameTrees} = this.state
        let gameIndex = gameTrees.findIndex(t => t.root.id === tree.root.id)
        if (gameIndex < 0) return

        let newTree = tree.mutate(draft => {
            let id = treePosition

            while (id != null) {
                draft.shiftNode(id, 'main')
                id = draft.get(id).parentId
            }
        })

        gameCurrents[gameIndex] = {}
        this.setState({gameCurrents})
        this.setCurrentTreePosition(newTree, treePosition)
    }

    shiftVariation(tree, treePosition, step) {
        this.closeDrawer()
        this.setMode('play')

        let shiftNode = null
        for (let node of tree.listNodesVertically(treePosition, -1, {})) {
            let parent = tree.get(node.parentId)

            if (parent.children.length >= 2) {
                shiftNode = node
                break
            }
        }

        if (shiftNode == null) return

        let newTree = tree.mutate(draft => {
            draft.shiftNode(shiftNode.id, step >= 0 ? 'right' : 'left')
        })

        this.setCurrentTreePosition(newTree, treePosition)
    }

    removeNode(tree, treePosition, {suppressConfirmation = false} = {}) {
        let node = tree.get(treePosition)

        if (node.parentId == null) {
            dialog.showMessageBox('The root node cannot be removed.', 'warning')
            return
        }

        if (
            suppressConfirmation !== true
            && setting.get('edit.show_removenode_warning')
            && dialog.showMessageBox(
                'Do you really want to remove this node?',
                'warning',
                ['Remove Node', 'Cancel'], 1
            ) === 1
        ) return

        this.closeDrawer()
        this.setMode('play')

        // Remove node

        let newTree = tree.mutate(draft => {
            draft.removeNode(treePosition)
        })

        this.setState(({gameCurrents, gameIndex}) => {
            if (gameCurrents[gameIndex][node.parentId] === node.id)  {
                delete gameCurrents[gameIndex][node.parentId]
            }

            return {gameCurrents}
        })

        this.setCurrentTreePosition(newTree, node.parentId)
    }

    removeOtherVariations(tree, treePosition, {suppressConfirmation = false} = {}) {
        if (
            suppressConfirmation !== true
            && setting.get('edit.show_removeothervariations_warning')
            && dialog.showMessageBox(
                'Do you really want to remove all other variations?',
                'warning',
                ['Remove Variations', 'Cancel'], 1
            ) == 1
        ) return

        this.closeDrawer()
        this.setMode('play')

        let {gameCurrents, gameTrees} = this.state
        let gameIndex = gameTrees.findIndex(t => t.root.id === tree.root.id)
        if (gameIndex < 0) return

        let newTree = tree.mutate(draft => {
            // Remove all subsequent variations

            for (let node of tree.listNodesVertically(treePosition, 1, gameCurrents[gameIndex])) {
                if (node.children.length <= 1) continue

                let next = tree.navigate(node.id, 1, gameCurrents[gameIndex])

                for (let child of node.children) {
                    if (child.id === next.id) continue
                    draft.removeNode(child.id)
                }
            }

            // Remove all precedent variations

            let prevId = treePosition

            for (let node of tree.listNodesVertically(treePosition, -1, {})) {
                if (node.id !== prevId && node.children.length > 1) {
                    gameCurrents[gameIndex][node.id] = prevId

                    for (let child of node.children) {
                        if (child.id === prevId) continue
                        draft.removeNode(child.id)
                    }
                }

                prevId = node.id
            }
        })

        this.setState({gameCurrents})
        this.setCurrentTreePosition(newTree, treePosition)
    }

    // Menus

    openNodeMenu(tree, treePosition, {x, y} = {}) {
        if (this.state.mode === 'scoring') return

        let template = [
            {
                label: 'C&opy Variation',
                click: () => this.copyVariation(tree, treePosition)
            },
            {
                label: 'C&ut Variation',
                click: () => this.cutVariation(tree, treePosition)
            },
            {
                label: '&Paste Variation',
                click: () => this.pasteVariation(tree, treePosition)
            },
            {type: 'separator'},
            {
                label: 'Make &Main Variation',
                click: () => this.makeMainVariation(tree, treePosition)
            },
            {
                label: 'Shift &Left',
                click: () => this.shiftVariation(tree, treePosition, -1)
            },
            {
                label: 'Shift Ri&ght',
                click: () => this.shiftVariation(tree, treePosition, 1)
            },
            {type: 'separator'},
            {
                label: '&Flatten',
                click: () => this.flattenVariation(tree, treePosition)
            },
            {
                label: '&Remove Node',
                click: () => this.removeNode(tree, treePosition)
            },
            {
                label: 'Remove &Other Variations',
                click: () => this.removeOtherVariations(tree, treePosition)
            }
        ]

        helper.popupMenu(template, x, y)
    }

    openCommentMenu(tree, treePosition, {x, y} = {}) {
        let node = tree.get(treePosition)

        let template = [
            {
                label: '&Clear Annotations',
                click: () => {
                    this.setComment(tree, treePosition, {positionAnnotation: null, moveAnnotation: null})
                }
            },
            {type: 'separator'},
            {
                label: 'Good for &Black',
                type: 'checkbox',
                data: {positionAnnotation: 'GB'}
            },
            {
                label: '&Unclear Position',
                type: 'checkbox',
                data: {positionAnnotation: 'UC'}
            },
            {
                label: '&Even Position',
                type: 'checkbox',
                data: {positionAnnotation: 'DM'}
            },
            {
                label: 'Good for &White',
                type: 'checkbox',
                data: {positionAnnotation: 'GW'}
            }
        ]

        if (node.data.B != null || node.data.W != null) {
            template.push(
                {type: 'separator'},
                {
                    label: '&Good Move',
                    type: 'checkbox',
                    data: {moveAnnotation: 'TE'}
                },
                {
                    label: '&Interesting Move',
                    type: 'checkbox',
                    data: {moveAnnotation: 'IT'}
                },
                {
                    label: '&Doubtful Move',
                    type: 'checkbox',
                    data: {moveAnnotation: 'DO'}
                },
                {
                    label: 'B&ad Move',
                    type: 'checkbox',
                    data: {moveAnnotation: 'BM'}
                }
            )
        }

        template.push(
            {type: 'separator'},
            {
                label: '&Hotspot',
                type: 'checkbox',
                data: {hotspot: true}
            }
        )

        for (let item of template) {
            if (!('data' in item)) continue

            let [key] = Object.keys(item.data)
            let prop = key === 'hotspot' ? 'HO' : item.data[key]

            item.checked = node.data[prop] != null
            if (item.checked) item.data[key] = null

            item.click = () => this.setComment(tree, treePosition, item.data)
        }

        helper.popupMenu(template, x, y)
    }

    openVariationMenu(sign, variation, {x, y, appendSibling = false, startNodeProperties = {}} = {}) {
        let {gameTrees, gameIndex, treePosition} = this.state
        let tree = gameTrees[gameIndex]

        helper.popupMenu([{
            label: '&Add Variation',
            click: () => {
                let isRootNode = tree.get(treePosition).parentId == null

                if (appendSibling && isRootNode) {
                    dialog.showMessageBox('The root node cannot have sibling nodes.', 'warning', ['OK'])
                    return
                }

                let [color, opponent] = sign > 0 ? ['B', 'W'] : ['W', 'B']

                let newTree = tree.mutate(draft => {
                    let parentId = !appendSibling ? treePosition : tree.get(treePosition).parentId
                    let variationData = variation.map((vertex, i) => Object.assign({
                        [i % 2 === 0 ? color : opponent]: [sgf.stringifyVertex(vertex)]
                    }, i === 0 ? startNodeProperties : {}))

                    for (let data of variationData) {
                        parentId = draft.appendNode(parentId, data)
                    }
                })

                this.setCurrentTreePosition(newTree, treePosition)
            }
        }], x, y)
    }

    // GTP Engines

    attachEngines(...engines) {
    }

    detachEngines() {
    }

    suspendEngines() {
    }

    handleCommandSent({syncer, command, subscribe, getResponse}) {
<<<<<<< HEAD
    }

    async syncEngines({passPlayer = null} = {}) {
    }

    async startAnalysis({showWarning = true} = {}) {
=======
        let sign = 1 - this.attachedEngineSyncers.indexOf(syncer) * 2
        if (sign > 1) sign = 0

        let {treePosition} = this.state
        let entry = {sign, name: syncer.engine.name, command, waiting: true}
        let maxLength = setting.get('console.max_history_count')

        this.setState(({consoleLog}) => {
            let newLog = consoleLog.slice(Math.max(consoleLog.length - maxLength + 1, 0))
            newLog.push(entry)

            return {consoleLog: newLog}
        })

        let updateEntry = update => {
            Object.assign(entry, update)
            this.setState(({consoleLog}) => ({consoleLog}))
        }

        subscribe(({line, response, end}) => {
            updateEntry({
                response: Object.assign({}, response),
                waiting: !end
            })

            gtplogger.write({
                type: 'stdout',
                message: line,
                sign: this.attachedEngineSyncers.indexOf(syncer) === 0 ? 1 : -1,
                engine: syncer.engine.name
            })

            // Parse analysis info

            if (line.slice(0, 5) === 'info ' && this.state.treePosition === treePosition) {
                let tree = this.state.gameTrees[this.state.gameIndex]
                let sign = this.getPlayer(tree, treePosition)
                let board = gametree.getBoard(tree, treePosition)
                let analysis = line
                    .split(/\s*info\s+/).slice(1)
                    .map(x => x.trim())
                    .map(x => {
                        let matchPV = x.match(/(pass|[A-Za-z]\d+)(\s+(pass|[A-Za-z]\d+))*\s*$/)
                        if (matchPV == null)
                            return null
                        let matchPass = matchPV[0].match(/pass/)
                        if (matchPass == null) {
                            return [x.slice(0, matchPV.index), matchPV[0].split(/\s+/)]
                        } else {
                            return [x.slice(0, matchPV.index), matchPV[0].slice(0, matchPass.index).split(/\s+/)]
                        }
                    })
                    .filter(x => x != null)
                    .map(([x, y]) => [
                        x.trim().split(/\s+/).slice(0, -1),
                        y.filter(x => x.length >= 2)
                    ])
                    .map(([tokens, pv]) => {
                        let keys = tokens.filter((_, i) => i % 2 === 0)
                        let values = tokens.filter((_, i) => i % 2 === 1)

                        keys.push('pv')
                        values.push(pv)

                        return keys.reduce((acc, x, i) => (acc[x] = values[i], acc), {})
                    })
                    .filter(({move}) => move.match(/^[A-Za-z]\d+$/))
                    .map(({move, visits, winrate, pv}) => ({
                        sign,
                        vertex: board.coord2vertex(move),
                        visits: +visits,
                        win: +winrate / 100,
                        variation: pv.map(x => board.coord2vertex(x))
                    }))

                let winrate = Math.max(...analysis.map(({win}) => win))
                if (sign < 0) winrate = 100 - winrate

                let newTree = tree.mutate(draft => {
                    draft.updateProperty(treePosition, 'SBKV', [(Math.round(winrate * 100) / 100).toString()])
                })

                this.setState({analysis})
                this.setCurrentTreePosition(newTree, treePosition)
            }
        })

        getResponse()
        .catch(_ => {
            gtplogger.write({
                type: 'meta',
                message: 'Connection Failed',
                sign: this.attachedEngineSyncers.indexOf(syncer) === 0 ? 1 : -1,
                engine: syncer.engine.name
            })

            updateEntry({
                response: {internal: true, content: 'connection failed'},
                waiting: false
            })
        })
    }

    async syncEngines({passPlayer = null} = {}) {
        if (this.attachedEngineSyncers.every(x => x == null)) return

        if (this.engineBusySyncing) return
        this.engineBusySyncing = true

        try {
            while (true) {
                let {gameTrees, gameIndex, treePosition} = this.state
                let tree = gameTrees[gameIndex]

                await Promise.all(this.attachedEngineSyncers.map(syncer => {
                    if (syncer == null) return
                    return syncer.sync(tree, treePosition)
                }))

                if (treePosition === this.state.treePosition) break
            }

            // Send pass if required

            if (passPlayer != null) {
                let color = passPlayer > 0 ? 'B' : 'W'
                let {controller} = this.attachedEngineSyncers[passPlayer > 0 ? 0 : 1] || {}

                if (controller != null) {
                    await controller.sendCommand({name: 'play', args: [color, 'pass']})
                }
            }
        } catch (err) {
            this.engineBusySyncing = false
            throw err
        }

        this.engineBusySyncing = false
    }

    async startAnalysis({showWarning = true} = {}) {
        if (
            this.state.analysisTreePosition != null
            && this.state.treePosition === this.state.analysisTreePosition
        ) return

        this.setState({analysis: null, analysisTreePosition: this.state.treePosition})

        let error = false
        let {currentPlayer} = this.inferredState
        let color = currentPlayer > 0 ? 'B' : 'W'
        let controllerIndices = currentPlayer > 0 ? [0, 1] : [1, 0]

        try {
            await this.syncEngines()

            let engineIndex = controllerIndices.find(i =>
                this.attachedEngineSyncers[i] != null
                && (this.attachedEngineSyncers[i].commands.includes('lz-analyze')
                || this.attachedEngineSyncers[i].commands.includes('analyze'))
            )

            if (engineIndex != null) {
                let {controller, commands} = this.attachedEngineSyncers[engineIndex]
                let name = commands.includes('analyze') ? 'analyze' : 'lz-analyze'

                let interval = setting.get('board.analysis_interval').toString()
                let response = await controller.sendCommand({name, args: [color, interval]})

                error = response.error
            } else {
                error = true
            }
        } catch (err) {
            error = true
        }

        if (showWarning && error) {
            dialog.showMessageBox('You haven’t attached any engines that supports analysis.', 'warning')
            this.stopAnalysis()
        }
>>>>>>> c7a9a14f
    }

    stopAnalysis() {
    }

<<<<<<< HEAD
    async generateMove({analyze = false, passPlayer = null, firstMove = true, followUp = false} = {}) {
=======
    async generateMove({passPlayer = null, firstMove = true, followUp = false} = {}) {
        this.closeDrawer()

        if (!firstMove && !this.state.generatingMoves) {
            this.hideInfoOverlay()
            return
        } else if (firstMove) {
            this.setState({generatingMoves: true})
        }

        let {gameTrees, gameIndex} = this.state
        let {currentPlayer} = this.inferredState
        let tree = gameTrees[gameIndex]
        let [color, opponent] = currentPlayer > 0 ? ['B', 'W'] : ['W', 'B']
        let [playerIndex, otherIndex] = currentPlayer > 0 ? [0, 1] : [1, 0]
        let playerSyncer = this.attachedEngineSyncers[playerIndex]
        let otherSyncer = this.attachedEngineSyncers[otherIndex]

        if (playerSyncer == null) {
            if (otherSyncer != null) {
                // Switch engines, so the attached engine can play

                let engines = [...this.state.attachedEngines].reverse()
                this.attachEngines(...engines)
                ;[playerSyncer, otherSyncer] = [otherSyncer, playerSyncer]
            } else {
                return
            }
        }

        this.setBusy(true)

        try {
            await this.syncEngines({passPlayer})
        } catch (err) {
            this.stopGeneratingMoves()
            this.hideInfoOverlay()
            this.setBusy(false)

            return
        }

        if (firstMove && followUp && otherSyncer != null) {
            this.flashInfoOverlay('Press Esc to stop playing')
        }

        let {commands} = this.attachedEngineSyncers[playerIndex]
        let commandName = ['genmove_analyze', 'lz-genmove_analyze', 'genmove'].find(x => commands.includes(x))
        if (commandName == null) commandName = 'genmove'

        let responseContent = await (
            commandName === 'genmove'
            ? playerSyncer.controller.sendCommand({name: commandName, args: [color]})
                .then(res => res.content)
            : new Promise((resolve, reject) => {
                let interval = setting.get('board.analysis_interval').toString()

                playerSyncer.controller.sendCommand(
                    {name: commandName, args: [color, interval]},
                    ({line}) => {
                        if (line.indexOf('play ') !== 0) return
                        resolve(line.slice('play '.length).trim())
                    }
                )
                .then(() => resolve(null))
                .catch(reject)
            })
        ).catch(() => null)

        let sign = color === 'B' ? 1 : -1
        let pass = true
        let vertex = [-1, -1]
        let board = gametree.getBoard(tree, tree.root.id)

        if (responseContent == null) {
            this.stopGeneratingMoves()
            this.hideInfoOverlay()
            this.setBusy(false)

            return
        } else if (responseContent.toLowerCase() !== 'pass') {
            pass = false

            if (responseContent.toLowerCase() === 'resign') {
                dialog.showMessageBox(`${playerSyncer.engine.name} has resigned.`)

                this.stopGeneratingMoves()
                this.hideInfoOverlay()
                this.makeResign()
                this.setBusy(false)

                return
            }

            vertex = board.coord2vertex(responseContent)
        }

        let previousNode = tree.navigate(this.state.treePosition, -1, {})
        let previousPass = previousNode != null && ['W', 'B'].some(color =>
            previousNode.data[color] != null
            && !board.hasVertex(sgf.parseVertex(previousNode.data[color][0]))
        )
        let doublePass = previousPass && pass

        this.makeMove(vertex, {player: sign})

        if (followUp && otherSyncer != null && !doublePass) {
            await helper.wait(setting.get('gtp.move_delay'))
            this.generateMove({passPlayer: pass ? sign : null, firstMove: false, followUp})
        } else {
            this.stopGeneratingMoves()
            this.hideInfoOverlay()
        }

        this.setBusy(false)
>>>>>>> c7a9a14f
    }

    stopGeneratingMoves() {
    }

    // Render

    render(_, state) {
        // Calculate some inferred values

        let {gameTrees, gameIndex, treePosition} = state
        let tree = gameTrees[gameIndex]
        let scoreBoard, areaMap

        if (['scoring', 'estimator'].includes(state.mode)) {
            // Calculate area map

            scoreBoard = gametree.getBoard(tree, state.treePosition).clone()

            for (let vertex of state.deadStones) {
                let sign = scoreBoard.get(vertex)
                if (sign === 0) continue

                scoreBoard.captures[sign > 0 ? 1 : 0]++
                scoreBoard.set(vertex, 0)
            }

            areaMap = state.mode === 'estimator'
                ? influence.map(scoreBoard.arrangement, {discrete: true})
                : influence.areaMap(scoreBoard.arrangement)
        }

        this.inferredState = {
            gameTree: tree,
            showSidebar: state.showGameGraph || state.showCommentBox,
            showLeftSidebar: state.showConsole,
            gameInfo: this.getGameInfo(tree),
            currentPlayer: this.getPlayer(tree, treePosition),
            scoreBoard,
            areaMap
        }

        state = Object.assign(state, this.inferredState)

        return h('section',
            {
                class: classNames({
                    leftsidebar: state.showLeftSidebar,
                    sidebar: state.showSidebar,
                    [state.mode]: true
                })
            },

            h(ThemeManager),
            h(MainView, state),
            h(LeftSidebar, state),
            h(Sidebar, state),
            h(DrawerManager, state),

            h(InputBox, {
                text: state.inputBoxText,
                show: state.showInputBox,
                onSubmit: state.onInputBoxSubmit,
                onCancel: state.onInputBoxCancel
            }),

            h(BusyScreen, {show: state.busy > 0}),
            h(InfoOverlay, {text: state.infoOverlayText, show: state.showInfoOverlay})
        )
    }
}

// Render

render(h(App), document.body)<|MERGE_RESOLUTION|>--- conflicted
+++ resolved
@@ -939,15 +939,10 @@
                 ko = prevBoard.getPositionHash() === hash
 
                 if (ko && dialog.showMessageBox(
-<<<<<<< HEAD
-                    ['You are about to play a move which repeats a previous board position.',
-                    'This is invalid in some rulesets. Do you want to play anyway?'].join('\n'),
-=======
                     [
                         'You are about to play a move which repeats a previous board position.',
-                        'This is invalid in some rulesets.'
+                        'This is invalid in some rulesets. Do you want to play anyway?'
                     ].join('\n'),
->>>>>>> c7a9a14f
                     'info',
                     ['Play Anyway', 'Don’t Play'], 1
                 ) != 0) return
@@ -967,15 +962,10 @@
 
             if (suicide && setting.get('game.show_suicide_warning')) {
                 if (dialog.showMessageBox(
-<<<<<<< HEAD
-                    ['You are about to play a suicide move.',
-                    'This is invalid in some rulesets. Do you want to play anyway?'].join('\n'),
-=======
                     [
                         'You are about to play a suicide move.',
-                        'This is invalid in some rulesets.'
+                        'This is invalid in some rulesets. Do you want to play anyway?'
                     ].join('\n'),
->>>>>>> c7a9a14f
                     'info',
                     ['Play Anyway', 'Don’t Play'], 1
                 ) != 0) return
@@ -2084,320 +2074,18 @@
     }
 
     handleCommandSent({syncer, command, subscribe, getResponse}) {
-<<<<<<< HEAD
     }
 
     async syncEngines({passPlayer = null} = {}) {
     }
 
     async startAnalysis({showWarning = true} = {}) {
-=======
-        let sign = 1 - this.attachedEngineSyncers.indexOf(syncer) * 2
-        if (sign > 1) sign = 0
-
-        let {treePosition} = this.state
-        let entry = {sign, name: syncer.engine.name, command, waiting: true}
-        let maxLength = setting.get('console.max_history_count')
-
-        this.setState(({consoleLog}) => {
-            let newLog = consoleLog.slice(Math.max(consoleLog.length - maxLength + 1, 0))
-            newLog.push(entry)
-
-            return {consoleLog: newLog}
-        })
-
-        let updateEntry = update => {
-            Object.assign(entry, update)
-            this.setState(({consoleLog}) => ({consoleLog}))
-        }
-
-        subscribe(({line, response, end}) => {
-            updateEntry({
-                response: Object.assign({}, response),
-                waiting: !end
-            })
-
-            gtplogger.write({
-                type: 'stdout',
-                message: line,
-                sign: this.attachedEngineSyncers.indexOf(syncer) === 0 ? 1 : -1,
-                engine: syncer.engine.name
-            })
-
-            // Parse analysis info
-
-            if (line.slice(0, 5) === 'info ' && this.state.treePosition === treePosition) {
-                let tree = this.state.gameTrees[this.state.gameIndex]
-                let sign = this.getPlayer(tree, treePosition)
-                let board = gametree.getBoard(tree, treePosition)
-                let analysis = line
-                    .split(/\s*info\s+/).slice(1)
-                    .map(x => x.trim())
-                    .map(x => {
-                        let matchPV = x.match(/(pass|[A-Za-z]\d+)(\s+(pass|[A-Za-z]\d+))*\s*$/)
-                        if (matchPV == null)
-                            return null
-                        let matchPass = matchPV[0].match(/pass/)
-                        if (matchPass == null) {
-                            return [x.slice(0, matchPV.index), matchPV[0].split(/\s+/)]
-                        } else {
-                            return [x.slice(0, matchPV.index), matchPV[0].slice(0, matchPass.index).split(/\s+/)]
-                        }
-                    })
-                    .filter(x => x != null)
-                    .map(([x, y]) => [
-                        x.trim().split(/\s+/).slice(0, -1),
-                        y.filter(x => x.length >= 2)
-                    ])
-                    .map(([tokens, pv]) => {
-                        let keys = tokens.filter((_, i) => i % 2 === 0)
-                        let values = tokens.filter((_, i) => i % 2 === 1)
-
-                        keys.push('pv')
-                        values.push(pv)
-
-                        return keys.reduce((acc, x, i) => (acc[x] = values[i], acc), {})
-                    })
-                    .filter(({move}) => move.match(/^[A-Za-z]\d+$/))
-                    .map(({move, visits, winrate, pv}) => ({
-                        sign,
-                        vertex: board.coord2vertex(move),
-                        visits: +visits,
-                        win: +winrate / 100,
-                        variation: pv.map(x => board.coord2vertex(x))
-                    }))
-
-                let winrate = Math.max(...analysis.map(({win}) => win))
-                if (sign < 0) winrate = 100 - winrate
-
-                let newTree = tree.mutate(draft => {
-                    draft.updateProperty(treePosition, 'SBKV', [(Math.round(winrate * 100) / 100).toString()])
-                })
-
-                this.setState({analysis})
-                this.setCurrentTreePosition(newTree, treePosition)
-            }
-        })
-
-        getResponse()
-        .catch(_ => {
-            gtplogger.write({
-                type: 'meta',
-                message: 'Connection Failed',
-                sign: this.attachedEngineSyncers.indexOf(syncer) === 0 ? 1 : -1,
-                engine: syncer.engine.name
-            })
-
-            updateEntry({
-                response: {internal: true, content: 'connection failed'},
-                waiting: false
-            })
-        })
-    }
-
-    async syncEngines({passPlayer = null} = {}) {
-        if (this.attachedEngineSyncers.every(x => x == null)) return
-
-        if (this.engineBusySyncing) return
-        this.engineBusySyncing = true
-
-        try {
-            while (true) {
-                let {gameTrees, gameIndex, treePosition} = this.state
-                let tree = gameTrees[gameIndex]
-
-                await Promise.all(this.attachedEngineSyncers.map(syncer => {
-                    if (syncer == null) return
-                    return syncer.sync(tree, treePosition)
-                }))
-
-                if (treePosition === this.state.treePosition) break
-            }
-
-            // Send pass if required
-
-            if (passPlayer != null) {
-                let color = passPlayer > 0 ? 'B' : 'W'
-                let {controller} = this.attachedEngineSyncers[passPlayer > 0 ? 0 : 1] || {}
-
-                if (controller != null) {
-                    await controller.sendCommand({name: 'play', args: [color, 'pass']})
-                }
-            }
-        } catch (err) {
-            this.engineBusySyncing = false
-            throw err
-        }
-
-        this.engineBusySyncing = false
-    }
-
-    async startAnalysis({showWarning = true} = {}) {
-        if (
-            this.state.analysisTreePosition != null
-            && this.state.treePosition === this.state.analysisTreePosition
-        ) return
-
-        this.setState({analysis: null, analysisTreePosition: this.state.treePosition})
-
-        let error = false
-        let {currentPlayer} = this.inferredState
-        let color = currentPlayer > 0 ? 'B' : 'W'
-        let controllerIndices = currentPlayer > 0 ? [0, 1] : [1, 0]
-
-        try {
-            await this.syncEngines()
-
-            let engineIndex = controllerIndices.find(i =>
-                this.attachedEngineSyncers[i] != null
-                && (this.attachedEngineSyncers[i].commands.includes('lz-analyze')
-                || this.attachedEngineSyncers[i].commands.includes('analyze'))
-            )
-
-            if (engineIndex != null) {
-                let {controller, commands} = this.attachedEngineSyncers[engineIndex]
-                let name = commands.includes('analyze') ? 'analyze' : 'lz-analyze'
-
-                let interval = setting.get('board.analysis_interval').toString()
-                let response = await controller.sendCommand({name, args: [color, interval]})
-
-                error = response.error
-            } else {
-                error = true
-            }
-        } catch (err) {
-            error = true
-        }
-
-        if (showWarning && error) {
-            dialog.showMessageBox('You haven’t attached any engines that supports analysis.', 'warning')
-            this.stopAnalysis()
-        }
->>>>>>> c7a9a14f
     }
 
     stopAnalysis() {
     }
 
-<<<<<<< HEAD
-    async generateMove({analyze = false, passPlayer = null, firstMove = true, followUp = false} = {}) {
-=======
     async generateMove({passPlayer = null, firstMove = true, followUp = false} = {}) {
-        this.closeDrawer()
-
-        if (!firstMove && !this.state.generatingMoves) {
-            this.hideInfoOverlay()
-            return
-        } else if (firstMove) {
-            this.setState({generatingMoves: true})
-        }
-
-        let {gameTrees, gameIndex} = this.state
-        let {currentPlayer} = this.inferredState
-        let tree = gameTrees[gameIndex]
-        let [color, opponent] = currentPlayer > 0 ? ['B', 'W'] : ['W', 'B']
-        let [playerIndex, otherIndex] = currentPlayer > 0 ? [0, 1] : [1, 0]
-        let playerSyncer = this.attachedEngineSyncers[playerIndex]
-        let otherSyncer = this.attachedEngineSyncers[otherIndex]
-
-        if (playerSyncer == null) {
-            if (otherSyncer != null) {
-                // Switch engines, so the attached engine can play
-
-                let engines = [...this.state.attachedEngines].reverse()
-                this.attachEngines(...engines)
-                ;[playerSyncer, otherSyncer] = [otherSyncer, playerSyncer]
-            } else {
-                return
-            }
-        }
-
-        this.setBusy(true)
-
-        try {
-            await this.syncEngines({passPlayer})
-        } catch (err) {
-            this.stopGeneratingMoves()
-            this.hideInfoOverlay()
-            this.setBusy(false)
-
-            return
-        }
-
-        if (firstMove && followUp && otherSyncer != null) {
-            this.flashInfoOverlay('Press Esc to stop playing')
-        }
-
-        let {commands} = this.attachedEngineSyncers[playerIndex]
-        let commandName = ['genmove_analyze', 'lz-genmove_analyze', 'genmove'].find(x => commands.includes(x))
-        if (commandName == null) commandName = 'genmove'
-
-        let responseContent = await (
-            commandName === 'genmove'
-            ? playerSyncer.controller.sendCommand({name: commandName, args: [color]})
-                .then(res => res.content)
-            : new Promise((resolve, reject) => {
-                let interval = setting.get('board.analysis_interval').toString()
-
-                playerSyncer.controller.sendCommand(
-                    {name: commandName, args: [color, interval]},
-                    ({line}) => {
-                        if (line.indexOf('play ') !== 0) return
-                        resolve(line.slice('play '.length).trim())
-                    }
-                )
-                .then(() => resolve(null))
-                .catch(reject)
-            })
-        ).catch(() => null)
-
-        let sign = color === 'B' ? 1 : -1
-        let pass = true
-        let vertex = [-1, -1]
-        let board = gametree.getBoard(tree, tree.root.id)
-
-        if (responseContent == null) {
-            this.stopGeneratingMoves()
-            this.hideInfoOverlay()
-            this.setBusy(false)
-
-            return
-        } else if (responseContent.toLowerCase() !== 'pass') {
-            pass = false
-
-            if (responseContent.toLowerCase() === 'resign') {
-                dialog.showMessageBox(`${playerSyncer.engine.name} has resigned.`)
-
-                this.stopGeneratingMoves()
-                this.hideInfoOverlay()
-                this.makeResign()
-                this.setBusy(false)
-
-                return
-            }
-
-            vertex = board.coord2vertex(responseContent)
-        }
-
-        let previousNode = tree.navigate(this.state.treePosition, -1, {})
-        let previousPass = previousNode != null && ['W', 'B'].some(color =>
-            previousNode.data[color] != null
-            && !board.hasVertex(sgf.parseVertex(previousNode.data[color][0]))
-        )
-        let doublePass = previousPass && pass
-
-        this.makeMove(vertex, {player: sign})
-
-        if (followUp && otherSyncer != null && !doublePass) {
-            await helper.wait(setting.get('gtp.move_delay'))
-            this.generateMove({passPlayer: pass ? sign : null, firstMove: false, followUp})
-        } else {
-            this.stopGeneratingMoves()
-            this.hideInfoOverlay()
-        }
-
-        this.setBusy(false)
->>>>>>> c7a9a14f
     }
 
     stopGeneratingMoves() {
