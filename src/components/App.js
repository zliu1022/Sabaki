const fs = require('fs')
const EventEmitter = require('events')
const {ipcRenderer, remote} = require('electron')
const {app, Menu} = remote
const {h, render, Component} = require('preact')
const classNames = require('classnames')

const ThemeManager = require('./ThemeManager')
const MainView = require('./MainView')
const LeftSidebar = require('./LeftSidebar')
const Sidebar = require('./Sidebar')
const DrawerManager = require('./DrawerManager')
const InputBox = require('./InputBox')
const BusyScreen = require('./BusyScreen')
const InfoOverlay = require('./InfoOverlay')

const deadstones = require('@sabaki/deadstones')
const influence = require('@sabaki/influence')

const Board = require('../modules/board')
const boardmatcher = require('../modules/boardmatcher')
const dialog = require('../modules/dialog')
const enginesyncer = require('../modules/enginesyncer')
const fileformats = require('../modules/fileformats')
const gametree = require('../modules/gametree')
const gtp = require('../modules/gtp')
const helper = require('../modules/helper')
const setting = remote.require('./setting')
const {sgf} = fileformats
const sound = require('../modules/sound')

class App extends Component {
    constructor() {
        super()
        window.sabaki = this

        let emptyTree = gametree.new()
        emptyTree.nodes.push({})

        this.state = {
            mode: 'play',
            openDrawer: null,
            busy: false,
            fullScreen: false,
            showMenuBar: null,
            zoomFactor: null,

            representedFilename: null,
            gameTrees: [emptyTree],
            treePosition: [emptyTree, 0],

            // Bars

            undoable: false,
            undoText: 'Undo',
            selectedTool: 'stone_1',
            scoringMethod: null,
            findText: '',
            findVertex: null,
            deadStones: [],
            blockedGuesses: [],

            // Goban

            highlightVertices: [],
            heatMap: null,
            showCoordinates: null,
            showMoveColorization: null,
            showNextMoves: null,
            showSiblings: null,
            fuzzyStonePlacement: null,
            animatedStonePlacement: null,
            animatedVertex: null,

            // Sidebar

            consoleLog: [],
            showConsole: setting.get('view.show_leftsidebar'),
            leftSidebarWidth: setting.get('view.leftsidebar_width'),
            showGameGraph: setting.get('view.show_graph'),
            showCommentBox: setting.get('view.show_comments'),
            sidebarWidth: setting.get('view.sidebar_width'),
            graphGridSize: null,
            graphNodeSize: null,

            // Engines

            engines: null,
            attachedEngines: [null, null],
            engineCommands: [[], []],
            generatingMoves: false,

            // Drawers

            preferencesTab: 'general',

            // Input Box

            showInputBox: false,
            inputBoxText: '',
            onInputBoxSubmit: helper.noop,
            onInputBoxCancel: helper.noop,

            // Info Overlay

            infoOverlayText: '',
            showInfoOverlay: false
        }

        this.events = new EventEmitter()
        this.appName = app.getName()
        this.version = app.getVersion()
        this.window = remote.getCurrentWindow()

        this.treeHash = this.generateTreeHash()
        this.attachedEngineControllers = [null, null]
        this.engineStates = [null, null]

        // Expose submodules

        this.modules = {Board, boardmatcher, dialog, enginesyncer,
            fileformats, gametree, gtp, helper, setting, sound}

        // Bind state to settings

        setting.events.on('change', ({key}) => this.updateSettingState(key))
        this.updateSettingState()
    }

    componentDidMount() {
        window.addEventListener('contextmenu', evt => {
            evt.preventDefault()
        })

        window.addEventListener('load', () => {
            this.events.emit('ready')
            this.window.show()
        })

        ipcRenderer.on('load-file', (evt, ...args) => {
            setTimeout(() => this.loadFile(...args), setting.get('app.loadgame_delay'))
        })

        this.window.on('focus', () => {
            if (setting.get('file.show_reload_warning')) {
                this.askForReload()
            }

            ipcRenderer.send('build-menu', this.state.busy)
        })

        this.window.on('resize', () => {
            clearTimeout(this.resizeId)

            this.resizeId = setTimeout(() => {
                if (!this.window.isMaximized() && !this.window.isMinimized() && !this.window.isFullScreen()) {
                    let [width, height] = this.window.getContentSize()
                    setting.set('window.width', width).set('window.height', height)
                }
            }, 1000)
        })

        // Handle main menu items

        let menuData = require('../menu')

        let handleMenuClicks = menu => {
            for (let item of menu) {
                if ('click' in item) {
                    ipcRenderer.on(`menu-click-${item.id}`, () => {
                        if (!this.state.showMenuBar) this.window.setMenuBarVisibility(false)
                        dialog.closeInputBox()
                        item.click()
                    })
                }

                if ('submenu' in item) {
                    handleMenuClicks(item.submenu)
                }
            }
        }

        handleMenuClicks(menuData)

        // Handle mouse wheel

        for (let el of document.querySelectorAll('#main main, #graph')) {
            el.addEventListener('wheel', evt => {
                evt.preventDefault()

                if (this.residueDeltaY == null) this.residueDeltaY = 0
                this.residueDeltaY += evt.deltaY

                if (Math.abs(this.residueDeltaY) >= setting.get('game.navigation_sensitivity')) {
                    this.goStep(Math.sign(this.residueDeltaY))
                    this.residueDeltaY = 0
                }
            })
        }

        // Handle file drag & drop

        document.body.addEventListener('dragover', evt => evt.preventDefault())
        document.body.addEventListener('drop', evt => {
            evt.preventDefault()

            if (evt.dataTransfer.files.length === 0) return
            this.loadFile(evt.dataTransfer.files[0])
        })

        // Handle escape key

        document.addEventListener('keyup', evt => {
            if (evt.keyCode === 27) {
                // Escape

                if (this.state.generatingMoves) {
                    this.stopGeneratingMoves()
                } else if (this.state.openDrawer != null) {
                    this.closeDrawer()
                } else if (this.state.mode !== 'play') {
                    this.setMode('play')
                } else if (this.state.fullScreen) {
                    this.setState({fullScreen: false})
                }
            }
        })

        // Handle other keyboard shortcuts

        document.addEventListener('keydown', evt => {
            if (['input', 'textarea'].indexOf(document.activeElement.tagName.toLowerCase()) >= 0) {
                return
            }

            if (evt.keyCode == 36) {
                // Home
                this.goToBeginning()
            } else if (evt.keyCode == 35) {
                // End
                this.goToEnd()
            } else if (evt.keyCode == 38) {
                // Up
                this.goStep(-1)
            } else if (evt.keyCode == 40) {
                // Down
                this.goStep(1)
            } else if (evt.keyCode == 37) {
                // Left
                this.goToSiblingVariation(-1)
            } else if (evt.keyCode == 39) {
                // Right
                this.goToSiblingVariation(1)
            }
        })

        // Handle window closing

        window.addEventListener('beforeunload', evt => {
            evt.returnValue = ' '
        })

        this.newFile()
    }

    componentDidUpdate(_, prevState = {}) {
        // Update title

        let {basename} = require('path')
        let title = this.appName
        let {representedFilename, gameTrees, treePosition: [tree, ]} = this.state

        if (representedFilename)
            title = basename(representedFilename)
        if (gameTrees.length > 1)
            title += ' — Game ' + (this.inferredState.gameIndex + 1)
        if (representedFilename && process.platform != 'darwin')
            title += ' — ' + this.appName

        if (document.title !== title)
            document.title = title

        // Handle full screen & menu bar

        if (prevState.fullScreen !== this.state.fullScreen) {
            if (this.state.fullScreen) this.flashInfoOverlay('Press Esc to exit full screen mode')
            this.window.setFullScreen(this.state.fullScreen)
        }

        if (prevState.showMenuBar !== this.state.showMenuBar) {
            if (!this.state.showMenuBar) this.flashInfoOverlay('Press Alt to show menu bar')
            this.window.setMenuBarVisibility(this.state.showMenuBar)
            this.window.setAutoHideMenuBar(!this.state.showMenuBar)
        }

        // Handle sidebar showing/hiding

        if (prevState.showLeftSidebar !== this.state.showLeftSidebar
        || prevState.showSidebar !== this.state.showSidebar) {
            let [width, height] = this.window.getContentSize()
            let widthDiff = 0

            if (prevState.showSidebar !== this.state.showSidebar) {
                widthDiff += this.state.sidebarWidth * (this.state.showSidebar ? 1 : -1)
            }

            if (prevState.showLeftSidebar !== this.state.showLeftSidebar) {
                widthDiff += this.state.leftSidebarWidth * (this.state.showLeftSidebar ? 1 : -1)
            }

            if (!this.window.isMaximized() && !this.window.isMinimized() && !this.window.isFullScreen()) {
                this.window.setContentSize(width + widthDiff, height)
            }
        }

        // Handle zoom factor

        if (prevState.zoomFactor !== this.state.zoomFactor) {
            this.window.webContents.setZoomFactor(this.state.zoomFactor)
        }
    }

    updateSettingState(key = null) {
        let data = {
            'app.zoom_factor': 'zoomFactor',
            'view.show_menubar': 'showMenuBar',
            'view.show_coordinates': 'showCoordinates',
            'view.show_move_colorization': 'showMoveColorization',
            'view.show_next_moves': 'showNextMoves',
            'view.show_siblings': 'showSiblings',
            'view.fuzzy_stone_placement': 'fuzzyStonePlacement',
            'view.animated_stone_placement': 'animatedStonePlacement',
            'graph.grid_size': 'graphGridSize',
            'graph.node_size': 'graphNodeSize',
            'engines.list': 'engines',
            'scoring.method': 'scoringMethod'
        }

        if (key == null) {
            for (let k in data) this.updateSettingState(k)
            return
        }

        if (key in data) {
            ipcRenderer.send('build-menu', this.state.busy)
            this.setState({[data[key]]: setting.get(key)})
        }
    }

    waitForRender() {
        return new Promise(resolve => this.setState({}, resolve))
    }

    // User Interface

    setSidebarWidth(sidebarWidth) {
        this.setState({sidebarWidth}, () => window.dispatchEvent(new Event('resize')))
    }

    setLeftSidebarWidth(leftSidebarWidth) {
        this.setState({leftSidebarWidth}, () => window.dispatchEvent(new Event('resize')))
    }

    setMode(mode) {
        let stateChange = {mode}

        if (['scoring', 'estimator'].includes(mode)) {
            // Guess dead stones

            let {treePosition} = this.state
            let iterations = setting.get('score.estimator_iterations')
            let deadStones = deadstones.guess(gametree.getBoard(...treePosition).arrangement, {
                finished: mode === 'scoring',
                iterations
            })

            Object.assign(stateChange, {deadStones})
        }

        this.setState(stateChange)
        this.events.emit('modeChange')
    }

    openDrawer(drawer) {
        this.setState({openDrawer: drawer})
    }

    closeDrawer() {
        this.openDrawer(null)
    }

    setBusy(busy) {
        this.setState({busy})
    }

    showInfoOverlay(text) {
        this.setState({
            infoOverlayText: text,
            showInfoOverlay: true
        })
    }

    hideInfoOverlay() {
        this.setState({showInfoOverlay: false})
    }

    flashInfoOverlay(text) {
        this.showInfoOverlay(text)
        setTimeout(() => this.hideInfoOverlay(), setting.get('infooverlay.duration'))
    }

    clearConsole() {
        this.setState({consoleLog: []})
    }

    // File Management

    getEmptyGameTree() {
        let handicap = setting.get('game.default_handicap')
        let size = setting.get('game.default_board_size').toString().split(':').map(x => +x)
        let [width, height] = [size[0], size.slice(-1)[0]]
        let handicapStones = new Board(width, height).getHandicapPlacement(handicap).map(sgf.vertex2point)

        let sizeInfo = width === height ? width.toString() : `${width}:${height}`
        let handicapInfo = handicapStones.length > 0 ? `HA[${handicap}]AB[${handicapStones.join('][')}]` : ''
        let date = new Date()
        let dateInfo = sgf.dates2string([[date.getFullYear(), date.getMonth() + 1, date.getDate()]])

        return sgf.parse(`
            (;GM[1]FF[4]CA[UTF-8]AP[${this.appName}:${this.version}]
            KM[${setting.get('game.default_komi')}]
            SZ[${sizeInfo}]DT[${dateInfo}]
            ${handicapInfo})
        `)[0]
    }

    async newFile({playSound = false, showInfo = false, suppressAskForSave = false} = {}) {
        if (!suppressAskForSave && !this.askForSave()) return

        if (showInfo && this.state.openDrawer === 'info') this.closeDrawer()
        this.setMode('play')

        this.clearUndoPoint()
        this.detachEngines()
        this.clearConsole()

        await this.waitForRender()

        let emptyTree = this.getEmptyGameTree()

        this.setState({
            openDrawer: showInfo ? 'info' : null,
            gameTrees: [emptyTree],
            representedFilename: null
        })

        this.setCurrentTreePosition(emptyTree, 0)

        this.treeHash = this.generateTreeHash()
        this.fileHash = this.generateFileHash()

        if (playSound) sound.playNewGame()
    }

    async loadFile(file = null, {suppressAskForSave = false} = {}) {
        if (!suppressAskForSave && !this.askForSave()) return

        if (!file) {
            dialog.showOpenDialog({
                properties: ['openFile'],
                filters: [...fileformats.meta, {name: 'All Files', extensions: ['*']}]
            }, ({result}) => {
                if (result) file = result[0]
                if (file) this.loadFile(file, {suppressAskForSave: true})
            })

            return
        }

        let {extname} = require('path')
        let extension = extname(file.name).slice(1)
        let content = await new Promise((resolve, reject) => 
            fs.readFile(file, (err, content) => err ? reject(err) : resolve(content))
        )

        let success = await this.loadContent(content, extension, {suppressAskForSave: true})

        if (success) {
            this.setState({representedFilename: file.name})
            this.fileHash = this.generateFileHash()

            if (setting.get('game.goto_end_after_loading')) {
                this.goToEnd()
            }
        }
    }

    async loadContent(content, extension, {suppressAskForSave = false, ignoreEncoding = false} = {}) {
        if (!suppressAskForSave && !this.askForSave()) return

        this.setBusy(true)
        if (this.state.openDrawer !== 'gamechooser') this.closeDrawer()
        this.setMode('play')

        await helper.wait(setting.get('app.loadgame_delay'))

        let lastProgress = -1
        let success = true
        let gameTrees = []

        try {
            let fileFormatModule = fileformats.getModuleByExtension(extension)

            gameTrees = fileFormatModule.parse(content, evt => {
                if (evt.progress - lastProgress < 0.1) return
                this.window.setProgressBar(evt.progress)
                lastProgress = evt.progress
            }, ignoreEncoding)

            if (gameTrees.length == 0) throw true
        } catch (err) {
            dialog.showMessageBox('This file is unreadable.', 'warning')
            success = false
        }

        if (gameTrees.length != 0) {
            this.clearUndoPoint()
            this.detachEngines()
            this.setState({
                representedFilename: null,
                gameTrees
            })

            this.setCurrentTreePosition(gameTrees[0], 0)

            this.treeHash = this.generateTreeHash()
            this.fileHash = this.generateFileHash()
        }

        this.setBusy(false)

        if (gameTrees.length > 1) {
            setTimeout(() => {
                this.openDrawer('gamechooser')
            }, setting.get('gamechooser.show_delay'))
        }

        this.window.setProgressBar(-1)

        if (success) this.events.emit('fileLoad')
        return success
    }

    saveFile(filename = null) {
        dialog.showSaveDialog({
            type: 'application/x-go-sgf',
            name: this.state.representedFilename || 'game.sgf',
            content: this.getSGF()
        })

        this.treeHash = this.generateTreeHash()
        this.fileHash = this.generateFileHash()

        return true
    }

    getSGF() {
        let {gameTrees} = this.state

        for (let tree of gameTrees) {
            Object.assign(tree.nodes[0], {
                AP: [`${this.appName}:${this.version}`],
                CA: ['UTF-8']
            })
        }

        return sgf.stringify(gameTrees)
    }

    generateTreeHash() {
        return this.state.gameTrees.map(tree => gametree.getHash(tree)).join('')
    }

    generateFileHash() {
    }

    askForSave() {
        let hash = this.generateTreeHash()

        if (hash !== this.treeHash) {
            let answer = dialog.showMessageBox(
                'Your changes will be lost if you close this file without saving. Do you want to continue?',
                'warning',
                ['Save', 'Don’t Save', 'Cancel'], 2
            )

            if (answer === 0) return true
            else if (answer === 2) return false
        }

        return true
    }

    askForReload() {
    }

    // Playing

    clickVertex(vertex, {button = 0, ctrlKey = false, x = 0, y = 0} = {}) {
        this.closeDrawer()

        let [tree, index] = this.state.treePosition
        let board = gametree.getBoard(tree, index)
        let node = tree.nodes[index]

        if (typeof vertex == 'string') {
            vertex = board.coord2vertex(vertex)
        }

        if (['play', 'autoplay'].includes(this.state.mode)) {
            if (button === 0) {
                if (board.get(vertex) === 0) {
                    this.makeMove(vertex, {sendToEngine: true})
                } else if (vertex in board.markups
                && board.markups[vertex][0] === 'point'
                && setting.get('edit.click_currentvertex_to_remove')) {
                    this.removeNode(tree, index)
                }
            } else if (button === 2) {
                if (vertex in board.markups && board.markups[vertex][0] === 'point') {
                    this.openCommentMenu(tree, index, {x, y})
                }
            }
        } else if (this.state.mode === 'edit') {
            if (ctrlKey) {
                // Add coordinates to comment

                let coord = board.vertex2coord(vertex)
                let commentText = node.C ? node.C[0] : ''

                node.C = commentText !== '' ? [commentText.trim() + ' ' + coord] : [coord]
                return
            }

            let tool = this.state.selectedTool

            if (button === 2) {
                // Right mouse click

                if (['stone_1', 'stone_-1'].includes(tool)) {
                    // Switch stone tool

                    tool = tool === 'stone_1' ? 'stone_-1' : 'stone_1'
                } else if (['number', 'label'].includes(tool)) {
                    // Show label editing context menu

                    let click = () => dialog.showInputBox('Enter label text', ({value}) => {
                        this.useTool('label', vertex, value)
                    })

                    let template = [{label: '&Edit Label', click}]
                    helper.popupMenu(template, x, y)

                    return
                }
            }

            if (['line', 'arrow'].includes(tool)) {
                // Remember clicked vertex and pass as an argument the second time

                if (!this.editVertexData || this.editVertexData[0] !== tool) {
                    this.useTool(tool, vertex)
                    this.editVertexData = [tool, vertex]
                } else {
                    this.useTool(tool, vertex, this.editVertexData[1])
                    this.editVertexData = null
                }
            } else {
                this.useTool(tool, vertex)
                this.editVertexData = null
            }
        } else if (['scoring', 'estimator'].includes(this.state.mode)) {
            if (button !== 0 || board.get(vertex) === 0) return

            let {mode, deadStones} = this.state
            let dead = deadStones.some(v => helper.vertexEquals(v, vertex))
            let stones = mode === 'estimator' ? board.getChain(vertex) : board.getRelatedChains(vertex)

            if (!dead) {
                deadStones = [...deadStones, ...stones]
            } else {
                deadStones = deadStones.filter(v => !stones.some(w => helper.vertexEquals(v, w)))
            }

            this.setState({deadStones})
        } else if (this.state.mode === 'find') {
            if (button !== 0) return

            if (helper.vertexEquals(this.state.findVertex || [-1, -1], vertex)) {
                this.setState({findVertex: null})
            } else {
                this.setState({findVertex: vertex})
                this.findMove(1, {vertex, text: this.state.findText})
            }
        } else if (this.state.mode === 'guess') {
            if (button !== 0) return

            let tp = gametree.navigate(...this.state.treePosition, 1)
            if (!tp) return this.setMode('play')

            let nextNode = tp[0].nodes[tp[1]]
            if (!('B' in nextNode || 'W' in nextNode)) return this.setMode('play')

            let nextVertex = sgf.point2vertex(nextNode['B' in nextNode ? 'B' : 'W'][0])
            let board = gametree.getBoard(...this.state.treePosition)
            if (!board.hasVertex(nextVertex)) return this.setMode('play')

            if (helper.vertexEquals(vertex, nextVertex)) {
                this.makeMove(vertex, {player: 'B' in nextNode ? 1 : -1})
            } else {
                if (board.get(vertex) !== 0
                || this.state.blockedGuesses.some(v => helper.vertexEquals(v, vertex)))
                    return

                let blocked = []
                let [, i] = vertex.map((x, i) => Math.abs(x - nextVertex[i]))
                    .reduce(([max, i], x, j) => x > max ? [x, j] : [max, i], [-Infinity, -1])

                for (let x = 0; x < board.width; x++) {
                    for (let y = 0; y < board.height; y++) {
                        let z = i === 0 ? x : y
                        if (Math.abs(z - vertex[i]) < Math.abs(z - nextVertex[i]))
                            blocked.push([x, y])
                    }
                }

                let {blockedGuesses} = this.state
                blockedGuesses.push(...blocked)
                this.setState({blockedGuesses})
            }
        }

        this.events.emit('vertexClick')
    }

    makeMove(vertex, {player = null, clearUndoPoint = true, sendToEngine = false} = {}) {
        if (!['play', 'autoplay', 'guess'].includes(this.state.mode)) {
            this.closeDrawer()
            this.setMode('play')
        }

        let [tree, index] = this.state.treePosition
        let board = gametree.getBoard(tree, index)

        if (typeof vertex == 'string') {
            vertex = board.coord2vertex(vertex)
        }

        let pass = !board.hasVertex(vertex)
        if (!pass && board.get(vertex) !== 0) return

        let prev = gametree.navigate(tree, index, -1)
        if (!player) player = this.inferredState.currentPlayer
        let color = player > 0 ? 'B' : 'W'
        let capture = false, suicide = false, ko = false
        let createNode = true

        if (!pass) {
            // Check for ko

            if (prev && setting.get('game.show_ko_warning')) {
                let hash = board.makeMove(player, vertex).getPositionHash()

                ko = prev[0].nodes[prev[1]].board.getPositionHash() == hash

                if (ko && dialog.showMessageBox(
                    ['You are about to play a move which repeats a previous board position.',
                    'This is invalid in some rulesets. Do you want to play anyway?'].join('\n'),
                    'info',
                    ['Play Anyway', 'Don’t Play'], 1
                ) != 0) return
            }

            let vertexNeighbors = board.getNeighbors(vertex)

            // Check for suicide

            capture = vertexNeighbors
                .some(v => board.get(v) == -player && board.getLiberties(v).length == 1)

            suicide = !capture
            && vertexNeighbors.filter(v => board.get(v) == player)
                .every(v => board.getLiberties(v).length == 1)
            && vertexNeighbors.filter(v => board.get(v) == 0).length == 0

            if (suicide && setting.get('game.show_suicide_warning')) {
                if (dialog.showMessageBox(
                    ['You are about to play a suicide move.',
                    'This is invalid in some rulesets. Do you want to play anyway?'].join('\n'),
                    'info',
                    ['Play Anyway', 'Don’t Play'], 1
                ) != 0) return
            }

            // Animate board

            this.setState({animatedVertex: vertex})
        }

        // Update data

        let nextTreePosition

        if (tree.subtrees.length === 0 && tree.nodes.length - 1 === index) {
            // Append move

            let node = {}
            node[color] = [sgf.vertex2point(vertex)]
            tree.nodes.push(node)

            nextTreePosition = [tree, tree.nodes.length - 1]
        } else {
            if (index !== tree.nodes.length - 1) {
                // Search for next move

                let nextNode = tree.nodes[index + 1]
                let moveExists = color in nextNode
                    && helper.vertexEquals(sgf.point2vertex(nextNode[color][0]), vertex)

                if (moveExists) {
                    nextTreePosition = [tree, index + 1]
                    createNode = false
                }
            } else {
                // Search for variation

                let variations = tree.subtrees.filter(subtree => {
                    return subtree.nodes.length > 0
                        && color in subtree.nodes[0]
                        && helper.vertexEquals(sgf.point2vertex(subtree.nodes[0][color][0]), vertex)
                })

                if (variations.length > 0) {
                    nextTreePosition = [variations[0], 0]
                    createNode = false
                }
            }

            if (createNode) {
                // Create variation

                let updateRoot = tree.parent == null
                let splitted = gametree.split(tree, index)
                let newTree = gametree.new()
                let node = {[color]: [sgf.vertex2point(vertex)]}

                newTree.nodes = [node]
                newTree.parent = splitted

                splitted.subtrees.push(newTree)
                splitted.current = splitted.subtrees.length - 1

                if (updateRoot) {
                    let {gameTrees} = this.state
                    gameTrees[gameTrees.indexOf(tree)] = splitted
                }

                nextTreePosition = [newTree, 0]
            }
        }

        this.setCurrentTreePosition(...nextTreePosition)

        // Play sounds

        if (!pass) {
            let delay = setting.get('sound.capture_delay_min')
            delay += Math.floor(Math.random() * (setting.get('sound.capture_delay_max') - delay))

            if (capture || suicide)
                sound.playCapture(delay)

            sound.playPachi()
        } else {
            sound.playPass()
        }

        // Clear undo point

        if (createNode && clearUndoPoint) this.clearUndoPoint()

        // Enter scoring mode after two consecutive passes

        let enterScoring = false

        if (pass && createNode && prev) {
            let prevNode = tree.nodes[index]
            let prevColor = color === 'B' ? 'W' : 'B'
            let prevPass = prevColor in prevNode && prevNode[prevColor][0] === ''

            if (prevPass) {
                enterScoring = true
                this.setMode('scoring')
            }
        }

        // Emit event

        this.events.emit('moveMake', {pass, capture, suicide, ko, enterScoring})

        // Send command to engine

        if (sendToEngine && this.attachedEngineControllers.some(x => x != null)) {
            let passPlayer = pass ? player : null
            setTimeout(() => this.startGeneratingMoves({passPlayer}), setting.get('gtp.move_delay'))
        }
    }

    makeResign({player = null, setUndoPoint = true} = {}) {
        let {rootTree, currentPlayer} = this.inferredState
        if (player == null) player = currentPlayer
        let color = player > 0 ? 'W' : 'B'
        let rootNode = rootTree.nodes[0]

        if (setUndoPoint) this.setUndoPoint('Undo Resignation')
        rootNode.RE = [`${color}+Resign`]

        this.makeMove([-1, -1], {player, clearUndoPoint: false})
        this.makeMainVariation(...this.state.treePosition, {setUndoPoint: false})

        this.events.emit('resign', {player})
    }

    useTool(tool, vertex, argument = null) {
        let [tree, index] = this.state.treePosition
        let {currentPlayer, gameIndex} = this.inferredState
        let board = gametree.getBoard(tree, index)
        let node = tree.nodes[index]

        if (typeof vertex == 'string') {
            vertex = board.coord2vertex(vertex)
        }

        let data = {
            cross: 'MA',
            triangle: 'TR',
            circle: 'CR',
            square: 'SQ',
            number: 'LB',
            label: 'LB'
        }

        if (['stone_-1', 'stone_1'].includes(tool)) {
            if ('B' in node || 'W' in node || gametree.navigate(tree, index, 1)) {
                // New variation needed

                let updateRoot = tree.parent == null
                let splitted = gametree.split(tree, index)

                if (splitted != tree || splitted.subtrees.length != 0) {
                    tree = gametree.new()
                    tree.parent = splitted
                    splitted.subtrees.push(tree)
                }

                node = {PL: currentPlayer > 0 ? ['B'] : ['W']}
                index = tree.nodes.length
                tree.nodes.push(node)

                if (updateRoot) {
                    let {gameTrees} = this.state
                    gameTrees[gameIndex] = splitted
                }
            }

            let sign = tool === 'stone_1' ? 1 : -1
            let oldSign = board.get(vertex)
            let properties = ['AW', 'AE', 'AB']
            let point = sgf.vertex2point(vertex)

            for (let prop of properties) {
                if (!(prop in node)) continue

                // Resolve compressed lists

                if (node[prop].some(x => x.includes(':'))) {
                    node[prop] = node[prop]
                        .map(value => sgf.compressed2list(value).map(sgf.vertex2point))
                        .reduce((list, x) => [...list, x])
                }

                // Remove residue

                node[prop] = node[prop].filter(x => x !== point)
                if (node[prop].length === 0) delete node[prop]
            }

            let prop = oldSign !== sign ? properties[sign + 1] : 'AE'

            if (prop in node) node[prop].push(point)
            else node[prop] = [point]
        } else if (['line', 'arrow'].includes(tool)) {
            let endVertex = argument

            if (!endVertex || helper.vertexEquals(vertex, endVertex)) return

            // Check whether to remove a line

            let toDelete = board.lines.findIndex(x => helper.equals(x.slice(0, 2), [vertex, endVertex]))

            if (toDelete === -1) {
                toDelete = board.lines.findIndex(x => helper.equals(x.slice(0, 2), [endVertex, vertex]))

                if (toDelete >= 0 && tool !== 'line' && board.lines[toDelete][2]) {
                    // Do not delete after all
                    toDelete = -1
                }
            }

            // Mutate board first, then apply changes to actual game tree

            if (toDelete >= 0) {
                board.lines.splice(toDelete, 1)
            } else {
                board.lines.push([vertex, endVertex, tool === 'arrow'])
            }

            node.LN = []
            node.AR = []

            for (let [v1, v2, arrow] of board.lines) {
                let [p1, p2] = [v1, v2].map(sgf.vertex2point)
                if (p1 === p2) continue

                node[arrow ? 'AR' : 'LN'].push([p1, p2].join(':'))
            }

            if (node.LN.length === 0) delete node.LN
            if (node.AR.length === 0) delete node.AR
        } else {
            // Mutate board first, then apply changes to actual game tree

            if (tool === 'number') {
                if (vertex in board.markups && board.markups[vertex][0] === 'label') {
                    delete board.markups[vertex]
                } else {
                    let number = !node.LB ? 1 : node.LB
                        .map(x => parseFloat(x.substr(3)))
                        .filter(x => !isNaN(x))
                        .sort((a, b) => a - b)
                        .filter((x, i, arr) => i === 0 || x !== arr[i - 1])
                        .concat([null])
                        .findIndex((x, i) => i + 1 !== x) + 1

                    argument = number.toString()
                    board.markups[vertex] = [tool, number.toString()]
                }
            } else if (tool === 'label') {
                let label = argument

                if (label != null && label.trim() === ''
                || label == null && vertex in board.markups && board.markups[vertex][0] === 'label') {
                    delete board.markups[vertex]
                } else {
                    if (label == null) {
                        let alpha = 'ABCDEFGHIJKLMNOPQRSTUVWXYZ'
                        let letterIndex = Math.max(
                            !node.LB ? 0 : node.LB
                                .filter(x => x.length === 4)
                                .map(x => alpha.indexOf(x[3]))
                                .filter(x => x >= 0)
                                .sort((a, b) => a - b)
                                .filter((x, i, arr) => i === 0 || x !== arr[i - 1])
                                .concat([null])
                                .findIndex((x, i) => i !== x),
                            !node.L ? 0 : node.L.length
                        )

                        label = alpha[Math.min(letterIndex, alpha.length - 1)]
                        argument = label
                    }

                    board.markups[vertex] = [tool, label]
                }
            } else {
                if (vertex in board.markups && board.markups[vertex][0] === tool) {
                    delete board.markups[vertex]
                } else {
                    board.markups[vertex] = [tool, '']
                }
            }

            delete node.L
            for (let id in data) delete node[data[id]]

            // Now apply changes to game tree

            for (let x = 0; x < board.width; x++) {
                for (let y = 0; y < board.height; y++) {
                    let v = [x, y]
                    if (!(v in board.markups)) continue

                    let prop = data[board.markups[v][0]]
                    let value = sgf.vertex2point(v)

                    if (prop === 'LB')
                        value += ':' + board.markups[v][1]

                    if (prop in node) node[prop].push(value)
                    else node[prop] = [value]
                }
            }
        }

        this.clearUndoPoint()
        this.setCurrentTreePosition(tree, index)

        this.events.emit('toolUse', {tool, vertex, argument})
    }

    // Undo Methods

    setUndoPoint(undoText = 'Undo') {
        let {treePosition: [tree, index]} = this.state
        let rootTree = gametree.clone(gametree.getRoot(tree))
        let level = gametree.getLevel(tree, index)

        this.undoData = [rootTree, level]
        this.setState({undoable: true, undoText})
    }

    clearUndoPoint() {
        this.undoData = null
        this.setState({undoable: false})
    }

    undo() {
        if (!this.state.undoable || !this.undoData) return

        this.setBusy(true)

        setTimeout(() => {
            let [undoRoot, undoLevel] = this.undoData
            let {treePosition, gameTrees} = this.state

            gameTrees[this.inferredState.gameIndex] = undoRoot
            treePosition = gametree.navigate(undoRoot, 0, undoLevel)

            this.setCurrentTreePosition(...treePosition)
            this.clearUndoPoint()
            this.setBusy(false)
        }, setting.get('edit.undo_delay'))
    }

    // Navigation

    setCurrentTreePosition(tree, index, {clearUndoPoint = true} = {}) {
        if (['scoring', 'estimator'].includes(this.state.mode))
            return

        let t = tree
        while (t.parent != null) {
            t.parent.current = t.parent.subtrees.indexOf(t)
            t = t.parent
        }

        if (clearUndoPoint && t !== gametree.getRoot(this.state.treePosition[0])) {
            this.clearUndoPoint()
        }

        this.setState({
            heatMap: null,
            blockedGuesses: [],
            highlightVertices: [],
            treePosition: [tree, index]
        })

        this.events.emit('navigate')
    }

    goStep(step) {
        let treePosition = gametree.navigate(...this.state.treePosition, step)
        if (treePosition) this.setCurrentTreePosition(...treePosition)
    }

    goToMoveNumber(number) {
        number = +number

        if (isNaN(number)) return
        if (number < 0) number = 0

        let {treePosition} = this.state
        let root = gametree.getRoot(...treePosition)

        treePosition = gametree.navigate(root, 0, Math.round(number))

        if (treePosition) this.setCurrentTreePosition(...treePosition)
        else this.goToEnd()
    }

    goToNextFork() {
        let [tree, index] = this.state.treePosition

        if (index !== tree.nodes.length - 1) {
            this.setCurrentTreePosition(tree, tree.nodes.length - 1)
        } else if (tree.subtrees.length !== 0) {
            let subtree = tree.subtrees[tree.current]
            this.setCurrentTreePosition(subtree, subtree.nodes.length - 1)
        }
    }

    goToPreviousFork() {
        let [tree, index] = this.state.treePosition

        if (tree.parent == null || tree.parent.nodes.length === 0) {
            if (index != 0) this.setCurrentTreePosition(tree, 0)
        } else {
            this.setCurrentTreePosition(tree.parent, tree.parent.nodes.length - 1)
        }
    }

    goToComment(step) {
        let tp = this.state.treePosition

        while (true) {
            tp = gametree.navigate(...tp, step)
            if (!tp) break

            let node = tp[0].nodes[tp[1]]

            if (setting.get('sgf.comment_properties').some(p => p in node))
                break
        }

        if (tp) this.setCurrentTreePosition(...tp)
    }

    goToBeginning() {
        this.setCurrentTreePosition(gametree.getRoot(...this.state.treePosition), 0)
    }

    goToEnd() {
        let rootTree = gametree.getRoot(...this.state.treePosition)
        let tp = gametree.navigate(rootTree, 0, gametree.getCurrentHeight(rootTree) - 1)
        this.setCurrentTreePosition(...tp)
    }

    goToSiblingVariation(step) {
        let [tree, index] = this.state.treePosition
        if (!tree.parent) return

        step = step < 0 ? -1 : 1

        let mod = tree.parent.subtrees.length
        let i = (tree.parent.current + mod + step) % mod

        this.setCurrentTreePosition(tree.parent.subtrees[i], 0)
    }

    goToMainVariation() {
        let tp = this.state.treePosition
        let root = gametree.getRoot(...tp)

        while (root.subtrees.length !== 0) {
            root.current = 0
            root = root.subtrees[0]
        }

        if (gametree.onMainTrack(...tp)) {
            this.setCurrentTreePosition(...tp)
        } else {
            let [tree] = tp

            while (!gametree.onMainTrack(tree)) {
                tree = tree.parent
            }

            this.setCurrentTreePosition(tree, tree.nodes.length - 1)
        }
    }

    goToSiblingGame(step) {
        let {gameTrees, treePosition} = this.state
        let [tree, ] = treePosition
        let index = gameTrees.indexOf(gametree.getRoot(tree))
        let newIndex = Math.max(0, Math.min(gameTrees.length - 1, index + step))

        this.setCurrentTreePosition(gameTrees[newIndex], 0)
    }

    // Find Methods

    async findPosition(step, condition) {
        if (isNaN(step)) step = 1
        else step = step >= 0 ? 1 : -1

        this.setBusy(true)

        await helper.wait(setting.get('find.delay'))

        let tp = this.state.treePosition
        let iterator = gametree.makeHorizontalNavigator(...tp)

        while (true) {
            tp = step >= 0 ? iterator.next() : iterator.prev()

            if (!tp) {
                let root = this.inferredState.rootTree

                if (step === 1) {
                    tp = [root, 0]
                } else {
                    let sections = gametree.getSection(root, gametree.getHeight(root) - 1)
                    tp = sections[sections.length - 1]
                }

                iterator = gametree.makeHorizontalNavigator(...tp)
            }

            if (helper.vertexEquals(tp, this.state.treePosition) || condition(...tp))
                break
        }

        this.setCurrentTreePosition(...tp)
        this.setBusy(false)
    }

    async findHotspot(step) {
        await this.findPosition(step, (tree, index) => 'HO' in tree.nodes[index])
    }

    async findMove(step, {vertex = null, text = ''}) {
        if (vertex == null && text.trim() === '') return
        let point = vertex ? sgf.vertex2point(vertex) : null

        await this.findPosition(step, (tree, index) => {
            let node = tree.nodes[index]
            let cond = (prop, value) => prop in node
                && node[prop][0].toLowerCase().includes(value.toLowerCase())

            return (!point || ['B', 'W'].some(x => cond(x, point)))
                && (!text || cond('C', text) || cond('N', text))
        })
    }

    // Node Actions

    getGameInfo(tree) {
        let root = gametree.getRoot(tree)

        let komi = gametree.getRootProperty(root, 'KM')
        if (komi != null && !isNaN(komi)) komi = +komi
        else komi = null

        let size = gametree.getRootProperty(root, 'SZ')
        if (size == null) {
            size = [19, 19]
        } else {
            let s = size.toString().split(':')
            size = [+s[0], +s[s.length - 1]]
        }

        let handicap = ~~gametree.getRootProperty(root, 'HA', 0)
        handicap = Math.max(1, Math.min(9, handicap))
        if (handicap === 1) handicap = 0

        let playerNames = ['B', 'W'].map(x =>
            gametree.getRootProperty(tree, `P${x}`) || gametree.getRootProperty(tree, `${x}T`)
        )

        let playerRanks = ['BR', 'WR'].map(x => gametree.getRootProperty(root, x))

        return {
            playerNames,
            playerRanks,
            blackName: playerNames[0],
            blackRank: playerRanks[0],
            whiteName: playerNames[1],
            whiteRank: playerRanks[1],
            gameName: gametree.getRootProperty(root, 'GN'),
            eventName: gametree.getRootProperty(root, 'EV'),
            date: gametree.getRootProperty(root, 'DT'),
            result: gametree.getRootProperty(root, 'RE'),
            komi,
            handicap,
            size
        }
    }

    setGameInfo(tree, data) {
        let root = gametree.getRoot(tree)
        let node = root.nodes[0]

        if ('size' in data) {
            // Update board size

            if (data.size) {
                let value = data.size
                value = value.map((x, i) => isNaN(x) || !x ? 19 : Math.min(25, Math.max(2, x)))

                if (value[0] === value[1]) value = value[0]
                else value = value.join(':')

                setting.set('game.default_board_size', value)
                node.SZ = [value]
            } else {
                delete node.SZ
            }
        }

        let props = {
            blackName: 'PB',
            blackRank: 'BR',
            whiteName: 'PW',
            whiteRank: 'WR',
            gameName: 'GN',
            eventName: 'EV',
            date: 'DT',
            result: 'RE',
            komi: 'KM',
            handicap: 'HA'
        }

        for (let key in props) {
            if (!(key in data)) continue

            let value = data[key]

            if (value && value.toString().trim() !== '') {
                if (key === 'komi') {
                    if (isNaN(value)) value = 0

                    setting.set('game.default_komi', value)
                } else if (key === 'handicap') {
                    let board = gametree.getBoard(root, 0)
                    let stones = board.getHandicapPlacement(+value)

                    value = stones.length
                    setting.set('game.default_handicap', value)

                    if (value <= 1) {
                        delete node[props[key]]
                        delete node.AB
                        continue
                    }

                    node.AB = stones.map(sgf.vertex2point)
                }

                node[props[key]] = [value]
            } else {
                delete node[props[key]]
            }
        }
    }

    getPlayer(tree, index) {
        let node = tree.nodes[index]

        return 'PL' in node ? (node.PL[0] == 'W' ? -1 : 1)
            : 'B' in node || 'HA' in node && +node.HA[0] >= 1 ? -1
            : 1
    }

    setPlayer(tree, index, sign) {
        let node = tree.nodes[index]
        let intendedSign = 'B' in node || 'HA' in node && +node.HA[0] >= 1 ? -1 : +('W' in node)

        if (intendedSign === sign || sign === 0) {
            delete node.PL
        } else {
            node.PL = [sign > 0 ? 'B' : 'W']
        }

        this.clearUndoPoint()
    }

    getComment(tree, index) {
        let node = tree.nodes[index]

        return {
            title: 'N' in node ? node.N[0].trim() : null,
            comment: 'C' in node ? node.C[0] : null,
            hotspot: 'HO' in node,
            moveAnnotation: 'BM' in node ? 'BM'
                : 'TE' in node ? 'TE'
                : 'DO' in node ? 'DO'
                : 'IT' in node ? 'IT'
                : null,
            positionAnnotation: 'UC' in node ? 'UC'
                : 'GW' in node ? 'GW'
                : 'DM' in node ? 'DM'
                : 'GB' in node ? 'GB'
                : null
        }
    }

    setComment(tree, index, data) {
        let node = tree.nodes[index]

        for (let [key, prop] of [['title', 'N'], ['comment', 'C']]) {
            if (key in data) {
                if (data[key] && data[key].trim() !== '') node[prop] = [data[key]]
                else delete node[prop]
            }
        }

        if ('hotspot' in data) {
            if (data.hotspot) node.HO = [1]
            else delete node.HO
        }

        let clearProperties = properties => properties.forEach(p => delete node[p])

        if ('moveAnnotation' in data) {
            let moveProps = {'BM': 1, 'DO': '', 'IT': '', 'TE': 1}

            clearProperties(Object.keys(moveProps))

            if (data.moveAnnotation != null)
                node[data.moveAnnotation] = [moveProps[data.moveAnnotation]]
        }

        if ('positionAnnotation' in data) {
            let positionProps = {'UC': 1, 'GW': 1, 'GB': 1, 'DM': 1}

            clearProperties(Object.keys(positionProps))

            if (data.positionAnnotation != null)
                node[data.positionAnnotation] = [positionProps[data.positionAnnotation]]
        }

        this.clearUndoPoint()
    }

    copyVariation(tree, index) {
        let clone = gametree.clone(tree)
        if (index != 0) gametree.split(clone, index - 1)

        this.copyVariationData = clone
    }

    cutVariation(tree, index, {setUndoPoint = true} = {}) {
        if (setUndoPoint) this.setUndoPoint('Undo Cut Variation')

        this.copyVariation(tree, index)
        this.removeNode(tree, index, {
            suppressConfirmation: true,
            setUndoPoint: false
        })
    }

    pasteVariation(tree, index, {setUndoPoint = true} = {}) {
        if (this.copyVariationData == null) return

        if (setUndoPoint) this.setUndoPoint('Undo Paste Variation')
        this.closeDrawer()
        this.setMode('play')

        let updateRoot = !tree.parent
        let oldLength = tree.nodes.length
        let splitted = gametree.split(tree, index)
        let copied = gametree.clone(this.copyVariationData)

        copied.parent = splitted
        splitted.subtrees.push(copied)

        if (updateRoot) {
            let {gameTrees} = this.state
            gameTrees[this.inferredState.gameIndex] = splitted
            this.setState({gameTrees})
        }

        if (splitted.subtrees.length === 1) {
            gametree.reduce(splitted)
            this.setCurrentTreePosition(splitted, oldLength)
        } else {
            this.setCurrentTreePosition(copied, 0)
        }
    }

    flattenVariation(tree, index, {setUndoPoint = true} = {}) {
        if (setUndoPoint) this.setUndoPoint('Undo Flatten')
        this.closeDrawer()
        this.setMode('play')

        let {gameTrees} = this.state
        let {rootTree, gameIndex} = this.inferredState
        let board = gametree.getBoard(tree, index)
        let rootNode = rootTree.nodes[0]
        let inherit = ['BR', 'BT', 'DT', 'EV', 'GN', 'GC', 'PB', 'PW', 'RE', 'SO', 'WT', 'WR']

        let clone = gametree.clone(tree)
        if (index !== 0) gametree.split(clone, index - 1)
        let node = clone.nodes[0]

        node.AB = []
        node.AW = []
        delete node.AE
        delete node.B
        delete node.W

        clone.parent = null
        inherit.forEach(x => x in rootNode ? node[x] = rootNode[x] : null)

        for (let x = 0; x < board.width; x++) {
            for (let y = 0; y < board.height; y++) {
                let sign = board.get([x, y])
                if (sign == 0) continue

                node[sign > 0 ? 'AB' : 'AW'].push(sgf.vertex2point([x, y]))
            }
        }

        if (node.AB.length === 0) delete node.AB
        if (node.AW.length === 0) delete node.AW

        gameTrees[gameIndex] = clone
        this.setState({gameTrees})
        this.setCurrentTreePosition(clone, 0, {clearUndoPoint: false})
    }

    makeMainVariation(tree, index, {setUndoPoint = true} = {}) {
        if (setUndoPoint) this.setUndoPoint('Restore Main Variation')
        this.closeDrawer()
        this.setMode('play')

        let t = tree

        while (t.parent != null) {
            t.parent.subtrees.splice(t.parent.subtrees.indexOf(t), 1)
            t.parent.subtrees.unshift(t)
            t.parent.current = 0

            t = t.parent
        }

        t = tree

        while (t.subtrees.length !== 0) {
            let [x] = t.subtrees.splice(t.current, 1)
            t.subtrees.unshift(x)
            t.current = 0

            t = x
        }

        this.setCurrentTreePosition(tree, index)
    }

    shiftVariation(tree, index, step, {setUndoPoint = true} = {}) {
        if (!tree.parent) return

        if (setUndoPoint) this.setUndoPoint('Undo Shift Variation')
        this.closeDrawer()
        this.setMode('play')

        let subtrees = tree.parent.subtrees
        let m = subtrees.length
        let i = subtrees.indexOf(tree)
        let iNew = ((i + step) % m + m) % m

        subtrees.splice(i, 1)
        subtrees.splice(iNew, 0, tree)

        this.setCurrentTreePosition(...this.state.treePosition)
    }

    removeNode(tree, index, {suppressConfirmation = false, setUndoPoint = true} = {}) {
        if (!tree.parent && index === 0) {
            dialog.showMessageBox('The root node cannot be removed.', 'warning')
            return
        }

        if (suppressConfirmation !== true
        && setting.get('edit.show_removenode_warning')
        && dialog.showMessageBox(
            'Do you really want to remove this node?',
            'warning',
            ['Remove Node', 'Cancel'], 1
        ) === 1) return

        if (setUndoPoint) this.setUndoPoint('Undo Remove Node')
        this.closeDrawer()
        this.setMode('play')

        // Remove node

        let prev = gametree.navigate(tree, index, -1)

        if (index !== 0) {
            tree.nodes.splice(index, tree.nodes.length)
            tree.current = null
            tree.subtrees.length = 0
        } else {
            let parent = tree.parent
            let i = parent.subtrees.indexOf(tree)

            parent.subtrees.splice(i, 1)
            if (parent.current >= 1) parent.current--
            gametree.reduce(parent)
        }

        if (!prev) prev = this.state.treePosition
        this.setCurrentTreePosition(...prev)
    }

    removeOtherVariations(tree, index, {suppressConfirmation = false, setUndoPoint = true} = {}) {
        if (suppressConfirmation !== true
        && setting.get('edit.show_removeothervariations_warning')
        && dialog.showMessageBox(
            'Do you really want to remove all other variations?',
            'warning',
            ['Remove Variations', 'Cancel'], 1
        ) == 1) return

        // Save undo information

        if (setUndoPoint) this.setUndoPoint('Undo Remove Other Variations')
        this.closeDrawer()
        this.setMode('play')

        // Remove all subsequent variations

        let t = tree

        while (t.subtrees.length != 0) {
            t.subtrees = [t.subtrees[t.current]]
            t.current = 0

            t = t.subtrees[0]
        }

        // Remove all precedent variations

        t = tree

        while (t.parent != null) {
            t.parent.subtrees = [t]
            t.parent.current = 0

            t = t.parent
        }

        this.setCurrentTreePosition(tree, index)
    }

    // Menus

    openNodeMenu(tree, index, options = {}) {
        if (this.state.mode === 'scoring') return

        let template = [
            {
                label: 'C&opy Variation',
                click: () => this.copyVariation(tree, index)
            },
            {
                label: 'C&ut Variation',
                click: () => this.cutVariation(tree, index)
            },
            {
                label: '&Paste Variation',
                click: () => this.pasteVariation(tree, index)
            },
            {type: 'separator'},
            {
                label: 'Make &Main Variation',
                click: () => this.makeMainVariation(tree, index)
            },
            {
                label: "Shift &Left",
                click: () => this.shiftVariation(tree, index, -1)
            },
            {
                label: "Shift Ri&ght",
                click: () => this.shiftVariation(tree, index, 1)
            },
            {type: 'separator'},
            {
                label: '&Flatten',
                click: () => this.flattenVariation(tree, index)
            },
            {
                label: '&Remove Node',
                click: () => this.removeNode(tree, index)
            },
            {
                label: 'Remove &Other Variations',
                click: () => this.removeOtherVariations(tree, index)
            }
        ]

        helper.popupMenu(template, options.x, options.y)
    }

    openCommentMenu(tree, index, options = {}) {
        let node = tree.nodes[index]

        let template = [
            {
                label: '&Clear Annotations',
                click: () => {
                    this.setComment(tree, index, {positionAnnotation: null, moveAnnotation: null})
                }
            },
            {type: 'separator'},
            {
                label: 'Good for &Black',
                type: 'checkbox',
                data: {positionAnnotation: 'GB'}
            },
            {
                label: '&Unclear Position',
                type: 'checkbox',
                data: {positionAnnotation: 'UC'}
            },
            {
                label: '&Even Position',
                type: 'checkbox',
                data: {positionAnnotation: 'DM'}
            },
            {
                label: 'Good for &White',
                type: 'checkbox',
                data: {positionAnnotation: 'GW'}
            }
        ]

        if ('B' in node || 'W' in node) {
            template.push(
                {type: 'separator'},
                {
                    label: '&Good Move',
                    type: 'checkbox',
                    data: {moveAnnotation: 'TE'}
                },
                {
                    label: '&Interesting Move',
                    type: 'checkbox',
                    data: {moveAnnotation: 'IT'}
                },
                {
                    label: '&Doubtful Move',
                    type: 'checkbox',
                    data: {moveAnnotation: 'DO'}
                },
                {
                    label: 'B&ad Move',
                    type: 'checkbox',
                    data: {moveAnnotation: 'BM'}
                }
            )
        }

        template.push(
            {type: 'separator'},
            {
                label: '&Hotspot',
                type: 'checkbox',
                data: {hotspot: true}
            }
        )

        for (let item of template) {
            if (!('data' in item)) continue

            let [key] = Object.keys(item.data)
            let prop = key === 'hotspot' ? 'HO' : item.data[key]

            item.checked = prop in node
            if (item.checked) item.data[key] = null

            item.click = () => this.setComment(tree, index, item.data)
        }

        helper.popupMenu(template, options.x, options.y)
    }

    // GTP Engines

    attachEngines(...engines) {
    }

    detachEngines() {
    }

    suspendEngines() {
    }

    async handleCommandSent({controller, command, getResponse}) {
<<<<<<< HEAD
    }

    async syncEngines({passPlayer = null} = {}) {
    }

    async startGeneratingMoves({passPlayer = null, followUp = false} = {}) {
=======
        let sign = 1 - this.attachedEngineControllers.indexOf(controller) * 2
        if (sign > 1) sign = 0

        let entry = {sign, name: controller.engine.name, command}
        let maxLength = setting.get('console.max_history_count')

        this.setState(({consoleLog}) => {
            let newLog = consoleLog.slice(Math.max(consoleLog.length - maxLength + 1, 0))
            newLog.push(entry)

            return {consoleLog: newLog}
        })

        let response = await getResponse()
        let sabakiJsonMatch = response.content.match(/^#sabaki(.*)$/m) || ['', '{}']

        response.content = response.content.replace(/^#sabaki(.*)$/gm, '#sabaki{…}')

        this.setState(({consoleLog}) => {
            let index = consoleLog.indexOf(entry)
            if (index < 0) return {}

            let newLog = [...consoleLog]
            newLog[index] = Object.assign({response}, entry)

            return {consoleLog: newLog}
        })

        // Handle Sabaki JSON

        let sabakiJson = JSON.parse(sabakiJsonMatch[1])

        if (sabakiJson.variations != null) {
            let subtrees = sgf.parse(sabakiJson.variations)

            if (subtrees.length > 0) {
                let {gameTrees} = this.state
                let [tree, index] = gametree.navigate(...this.state.treePosition, -1)
                let gameIndex = gameTrees.indexOf(gametree.getRoot(tree))
                let splitted = gametree.split(tree, index)

                for (let subtree of subtrees) {
                    subtree.parent = splitted
                }

                splitted.subtrees.push(...subtrees)
                gametree.reduce(splitted)

                gameTrees[gameIndex] = gametree.getRoot(splitted)

                this.setState({gameTrees})
                this.setCurrentTreePosition(...gametree.navigate(splitted, splitted.nodes.length - 1, 1))
            }
        }

        if (sabakiJson.node != null) {
            let nodeInfo = sgf.parse(`(;${sabakiJson.node})`)[0].nodes[0]
            let [tree, index] = this.state.treePosition
            let node = tree.nodes[index]

            for (let key in nodeInfo) {
                if (key in node) node[key].push(...nodeInfo[key])
                else node[key] = nodeInfo[key]
            }

            this.setCurrentTreePosition(tree, index)
        }

        if (sabakiJson.heatmap != null) {
            this.setState({heatMap: sabakiJson.heatmap})
        }
    }

    async syncEngines({passPlayer = null} = {}) {
        if (this.attachedEngineControllers.every(x => x == null)) return

        this.setBusy(true)

        let {treePosition} = this.state

        try {
            for (let i = 0; i < this.attachedEngineControllers.length; i++) {
                if (this.attachedEngineControllers[i] == null) continue

                let player = i === 0 ? 1 : -1
                let controller = this.attachedEngineControllers[i]
                let engineState = this.engineStates[i]

                this.engineStates[i] = await enginesyncer.sync(controller, engineState, treePosition)

                // Send pass if required

                if (passPlayer != null && passPlayer !== player) {
                    let color = passPlayer > 0 ? 'B' : 'W'
                    controller.sendCommand(new gtp.Command(null, 'play', color, 'pass'))
                }
            }
        } catch (err) {
            dialog.showMessageBox(err.message, 'warning')
            this.detachEngines()
        }

        this.setBusy(false)
    }

    async startGeneratingMoves({passPlayer = null, followUp = false} = {}) {
        this.closeDrawer()

        if (followUp && !this.state.generatingMoves) {
            this.hideInfoOverlay()
            this.setBusy(false)
            return
        } else if (!followUp) {
            this.setState({generatingMoves: true})
        }

        await this.syncEngines({passPlayer})

        let {currentPlayer, rootTree} = this.inferredState
        let [color, opponent] = currentPlayer > 0 ? ['B', 'W'] : ['W', 'B']
        let [playerIndex, otherIndex] = currentPlayer > 0 ? [0, 1] : [1, 0]
        let playerController = this.attachedEngineControllers[playerIndex]
        let otherController = this.attachedEngineControllers[otherIndex]

        if (playerController == null) {
            if (otherController != null) {
                // Switch engines, so the attached engine can play

                let engines = [...this.state.attachedEngines].reverse()
                this.attachEngines(...engines)
                ;[playerController, otherController] = [otherController, playerController]
            } else {
                return
            }
        }

        if (!followUp && otherController != null) {
            this.flashInfoOverlay('Press Esc to stop generating moves')
        }

        this.setBusy(true)

        let response = await playerController.sendCommand(new gtp.Command(null, 'genmove', color))
        let sign = color === 'B' ? 1 : -1
        let pass = true
        let vertex = [-1, -1]
        let board = gametree.getBoard(rootTree, 0)

        if (response.content.toLowerCase() !== 'pass') {
            pass = false
            vertex = board.coord2vertex(response.content)
        }

        if (response.content.toLowerCase() === 'resign') {
            dialog.showMessageBox(`${playerController.engine.name} has resigned.`)

            this.stopGeneratingMoves()
            this.hideInfoOverlay()
            this.makeResign()

            return
        }

        let previousNode = this.state.treePosition[0].nodes[this.state.treePosition[1]]
        let previousPass = ['W', 'B'].some(color => color in previousNode
            && !board.hasVertex(sgf.point2vertex(previousNode[color][0])))
        let doublePass = previousPass && pass

        this.makeMove(vertex, {player: sign})

        if (!doublePass && this.state.engineCommands[playerIndex].includes('sabaki-genmovelog')) {
            // Send Sabaki specific GTP command

            await playerController.sendCommand(new gtp.Command(null, 'sabaki-genmovelog'))
        }

        this.engineStates[playerIndex] = {
            komi: this.engineStates[playerIndex] != null && this.engineStates[playerIndex].komi,
            board: gametree.getBoard(...this.state.treePosition)
        }

        if (otherController != null && !doublePass) {
            await helper.wait(setting.get('gtp.move_delay'))
            this.startGeneratingMoves({passPlayer: pass ? sign : null, followUp: true})
        } else {
            this.stopGeneratingMoves()
            this.hideInfoOverlay()
            this.setBusy(false)
        }
>>>>>>> 24aa0fe1
    }

    stopGeneratingMoves() {
    }

    // Render

    render(_, state) {
        // Calculate some inferred values

        let rootTree = gametree.getRoot(...state.treePosition)
        let scoreBoard, areaMap

        if (['scoring', 'estimator'].includes(state.mode)) {
            // Calculate area map

            scoreBoard = gametree.getBoard(...state.treePosition).clone()

            for (let vertex of state.deadStones) {
                let sign = scoreBoard.get(vertex)
                if (sign === 0) continue

                scoreBoard.captures[sign > 0 ? 1 : 0]++
                scoreBoard.set(vertex, 0)
            }

            areaMap = state.mode === 'estimator' 
                ? influence.map(scoreBoard.arrangement, {discrete: true})
                : influence.areaMap(scoreBoard.arrangement)
        }

        this.inferredState = {
            showSidebar: state.showGameGraph || state.showCommentBox,
            showLeftSidebar: state.showConsole,
            rootTree,
            gameIndex: state.gameTrees.indexOf(rootTree),
            gameInfo: this.getGameInfo(rootTree),
            currentPlayer: this.getPlayer(...state.treePosition),
            scoreBoard,
            areaMap
        }

        state = Object.assign(state, this.inferredState)

        return h('section',
            {
                class: classNames({
                    leftsidebar: state.showLeftSidebar,
                    sidebar: state.showSidebar,
                    [state.mode]: true
                })
            },

            h(ThemeManager),
            h(MainView, state),
            h(LeftSidebar, state),
            h(Sidebar, state),
            h(DrawerManager, state),

            h(InputBox, {
                text: state.inputBoxText,
                show: state.showInputBox,
                onSubmit: state.onInputBoxSubmit,
                onCancel: state.onInputBoxCancel
            }),

            h(BusyScreen, {show: state.busy}),
            h(InfoOverlay, {text: state.infoOverlayText, show: state.showInfoOverlay})
        )
    }
}

// Render

render(h(App), document.body)<|MERGE_RESOLUTION|>--- conflicted
+++ resolved
@@ -1889,204 +1889,12 @@
     }
 
     async handleCommandSent({controller, command, getResponse}) {
-<<<<<<< HEAD
     }
 
     async syncEngines({passPlayer = null} = {}) {
     }
 
     async startGeneratingMoves({passPlayer = null, followUp = false} = {}) {
-=======
-        let sign = 1 - this.attachedEngineControllers.indexOf(controller) * 2
-        if (sign > 1) sign = 0
-
-        let entry = {sign, name: controller.engine.name, command}
-        let maxLength = setting.get('console.max_history_count')
-
-        this.setState(({consoleLog}) => {
-            let newLog = consoleLog.slice(Math.max(consoleLog.length - maxLength + 1, 0))
-            newLog.push(entry)
-
-            return {consoleLog: newLog}
-        })
-
-        let response = await getResponse()
-        let sabakiJsonMatch = response.content.match(/^#sabaki(.*)$/m) || ['', '{}']
-
-        response.content = response.content.replace(/^#sabaki(.*)$/gm, '#sabaki{…}')
-
-        this.setState(({consoleLog}) => {
-            let index = consoleLog.indexOf(entry)
-            if (index < 0) return {}
-
-            let newLog = [...consoleLog]
-            newLog[index] = Object.assign({response}, entry)
-
-            return {consoleLog: newLog}
-        })
-
-        // Handle Sabaki JSON
-
-        let sabakiJson = JSON.parse(sabakiJsonMatch[1])
-
-        if (sabakiJson.variations != null) {
-            let subtrees = sgf.parse(sabakiJson.variations)
-
-            if (subtrees.length > 0) {
-                let {gameTrees} = this.state
-                let [tree, index] = gametree.navigate(...this.state.treePosition, -1)
-                let gameIndex = gameTrees.indexOf(gametree.getRoot(tree))
-                let splitted = gametree.split(tree, index)
-
-                for (let subtree of subtrees) {
-                    subtree.parent = splitted
-                }
-
-                splitted.subtrees.push(...subtrees)
-                gametree.reduce(splitted)
-
-                gameTrees[gameIndex] = gametree.getRoot(splitted)
-
-                this.setState({gameTrees})
-                this.setCurrentTreePosition(...gametree.navigate(splitted, splitted.nodes.length - 1, 1))
-            }
-        }
-
-        if (sabakiJson.node != null) {
-            let nodeInfo = sgf.parse(`(;${sabakiJson.node})`)[0].nodes[0]
-            let [tree, index] = this.state.treePosition
-            let node = tree.nodes[index]
-
-            for (let key in nodeInfo) {
-                if (key in node) node[key].push(...nodeInfo[key])
-                else node[key] = nodeInfo[key]
-            }
-
-            this.setCurrentTreePosition(tree, index)
-        }
-
-        if (sabakiJson.heatmap != null) {
-            this.setState({heatMap: sabakiJson.heatmap})
-        }
-    }
-
-    async syncEngines({passPlayer = null} = {}) {
-        if (this.attachedEngineControllers.every(x => x == null)) return
-
-        this.setBusy(true)
-
-        let {treePosition} = this.state
-
-        try {
-            for (let i = 0; i < this.attachedEngineControllers.length; i++) {
-                if (this.attachedEngineControllers[i] == null) continue
-
-                let player = i === 0 ? 1 : -1
-                let controller = this.attachedEngineControllers[i]
-                let engineState = this.engineStates[i]
-
-                this.engineStates[i] = await enginesyncer.sync(controller, engineState, treePosition)
-
-                // Send pass if required
-
-                if (passPlayer != null && passPlayer !== player) {
-                    let color = passPlayer > 0 ? 'B' : 'W'
-                    controller.sendCommand(new gtp.Command(null, 'play', color, 'pass'))
-                }
-            }
-        } catch (err) {
-            dialog.showMessageBox(err.message, 'warning')
-            this.detachEngines()
-        }
-
-        this.setBusy(false)
-    }
-
-    async startGeneratingMoves({passPlayer = null, followUp = false} = {}) {
-        this.closeDrawer()
-
-        if (followUp && !this.state.generatingMoves) {
-            this.hideInfoOverlay()
-            this.setBusy(false)
-            return
-        } else if (!followUp) {
-            this.setState({generatingMoves: true})
-        }
-
-        await this.syncEngines({passPlayer})
-
-        let {currentPlayer, rootTree} = this.inferredState
-        let [color, opponent] = currentPlayer > 0 ? ['B', 'W'] : ['W', 'B']
-        let [playerIndex, otherIndex] = currentPlayer > 0 ? [0, 1] : [1, 0]
-        let playerController = this.attachedEngineControllers[playerIndex]
-        let otherController = this.attachedEngineControllers[otherIndex]
-
-        if (playerController == null) {
-            if (otherController != null) {
-                // Switch engines, so the attached engine can play
-
-                let engines = [...this.state.attachedEngines].reverse()
-                this.attachEngines(...engines)
-                ;[playerController, otherController] = [otherController, playerController]
-            } else {
-                return
-            }
-        }
-
-        if (!followUp && otherController != null) {
-            this.flashInfoOverlay('Press Esc to stop generating moves')
-        }
-
-        this.setBusy(true)
-
-        let response = await playerController.sendCommand(new gtp.Command(null, 'genmove', color))
-        let sign = color === 'B' ? 1 : -1
-        let pass = true
-        let vertex = [-1, -1]
-        let board = gametree.getBoard(rootTree, 0)
-
-        if (response.content.toLowerCase() !== 'pass') {
-            pass = false
-            vertex = board.coord2vertex(response.content)
-        }
-
-        if (response.content.toLowerCase() === 'resign') {
-            dialog.showMessageBox(`${playerController.engine.name} has resigned.`)
-
-            this.stopGeneratingMoves()
-            this.hideInfoOverlay()
-            this.makeResign()
-
-            return
-        }
-
-        let previousNode = this.state.treePosition[0].nodes[this.state.treePosition[1]]
-        let previousPass = ['W', 'B'].some(color => color in previousNode
-            && !board.hasVertex(sgf.point2vertex(previousNode[color][0])))
-        let doublePass = previousPass && pass
-
-        this.makeMove(vertex, {player: sign})
-
-        if (!doublePass && this.state.engineCommands[playerIndex].includes('sabaki-genmovelog')) {
-            // Send Sabaki specific GTP command
-
-            await playerController.sendCommand(new gtp.Command(null, 'sabaki-genmovelog'))
-        }
-
-        this.engineStates[playerIndex] = {
-            komi: this.engineStates[playerIndex] != null && this.engineStates[playerIndex].komi,
-            board: gametree.getBoard(...this.state.treePosition)
-        }
-
-        if (otherController != null && !doublePass) {
-            await helper.wait(setting.get('gtp.move_delay'))
-            this.startGeneratingMoves({passPlayer: pass ? sign : null, followUp: true})
-        } else {
-            this.stopGeneratingMoves()
-            this.hideInfoOverlay()
-            this.setBusy(false)
-        }
->>>>>>> 24aa0fe1
     }
 
     stopGeneratingMoves() {
