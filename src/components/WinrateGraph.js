const {remote} = require('electron')
const {h, Component} = require('preact')
const helper = require('../modules/helper')
const t = require('../i18n').context('WinrateGraph')
const setting = remote.require('./setting')

let winrateGraphMinHeight = setting.get('view.winrategraph_minheight')

class WinrateGraph extends Component {
    constructor() {
        super()
<<<<<<< HEAD
    }

    shouldComponentUpdate({width, currentIndex, data}) {
=======

        this.state = {
            height: setting.get('view.winrategraph_height'),
            invert: setting.get('view.winrategraph_invert')
        }

        setting.events.on('change', ({key, value}) => {
            if (key === 'view.winrategraph_invert') {
                this.setState({invert: value})
            }
        })

        this.handleMouseDown = evt => {
            this.mouseDown = true
            document.dispatchEvent(new MouseEvent('mousemove', evt))
        }

        this.handleHorizontalResizerWinrateMouseDown = ({button}) => {
            if (button !== 0) return
            this.horizontalResizerWinrateMouseDown = true
        }
    }

    shouldComponentUpdate({width, currentIndex, data}, {height, invert}) {
        return width !== this.props.width
            || currentIndex !== this.props.currentIndex
            || data[currentIndex] !== this.props.data[currentIndex]
            || height !== this.state.height
            || invert !== this.state.invert
>>>>>>> 481d2c29
    }

    componentDidMount() {
    }

<<<<<<< HEAD
    render({width, currentIndex, data}) {
=======
    render() {
        let {width, currentIndex, data} = this.props
        let {invert} = this.state

        if (invert) {
            data = data.map(x => x == null ? null : 100 - x)
        }

        let dataDiff = data.map((x, i) => i === 0 || x == null || data[i - 1] == null ? null : x - data[i - 1])
        let dataDiffMax = Math.max(...dataDiff.map(Math.abs), 25)

>>>>>>> 481d2c29
        return h('section',
            {
                ref: el => this.element = el,
                id: 'winrategraph',
                style: {height: 0},
                onMouseDown: this.handleMouseDown
<<<<<<< HEAD
            }
=======
            },

            h('div', {
                class: 'horizontalresizer',
                onMouseDown: this.handleHorizontalResizerWinrateMouseDown
            }),

            h('svg',
                {
                    viewBox: `0 0 ${width} 100`,
                    preserveAspectRatio: 'none',
                    style: {height: '100%', width: '100%'}
                },

                // Draw background

                h('defs', {},
                    h('linearGradient', {id: 'bgGradient', x1: 0, y1: invert ? 1 : 0, x2: 0, y2: invert ? 0 : 1},
                        h('stop', {
                            offset: '0%',
                            'stop-color': 'white',
                            'stop-opacity': 0.7
                        }),
                        h('stop', {
                            offset: '100%',
                            'stop-color': 'white',
                            'stop-opacity': 0.1
                        })
                    ),

                    h('clipPath', {id: 'clipGradient'},
                        h('path', {
                            fill: 'black',
                            'stroke-width': 0,
                            d: (() => {
                                let instructions = data.map((x, i) => {
                                    if (x == null) return i === 0 ? [i, 50] : null
                                    return [i, x]
                                }).filter(x => x != null)

                                if (instructions.length === 0) return ''

                                return `M ${instructions[0][0]},${invert ? 0 : 100} `
                                    + instructions.map(x => `L ${x.join(',')}`).join(' ')
                                    + ` L ${instructions.slice(-1)[0][0]},${invert ? 0 : 100} Z`
                            })()
                        })
                    )
                ),

                h('rect', {
                    x: 0,
                    y: 0,
                    width,
                    height: 100,
                    fill: 'url(#bgGradient)',
                    'clip-path': 'url(#clipGradient)'
                }),

                // Draw guiding lines

                h('line', {
                    x1: 0,
                    y1: 50,
                    x2: width,
                    y2: 50,
                    stroke: '#aaa',
                    'stroke-width': 1,
                    'stroke-dasharray': 2,
                    'vector-effect': 'non-scaling-stroke'
                }),

                [...Array(width)].map((_, i) => {
                    if (i === 0 || i % 50 !== 0) return

                    return h('line', {
                        x1: i,
                        y1: 0,
                        x2: i,
                        y2: 100,
                        stroke: '#aaa',
                        'stroke-width': 1,
                        'stroke-dasharray': 2,
                        'vector-effect': 'non-scaling-stroke'
                    })
                }),

                // Current position marker

                h('line', {
                    x1: currentIndex,
                    y1: 0,
                    x2: currentIndex,
                    y2: 100,
                    stroke: '#0082F0',
                    'stroke-width': 2,
                    'vector-effect': 'non-scaling-stroke'
                }),

                // Draw differential bar graph

                h('path', {
                    fill: 'none',
                    stroke: '#F76047',
                    'stroke-width': 1,

                    d: dataDiff.map((x, i) => {
                        if (x == null || Math.abs(x) <= 3) return ''

                        return `M ${i},50 l 0,${x * 50 / dataDiffMax}`
                    }).join(' ')
                }),

                // Draw data lines

                h('path', {
                    fill: 'none',
                    stroke: '#eee',
                    'stroke-width': 2,
                    'vector-effect': 'non-scaling-stroke',

                    d: data.map((x, i) => {
                        if (x == null) return ''

                        let command = i === 0 || data[i - 1] == null ? 'M' : 'L'
                        return `${command} ${i},${x}`
                    }).join(' ')
                }),

                h('path', {
                    fill: 'none',
                    stroke: '#ccc',
                    'stroke-width': 2,
                    'stroke-dasharray': 2,
                    'vector-effect': 'non-scaling-stroke',

                    d: data.map((x, i) => {
                        if (i === 0) return 'M 0,50'

                        if (x == null && data[i - 1] != null)
                            return `M ${i - 1},${data[i - 1]}`

                        if (x != null && data[i - 1] == null)
                            return `L ${i},${x}`

                        return ''
                    }).join(' ')
                })
            ),

            // Draw marker

            data[currentIndex] && h('div', {
                class: 'marker',
                style: {
                    left: `${currentIndex * 100 / width}%`,
                    top: `${data[currentIndex]}%`
                },
                title: t(p => `White winrate: ${p.whiteWinrate}%${
                    p.diff == null ? '' : ` (${p.diff >= 0 ? '+' : ''}${p.diff})`
                }`, {
                    whiteWinrate: Math.round((100 - data[currentIndex]) * 100) / 100,
                    diff: dataDiff[currentIndex] == null
                        ? null
                        : -Math.round(dataDiff[currentIndex] * 100) / 100
                })
            })
>>>>>>> 481d2c29
        )
    }
}

module.exports = WinrateGraph<|MERGE_RESOLUTION|>--- conflicted
+++ resolved
@@ -9,238 +9,22 @@
 class WinrateGraph extends Component {
     constructor() {
         super()
-<<<<<<< HEAD
     }
 
     shouldComponentUpdate({width, currentIndex, data}) {
-=======
-
-        this.state = {
-            height: setting.get('view.winrategraph_height'),
-            invert: setting.get('view.winrategraph_invert')
-        }
-
-        setting.events.on('change', ({key, value}) => {
-            if (key === 'view.winrategraph_invert') {
-                this.setState({invert: value})
-            }
-        })
-
-        this.handleMouseDown = evt => {
-            this.mouseDown = true
-            document.dispatchEvent(new MouseEvent('mousemove', evt))
-        }
-
-        this.handleHorizontalResizerWinrateMouseDown = ({button}) => {
-            if (button !== 0) return
-            this.horizontalResizerWinrateMouseDown = true
-        }
-    }
-
-    shouldComponentUpdate({width, currentIndex, data}, {height, invert}) {
-        return width !== this.props.width
-            || currentIndex !== this.props.currentIndex
-            || data[currentIndex] !== this.props.data[currentIndex]
-            || height !== this.state.height
-            || invert !== this.state.invert
->>>>>>> 481d2c29
     }
 
     componentDidMount() {
     }
 
-<<<<<<< HEAD
     render({width, currentIndex, data}) {
-=======
-    render() {
-        let {width, currentIndex, data} = this.props
-        let {invert} = this.state
-
-        if (invert) {
-            data = data.map(x => x == null ? null : 100 - x)
-        }
-
-        let dataDiff = data.map((x, i) => i === 0 || x == null || data[i - 1] == null ? null : x - data[i - 1])
-        let dataDiffMax = Math.max(...dataDiff.map(Math.abs), 25)
-
->>>>>>> 481d2c29
         return h('section',
             {
                 ref: el => this.element = el,
                 id: 'winrategraph',
                 style: {height: 0},
                 onMouseDown: this.handleMouseDown
-<<<<<<< HEAD
             }
-=======
-            },
-
-            h('div', {
-                class: 'horizontalresizer',
-                onMouseDown: this.handleHorizontalResizerWinrateMouseDown
-            }),
-
-            h('svg',
-                {
-                    viewBox: `0 0 ${width} 100`,
-                    preserveAspectRatio: 'none',
-                    style: {height: '100%', width: '100%'}
-                },
-
-                // Draw background
-
-                h('defs', {},
-                    h('linearGradient', {id: 'bgGradient', x1: 0, y1: invert ? 1 : 0, x2: 0, y2: invert ? 0 : 1},
-                        h('stop', {
-                            offset: '0%',
-                            'stop-color': 'white',
-                            'stop-opacity': 0.7
-                        }),
-                        h('stop', {
-                            offset: '100%',
-                            'stop-color': 'white',
-                            'stop-opacity': 0.1
-                        })
-                    ),
-
-                    h('clipPath', {id: 'clipGradient'},
-                        h('path', {
-                            fill: 'black',
-                            'stroke-width': 0,
-                            d: (() => {
-                                let instructions = data.map((x, i) => {
-                                    if (x == null) return i === 0 ? [i, 50] : null
-                                    return [i, x]
-                                }).filter(x => x != null)
-
-                                if (instructions.length === 0) return ''
-
-                                return `M ${instructions[0][0]},${invert ? 0 : 100} `
-                                    + instructions.map(x => `L ${x.join(',')}`).join(' ')
-                                    + ` L ${instructions.slice(-1)[0][0]},${invert ? 0 : 100} Z`
-                            })()
-                        })
-                    )
-                ),
-
-                h('rect', {
-                    x: 0,
-                    y: 0,
-                    width,
-                    height: 100,
-                    fill: 'url(#bgGradient)',
-                    'clip-path': 'url(#clipGradient)'
-                }),
-
-                // Draw guiding lines
-
-                h('line', {
-                    x1: 0,
-                    y1: 50,
-                    x2: width,
-                    y2: 50,
-                    stroke: '#aaa',
-                    'stroke-width': 1,
-                    'stroke-dasharray': 2,
-                    'vector-effect': 'non-scaling-stroke'
-                }),
-
-                [...Array(width)].map((_, i) => {
-                    if (i === 0 || i % 50 !== 0) return
-
-                    return h('line', {
-                        x1: i,
-                        y1: 0,
-                        x2: i,
-                        y2: 100,
-                        stroke: '#aaa',
-                        'stroke-width': 1,
-                        'stroke-dasharray': 2,
-                        'vector-effect': 'non-scaling-stroke'
-                    })
-                }),
-
-                // Current position marker
-
-                h('line', {
-                    x1: currentIndex,
-                    y1: 0,
-                    x2: currentIndex,
-                    y2: 100,
-                    stroke: '#0082F0',
-                    'stroke-width': 2,
-                    'vector-effect': 'non-scaling-stroke'
-                }),
-
-                // Draw differential bar graph
-
-                h('path', {
-                    fill: 'none',
-                    stroke: '#F76047',
-                    'stroke-width': 1,
-
-                    d: dataDiff.map((x, i) => {
-                        if (x == null || Math.abs(x) <= 3) return ''
-
-                        return `M ${i},50 l 0,${x * 50 / dataDiffMax}`
-                    }).join(' ')
-                }),
-
-                // Draw data lines
-
-                h('path', {
-                    fill: 'none',
-                    stroke: '#eee',
-                    'stroke-width': 2,
-                    'vector-effect': 'non-scaling-stroke',
-
-                    d: data.map((x, i) => {
-                        if (x == null) return ''
-
-                        let command = i === 0 || data[i - 1] == null ? 'M' : 'L'
-                        return `${command} ${i},${x}`
-                    }).join(' ')
-                }),
-
-                h('path', {
-                    fill: 'none',
-                    stroke: '#ccc',
-                    'stroke-width': 2,
-                    'stroke-dasharray': 2,
-                    'vector-effect': 'non-scaling-stroke',
-
-                    d: data.map((x, i) => {
-                        if (i === 0) return 'M 0,50'
-
-                        if (x == null && data[i - 1] != null)
-                            return `M ${i - 1},${data[i - 1]}`
-
-                        if (x != null && data[i - 1] == null)
-                            return `L ${i},${x}`
-
-                        return ''
-                    }).join(' ')
-                })
-            ),
-
-            // Draw marker
-
-            data[currentIndex] && h('div', {
-                class: 'marker',
-                style: {
-                    left: `${currentIndex * 100 / width}%`,
-                    top: `${data[currentIndex]}%`
-                },
-                title: t(p => `White winrate: ${p.whiteWinrate}%${
-                    p.diff == null ? '' : ` (${p.diff >= 0 ? '+' : ''}${p.diff})`
-                }`, {
-                    whiteWinrate: Math.round((100 - data[currentIndex]) * 100) / 100,
-                    diff: dataDiff[currentIndex] == null
-                        ? null
-                        : -Math.round(dataDiff[currentIndex] * 100) / 100
-                })
-            })
->>>>>>> 481d2c29
         )
     }
 }
