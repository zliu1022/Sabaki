const {shell, clipboard} = require('electron')
const {h, Component} = require('preact')
const classNames = require('classnames')
const {remote} = require('electron')

const TextSpinner = require('../TextSpinner')

const t = require('../../i18n').context('PlayBar')
const helper = require('../../modules/helper')
const setting = remote.require('./setting')

let toggleSetting = key => setting.set(key, !setting.get(key))

class PlayBar extends Component {
    constructor() {
        super()

        this.handleCurrentPlayerClick = () => this.props.onCurrentPlayerClick

        this.handleMenuClick = () => {
            let {left, top} = this.menuButtonElement.getBoundingClientRect()
            helper.popupMenu([
                {
<<<<<<< HEAD
                    label: `About ${sabaki.appName}…`,
                    click: () => shell.openExternal('http://sabaki.yichuanshen.de')
                },
                {type: 'separator'},
                {
                    label: 'New File',
                    click: () => sabaki.newFile({playSound: true, showInfo: true})
                },
                {
                    label: 'Open File…',
                    click: () => sabaki.loadFile()
                },
                {
                    label: 'Download SGF',
                    click: () => sabaki.saveFile(sabaki.state.representedFilename)
                },
                {
                    label: 'Load SGF from Clipboard',
                    click: () => {
                        let content = clipboard.readText()
                        if (content == null) return
                        sabaki.loadContent(content, 'sgf', {ignoreEncoding: true})
                    }
                },
                {
                    label: 'Copy SGF to Clipboard',
                    click: () => clipboard.writeText(sabaki.getSGF())
                },
                {type: 'separator'},
                {
                    label: 'Show &Coordinates',
                    checked: setting.get('view.show_coordinates'),
                    click: () => toggleSetting('view.show_coordinates')
                },
                {
                    label: 'Show Move Colori&zation',
                    checked: setting.get('view.show_move_colorization'),
                    click: () => toggleSetting('view.show_move_colorization')
                },
                {
                    label: 'Show &Next Moves',
                    checked: setting.get('view.show_next_moves'),
                    click: () => toggleSetting('view.show_next_moves')
                },
                {
                    label: 'Show &Sibling Variations',
                    checked: setting.get('view.show_siblings'),
                    click: () => toggleSetting('view.show_siblings')
                },
                {
                    label: '&Manage Games…',
                    click: () => sabaki.openDrawer('gamechooser')
                },
                {type: 'separator'},
                {
                    label: '&Pass',
=======
                    label: t('&Pass'),
>>>>>>> 481d2c29
                    click: () => {
                        let autoGenmove = setting.get('gtp.auto_genmove')
                        sabaki.makeMove([-1, -1], {sendToEngine: autoGenmove})
                    }
                },
                {
                    label: t('&Resign'),
                    click: () => sabaki.makeResign()
                },
                {type: 'separator'},
                {
                    label: t('Es&timate'),
                    click: () => sabaki.setMode('estimator')
                },
                {
                    label: t('&Score'),
                    click: () => sabaki.setMode('scoring')
                },
                {
                    label: t('&Edit'),
                    click: () => sabaki.setMode('edit')
                },
                {
                    label: t('&Find'),
                    click: () => sabaki.setMode('find')
                },
                {type: 'separator'},
                {
                    label: t('&Info'),
                    click: () => sabaki.openDrawer('info')
                }
            ], left, top)
        }
    }

    shouldComponentUpdate(nextProps) {
        return nextProps.mode !== this.props.mode || nextProps.mode === 'play'
    }

    render({
        mode,
        attachedEngines,
        playerBusy,
        playerNames,
        playerRanks,
        playerCaptures,
        currentPlayer,
        showHotspot,

        onCurrentPlayerClick = helper.noop
    }) {
        let captureStyle = index => ({opacity: playerCaptures[index] === 0 ? 0 : .7})
        let isEngine = Array(attachedEngines.length).fill(false)

        attachedEngines.forEach((engine, i) => {
            if (engine == null) return

            playerNames[i] = engine.name
            playerRanks[i] = null
            isEngine[i] = true
        })

        return h('header',
            {
                class: classNames({
                    hotspot: showHotspot,
                    current: mode === 'play'
                })
            },

            h('span', {id: 'player_1'},
                h('span', {class: 'captures', style: captureStyle(0)}, playerCaptures[0]), ' ',

                playerRanks[0] && h('span',
                    {class: 'rank'},
                    t(p => p.playerRank, {
                        playerRank: playerRanks[0]
                    })
                ), ' ',

                h('span',
                    {
                        class: classNames('name', {engine: isEngine[0]}),
                        title: isEngine[0] && t('Engine')
                    },
                    isEngine[0] && playerBusy[0] && h(TextSpinner),
                    ' ',
                    playerNames[0] || t('Black')
                )
            ),

            h('span', {id: 'player_-1'},
                h('span',
                    {
                        class: classNames('name', {engine: isEngine[1]}),
                        title: isEngine[1] && t('Engine')
                    },
                    playerNames[1] || t('White'),
                    ' ',
                    isEngine[1] && playerBusy[1] && h(TextSpinner)
                ), ' ',

                playerRanks[1] && h('span',
                    {class: 'rank'},
                    t(p => p.playerRank, {
                        playerRank: playerRanks[1]
                    })
                ), ' ',

                h('span', {class: 'captures', style: captureStyle(1)}, playerCaptures[1])
            ),

            h('img', {
                src: `./img/ui/player_${currentPlayer}.svg`,
                class: 'current-player',
                height: 22,
                title: t('Change Player'),
                onClick: onCurrentPlayerClick
            }),

            h('div', {class: 'hotspot', title: t('Hotspot')}),

            h('a',
                {
                    ref: el => this.menuButtonElement = el,
                    id: 'headermenu',
                    onClick: this.handleMenuClick
                },
                h('img', {src: './node_modules/octicons/build/svg/three-bars.svg', height: 21})
            )
        )
    }
}

module.exports = PlayBar<|MERGE_RESOLUTION|>--- conflicted
+++ resolved
@@ -21,25 +21,24 @@
             let {left, top} = this.menuButtonElement.getBoundingClientRect()
             helper.popupMenu([
                 {
-<<<<<<< HEAD
-                    label: `About ${sabaki.appName}…`,
+                    label: t(p => `About ${p.appName}…`, {appName: sabaki.appName}),
                     click: () => shell.openExternal('http://sabaki.yichuanshen.de')
                 },
                 {type: 'separator'},
                 {
-                    label: 'New File',
+                    label: t('New File'),
                     click: () => sabaki.newFile({playSound: true, showInfo: true})
                 },
                 {
-                    label: 'Open File…',
+                    label: t('Open File…'),
                     click: () => sabaki.loadFile()
                 },
                 {
-                    label: 'Download SGF',
+                    label: t('Download SGF'),
                     click: () => sabaki.saveFile(sabaki.state.representedFilename)
                 },
                 {
-                    label: 'Load SGF from Clipboard',
+                    label: t('Load SGF from Clipboard'),
                     click: () => {
                         let content = clipboard.readText()
                         if (content == null) return
@@ -47,40 +46,37 @@
                     }
                 },
                 {
-                    label: 'Copy SGF to Clipboard',
+                    label: t('Copy SGF to Clipboard'),
                     click: () => clipboard.writeText(sabaki.getSGF())
                 },
                 {type: 'separator'},
                 {
-                    label: 'Show &Coordinates',
+                    label: t('Show &Coordinates'),
                     checked: setting.get('view.show_coordinates'),
                     click: () => toggleSetting('view.show_coordinates')
                 },
                 {
-                    label: 'Show Move Colori&zation',
+                    label: t('Show Move Colori&zation'),
                     checked: setting.get('view.show_move_colorization'),
                     click: () => toggleSetting('view.show_move_colorization')
                 },
                 {
-                    label: 'Show &Next Moves',
+                    label: t('Show &Next Moves'),
                     checked: setting.get('view.show_next_moves'),
                     click: () => toggleSetting('view.show_next_moves')
                 },
                 {
-                    label: 'Show &Sibling Variations',
+                    label: t('Show &Sibling Variations'),
                     checked: setting.get('view.show_siblings'),
                     click: () => toggleSetting('view.show_siblings')
                 },
                 {
-                    label: '&Manage Games…',
+                    label: t('&Manage Games…'),
                     click: () => sabaki.openDrawer('gamechooser')
                 },
                 {type: 'separator'},
                 {
-                    label: '&Pass',
-=======
                     label: t('&Pass'),
->>>>>>> 481d2c29
                     click: () => {
                         let autoGenmove = setting.get('gtp.auto_genmove')
                         sabaki.makeMove([-1, -1], {sendToEngine: autoGenmove})
