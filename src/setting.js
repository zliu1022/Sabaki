--- conflicted
+++ resolved
@@ -56,12 +56,8 @@
     'graph.edge_color': '#eee',
     'graph.edge_inactive_color': '#777',
     'graph.edge_inactive_size': 1,
-<<<<<<< HEAD
+    'graph.edge_size': 2,
     'graph.grid_size': 26,
-=======
-    'graph.edge_size': 2,
-    'graph.grid_size': 22,
->>>>>>> a66f12cf
     'graph.node_active_color': '#f76047',
     'graph.node_bookmark_color': '#c678dd',
     'graph.node_color': '#eee',
@@ -69,12 +65,8 @@
     'graph.node_inactive_bookmark_color': '#643d6f',
     'graph.node_inactive_color': '#777',
     'graph.node_inactive_comment_color': '#365980',
-<<<<<<< HEAD
     'graph.node_size': 6,
-=======
-    'graph.node_size': 4,
     'gtp.auto_genmove': true,
->>>>>>> a66f12cf
     'gtp.engine_quit_timeout': 3000,
     'gtp.move_delay': 300,
     'gtp.start_game_after_attach': true,
@@ -99,8 +91,6 @@
     'theme.current': null,
     'view.animated_stone_placement': true,
     'view.fuzzy_stone_placement': true,
-    'view.leftsidebar_width': 250,
-    'view.leftsidebar_minwidth': 100,
     'view.properties_height': 50,
     'view.properties_minheight': 20,
     'view.show_menubar': true,
@@ -111,13 +101,9 @@
     'view.show_move_colorization': true,
     'view.show_next_moves': true,
     'view.show_siblings': true,
-<<<<<<< HEAD
     'view.leftsidebar_width': 250,
     'view.leftsidebar_minwidth': 100,
     'view.sidebar_width': 280,
-=======
-    'view.sidebar_width': 200,
->>>>>>> a66f12cf
     'view.sidebar_minwidth': 100,
     'view.winrategraph_height': 60,
     'infooverlay.duration': 2000,
@@ -174,20 +160,13 @@
 }
 
 exports.save = function() {
-<<<<<<< HEAD
-    localStorage.settings = JSON.stringify(settings)
-=======
     let keys = Object.keys(settings).sort()
 
-    fs.writeFileSync(
-        exports.settingsPath,
-        JSON.stringify(
-            keys.reduce((acc, key) => (acc[key] = settings[key], acc), {}),
-            null, '  '
-        )
+    localStorage.settings = JSON.stringify(
+        keys.reduce((acc, key) => (acc[key] = settings[key], acc), {}),
+        null, '  '
     )
 
->>>>>>> a66f12cf
     return exports
 }
 
