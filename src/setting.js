const EventEmitter = require('events')
const fs = require('fs')
const path = require('path')
const {app} = require('electron')

<<<<<<< HEAD
=======
for (let dir of [
    exports.userDataDirectory = app.getPath('userData'),
    exports.themesDirectory = path.join(exports.userDataDirectory, 'themes'),
    exports.langDirectory = path.join(exports.userDataDirectory, 'lang')
]) {
    try { fs.mkdirSync(dir) } catch (err) {}
}

exports.settingsPath = path.join(exports.userDataDirectory, 'settings.json')
exports.stylesPath = path.join(exports.userDataDirectory, 'styles.css')

if (!fs.existsSync(exports.stylesPath)) {
    fs.writeFileSync(
        exports.stylesPath,
        `/* This stylesheet is loaded when ${app.getName()} starts up. */`
    )
}

>>>>>>> 481d2c29
let settings = {}

let themesDict = null

let defaults = {
    'app.always_show_result': false,
    'app.enable_hardware_acceleration': true,
    'app.hide_busy_delay': 200,
    'app.lang': 'default',
    'app.loadgame_delay': 100,
    'app.startup_check_updates': true,
    'app.startup_check_updates_delay': 3000,
    'app.zoom_factor': 1,
    'autoplay.max_sec_per_move': 99,
    'autoplay.sec_per_move': 1,
    'autoscroll.delay': 400,
    'autoscroll.diff': 10,
    'autoscroll.max_interval': 200,
    'autoscroll.min_interval': 50,
    'board.analysis_interval': 100,
    'board.variation_instant_replay': false,
    'board.variation_replay_interval': 500,
    'cleanmarkup.annotations': false,
    'cleanmarkup.arrow': true,
    'cleanmarkup.circle': true,
    'cleanmarkup.comments': false,
    'cleanmarkup.cross': true,
    'cleanmarkup.hotspots': false,
    'cleanmarkup.label': true,
    'cleanmarkup.line': true,
    'cleanmarkup.square': true,
    'cleanmarkup.triangle': true,
    'cleanmarkup.winrate': false,
    'comments.show_move_interpretation': true,
    'comments.commit_delay': 500,
    'console.max_history_count': 1000,
    'debug.dev_tools': false,
    'edit.click_currentvertex_to_remove': true,
    'edit.copy_variation_strip_props': [
        'AP', 'CA', 'FF', 'GM', 'ST', 'SZ', 'KM', 'HA',
        'AN', 'BR', 'BT', 'CP', 'DT', 'EV', 'GN', 'GC', 'ON',
        'OT', 'PB', 'PC', 'PW', 'RE', 'RO', 'RU', 'SO', 'TM',
        'US', 'WR', 'WT'
    ],
    'edit.flatten_inherit_root_props': [
        'BR', 'BT', 'DT', 'EV', 'GN', 'GC', 'PB',
        'PW', 'RE', 'SO', 'SZ', 'WT', 'WR'
    ],
    'edit.history_batch_interval': 500,
    'edit.max_history_count': 1000,
    'edit.show_removenode_warning': true,
    'edit.show_removeothervariations_warning': true,
    'engines.list': [],
    'file.show_reload_warning': true,
    'find.delay': 100,
    'game.default_board_size': 19,
    'game.default_komi': 6.5,
    'game.default_handicap': 0,
    'game.goto_end_after_loading': false,
    'game.navigation_analysis_delay': 500,
    'game.navigation_sensitivity': 40,
    'game.show_ko_warning': true,
    'game.show_suicide_warning': true,
    'gamechooser.show_delay': 100,
    'gamechooser.thumbnail_size': 153,
    'graph.delay': 200,
    'graph.grid_size': 26,
    'graph.node_size': 6,
    'gtp.auto_genmove': true,
    'gtp.console_log_enabled': false,
    'gtp.console_log_path': null,
    'gtp.engine_quit_timeout': 3000,
    'gtp.move_delay': 300,
    'gtp.start_game_after_attach': true,
    'score.estimator_iterations': 100,
    'scoring.method': 'territory',
    'setting.overwrite.v0.16.0': ['window.minheight'],
    'setting.overwrite.v0.17.1': ['graph.collapse_tokens_count'],
    'setting.overwrite.v0.19.0_1': ['window.minheight', 'graph.delay'],
    'setting.overwrite.v0.19.1': ['app.startup_check_updates_delay'],
    'setting.overwrite.v0.19.3': ['graph.grid_size', 'graph.node_size'],
    'setting.overwrite.v0.30.0-beta': ['graph.delay', 'window.minheight', 'window.minwidth'],
    'setting.overwrite.v0.33.0': ['console.max_history_count'],
    'setting.overwrite.v0.33.4': ['score.estimator_iterations'],
    'setting.overwrite.v0.41.0': ['autoscroll.max_interval'],
    'sgf.comment_properties': ['C', 'N', 'UC', 'GW', 'DM', 'GB', 'BM', 'TE', 'DO', 'IT'],
    'sgf.format_code': false,
    'sound.capture_delay_max': 500,
    'sound.capture_delay_min': 300,
    'sound.enable': true,
    'theme.custom_whitestones': null,
    'theme.custom_blackstones': null,
    'theme.custom_board': null,
    'theme.custom_background': null,
    'theme.current': null,
    'view.animated_stone_placement': true,
    'view.fuzzy_stone_placement': true,
    'view.properties_height': 50,
    'view.properties_minheight': 20,
    'view.show_menubar': true,
    'view.show_leftsidebar': false,
    'view.show_comments': true,
    'view.show_coordinates': false,
    'view.show_graph': true,
    'view.show_move_colorization': true,
    'view.show_move_numbers': false,
    'view.show_next_moves': true,
    'view.show_siblings': true,
    'view.leftsidebar_width': 250,
    'view.leftsidebar_minwidth': 100,
    'view.sidebar_width': 280,
    'view.sidebar_minwidth': 100,
    'view.winrategraph_height': 60,
    'view.winrategraph_minheight': 25,
    'view.winrategraph_invert': false,
    'infooverlay.duration': 2000,
    'window.height': 604,
    'window.minheight': 440,
    'window.minwidth': 526,
    'window.width': 564
}

exports.events = new EventEmitter()
exports.events.setMaxListeners(100)

exports.load = function() {
    if (localStorage.sabaki_settings != null) {
        settings = JSON.parse(localStorage.sabaki_settings)
    } else {
        settings = {}
    }

    // Load default settings

    for (let key in defaults) {
        if (key in settings) continue
        settings[key] = defaults[key]
    }

    // Delete invalid settings

    for (let key in settings) {
        if (key in defaults) continue
        delete settings[key]
    }

    // Overwrite settings

    for (let overwriteKey in settings) {
        if (overwriteKey.indexOf('setting.overwrite.') != 0) continue

        let overwrites = settings[overwriteKey]
        if (!overwrites.length) continue

        for (let i = 0; i < overwrites.length; i++) {
            settings[overwrites[i]] = defaults[overwrites[i]]
        }

        settings[overwriteKey] = []
    }

    return exports.save()
}

exports.loadThemes = function() {
    return {}
}

exports.save = function() {
    let keys = Object.keys(settings).sort()

    localStorage.sabaki_settings = JSON.stringify(
        keys.reduce((acc, key) => (acc[key] = settings[key], acc), {}),
        null, '  '
    )

    return exports
}

exports.get = function(key) {
    if (key in settings) return settings[key]
    if (key in defaults) return defaults[key]
    return null
}

exports.set = function(key, value) {
    settings[key] = value
    exports.save()
    exports.events.emit('change', {key, value})
    return exports
}

exports.getThemes = function() {
    if (themesDict == null) exports.loadThemes()
    return themesDict
}

exports.load()<|MERGE_RESOLUTION|>--- conflicted
+++ resolved
@@ -1,29 +1,5 @@
 const EventEmitter = require('events')
-const fs = require('fs')
-const path = require('path')
-const {app} = require('electron')
-
-<<<<<<< HEAD
-=======
-for (let dir of [
-    exports.userDataDirectory = app.getPath('userData'),
-    exports.themesDirectory = path.join(exports.userDataDirectory, 'themes'),
-    exports.langDirectory = path.join(exports.userDataDirectory, 'lang')
-]) {
-    try { fs.mkdirSync(dir) } catch (err) {}
-}
-
-exports.settingsPath = path.join(exports.userDataDirectory, 'settings.json')
-exports.stylesPath = path.join(exports.userDataDirectory, 'styles.css')
-
-if (!fs.existsSync(exports.stylesPath)) {
-    fs.writeFileSync(
-        exports.stylesPath,
-        `/* This stylesheet is loaded when ${app.getName()} starts up. */`
-    )
-}
-
->>>>>>> 481d2c29
+
 let settings = {}
 
 let themesDict = null
