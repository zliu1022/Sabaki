--- conflicted
+++ resolved
@@ -95,14 +95,10 @@
     getConnectedComponent(vertex, func, result = null) {
         if (func instanceof Array) {
             let signs = func
-<<<<<<< HEAD
-            func = v => signs.includes(this.arrangement[v])
+            func = v => signs.includes(this.get(v))
         } else if (typeof func == 'number') {
             let sign = func
-            func = v => this.arrangement[v] == sign
-=======
-            func = v => signs.includes(this.get(v))
->>>>>>> 3a959b65
+            func = v => this.get(v) == sign
         }
 
         if (!this.hasVertex(vertex)) return []
@@ -121,12 +117,11 @@
     }
 
     getChain(vertex) {
-<<<<<<< HEAD
-        return this.getConnectedComponent(vertex, this.arrangement[vertex])
+        return this.getConnectedComponent(vertex, [this.get(vertex)])
     }
 
     hasLiberties(vertex, visited = []) {
-        let sign = this.arrangement[vertex]
+        let sign = this.get(vertex)
         if (!this.hasVertex(vertex) || sign == 0) return false
 
         if (visited.some(v => v[0] == vertex[0] && v[1] == vertex[1]))
@@ -134,16 +129,13 @@
 
         let neighbors = this.getNeighbors(vertex)
 
-        if (neighbors.some(n => this.arrangement[n] == 0))
+        if (neighbors.some(n => this.get(n) == 0))
             return true
 
         visited.push(vertex)
 
-        return neighbors.filter(n => this.arrangement[n] == sign)
+        return neighbors.filter(n => this.get(n) == sign)
         .some(n => this.hasLiberties(n, visited))
-=======
-        return this.getConnectedComponent(vertex, [this.get(vertex)])
->>>>>>> 3a959b65
     }
 
     getLiberties(vertex) {
@@ -154,17 +146,10 @@
         let added = {}
 
         chain.forEach(c => {
-<<<<<<< HEAD
-            let freeNeighbors = this.getNeighbors(c).filter(n => this.arrangement[n] == 0)
+            let freeNeighbors = this.getNeighbors(c).filter(n => this.get(n) == 0)
 
             liberties.push(...freeNeighbors.filter(n => !(n in added)))
             freeNeighbors.forEach(n => added[n] = true)
-=======
-            liberties.push(...this.getNeighbors(c).filter(n => {
-                return this.get(n) == 0
-                && !liberties.some(v => v[0] == n[0] && v[1] == n[1])
-            }))
->>>>>>> 3a959b65
         })
 
         return liberties
@@ -200,13 +185,8 @@
                     this.getNeighbors(c).forEach(n => {
                         if (this.get(n) == 0 || indicator == 0) return
 
-<<<<<<< HEAD
-                        if (sign == 0) sign = this.arrangement[n]
-                        else if (sign != this.arrangement[n]) indicator = 0
-=======
                         if (sign == 0) sign = map[n] = this.get(n)
                         else if (sign != this.get(n)) indicator = 0
->>>>>>> 3a959b65
                     })
                 })
 
@@ -412,15 +392,8 @@
         for (let x = 0; x < this.width; x++) {
             for (let y = 0; y < this.height; y++) {
                 let vertex = [x, y]
-<<<<<<< HEAD
-                if (this.arrangement[vertex] == 0 || vertex in liberties) continue
+                if (this.get(vertex) == 0 || vertex in liberties) continue
                 if (!this.hasLiberties(vertex)) return false
-=======
-                if (this.get(vertex) == 0 || vertex in liberties) continue
-
-                let l = this.getLiberties(vertex).length
-                if (l == 0) return false
->>>>>>> 3a959b65
 
                 this.getChain(vertex).forEach(v => {
                     liberties[v] = true
@@ -441,11 +414,6 @@
         move.arrangement[vertex] = sign
 
         // Remove captured stones
-<<<<<<< HEAD
-=======
-        this.getNeighbors(vertex).forEach(n => {
-            if (move.get(n) != -sign) return
->>>>>>> 3a959b65
 
         let deadNeighbors = move.getNeighbors(vertex)
             .filter(n => move.arrangement[n] == -sign && !move.hasLiberties(n))
@@ -454,37 +422,20 @@
             if (move.arrangement[n] == 0) return
 
             this.getChain(n).forEach(c => {
-<<<<<<< HEAD
-                move.arrangement[c] = 0
-                move.captures[sign]++
-=======
                 move.set(c, 0)
                 move.captures[sign.toString()]++
->>>>>>> 3a959b65
             })
         })
 
-<<<<<<< HEAD
-=======
         move.set(vertex, sign)
 
->>>>>>> 3a959b65
         // Detect suicide
 
-<<<<<<< HEAD
         if (deadNeighbors.length == 0 && !move.hasLiberties(vertex)) {
             move.getChain(vertex).forEach(c => {
-                move.arrangement[c] = 0
+                move.set(c, 0)
                 move.captures[-sign]++
             })
-=======
-            if (move.getLiberties(vertex).length == 0) {
-                chain.forEach(c => {
-                    move.set(c, 0)
-                    move.captures[(-sign).toString()]++
-                })
-            }
->>>>>>> 3a959b65
         }
 
         return move
@@ -517,97 +468,6 @@
         return result.slice(0, count)
     }
 
-<<<<<<< HEAD
-=======
-    guessDeadStones() {
-        let map = this.getAreaEstimateMap()
-        let done = {}
-        let result = []
-        let list = []
-
-        for (let x = 0; x < this.width; x++) {
-            for (let y = 0; y < this.height; y++) {
-                let vertex = [x, y]
-                let sign = this.get(vertex)
-                if (sign == 0 || vertex in done) continue
-
-                let area = this.getConnectedComponent(vertex, v => map[v] == sign)
-
-                area.forEach(v => { done[v] = true })
-                list.push([vertex, area.length])
-            }
-        }
-
-        list.sort((a, b) => { return a[1] - b[1] })
-
-        for (let i = 0; i < list.length; i++) {
-            let vertex = list[i][0]
-            let sign = this.get(vertex)
-            let area = this.getConnectedComponent(vertex, v => map[v] == sign)
-
-            if (area.length >= 8) continue
-
-            area.forEach(v => { map[v] = -sign })
-            result.push(...area.filter(v => this.get(v) != 0))
-        }
-
-        return result
-    }
-
-    determineDeadStones() {
-        let map = this.getAreaMap()
-        let done = {}
-        let result = []
-
-        for (let i = 0; i < this.width; i++) {
-            for (let j = 0; j < this.height; j++) {
-                let vertex = [i, j]
-                if (map[vertex] != 0 || vertex in done) continue
-
-                let posArea = this.getConnectedComponent(vertex, [0, -1])
-                let negArea = this.getConnectedComponent(vertex, [0, 1])
-                let posDead = posArea.filter(v => this.get(v) == -1)
-                let negDead = negArea.filter(v => this.get(v) == 1)
-
-                let sign = 0
-                let actualArea, actualDead
-
-                let negDiff = negArea.filter(y => {
-                    return !negDead.some(x => x[0] == y[0] && x[1] == y[1])
-                        && !posArea.some(x => x[0] == y[0] && x[1] == y[1])
-                })
-
-                let posDiff = posArea.filter(y => {
-                    return !posDead.some(x => x[0] == y[0] && x[1] == y[1])
-                        && !negArea.some(x => x[0] == y[0] && x[1] == y[1])
-                })
-
-                if (negDiff.length <= 1 && negDead.length <= posDead.length) {
-                    sign--
-                    actualArea = negArea
-                    actualDead = negDead
-                }
-
-                if (posDiff.length <= 1 && posDead.length <= negDead.length) {
-                    sign++
-                    actualArea = posArea
-                    actualDead = posDead
-                }
-
-                if (sign == 0) {
-                    actualArea = this.getChain(vertex)
-                    actualDead = []
-                }
-
-                actualArea.forEach(v => { done[v] = 1 })
-                result.push(...actualDead)
-            }
-        }
-
-        return result
-    }
-
->>>>>>> 3a959b65
     getSvg(pixelsize) {
         if (!document) return null
 
