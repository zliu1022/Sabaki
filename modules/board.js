--- conflicted
+++ resolved
@@ -150,13 +150,8 @@
 
         for (var x = 0; x < this.size; x++) {
             for (var y = 0; y < this.size; y++) {
-<<<<<<< HEAD
                 var vertex = [x, y]
-                if (vertex in liberties || this.arrangement[vertex] != 0) continue
-=======
-                var vertex = new Tuple(x, y)
                 if (vertex in liberties || this.arrangement[vertex] == 0) continue
->>>>>>> a3ac34e9
 
                 var l = this.getLiberties(vertex).length
                 if (l == 0) return false
