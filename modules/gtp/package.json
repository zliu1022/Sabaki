--- conflicted
+++ resolved
@@ -1,14 +1,8 @@
 {
-<<<<<<< HEAD
-	"name": "gtp",
-	"version": "0.1.0",
-	"main": "index.js"
-=======
   "name": "gtp",
   "version": "0.1.0",
   "main": "index.js",
   "dependencies": {
     "tuple-w": "^1.1.1"
   }
->>>>>>> e13167a2
 }