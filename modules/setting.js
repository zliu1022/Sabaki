const EventEmitter = require('events')
const fs = require('fs')
const path = require('path')
const {app} = require('electron')

<<<<<<< HEAD
=======
exports.userDataDirectory = app.getPath('userData')
exports.themesDirectory = path.join(exports.userDataDirectory, 'themes')

try { fs.mkdirSync(exports.userDataDirectory) } catch (err) {}
try { fs.mkdirSync(exports.themesDirectory) } catch (err) {}

exports.settingsPath = path.join(exports.userDataDirectory, 'settings.json')
exports.stylesPath = path.join(exports.userDataDirectory, 'styles.css')

try {
    fs.accessSync(exports.stylesPath, fs.R_OK)
} catch (err) {
    fs.writeFileSync(
        exports.stylesPath,
        `/* This stylesheet is loaded when ${app.getName()} starts up. */`
    )
}

>>>>>>> bab22ea1
let settings = {}

let themesDict = null

let defaults = {
    'app.startup_check_updates': true,
    'app.startup_check_updates_delay': 3000,
    'app.loadgame_delay': 100,
    'app.hide_busy_delay': 200,
    'autoplay.sec_per_move': 1,
    'autoscroll.max_interval': 200,
    'autoscroll.min_interval': 50,
    'autoscroll.diff': 10,
    'cleanmarkup.cross': true,
    'cleanmarkup.triangle': true,
    'cleanmarkup.square': true,
    'cleanmarkup.circle': true,
    'cleanmarkup.line': true,
    'cleanmarkup.arrow': true,
    'cleanmarkup.label': true,
    'cleanmarkup.comments': false,
    'cleanmarkup.annotations': false,
    'cleanmarkup.hotspots': false,
    'comments.show_move_interpretation': true,
    'console.blocked_commands': [
        'boardsize', 'clear_board', 'play',
        'genmove', 'undo', 'fixed_handicap',
        'place_free_handicap', 'set_free_handicap',
        'loadsgf', 'komi'
    ],
    'console.max_history_count': 100,
    'debug.dev_tools': false,
    'debug.zoom_factor': 1.0,
    'edit.click_currentvertex_to_remove': true,
    'edit.show_removenode_warning': true,
    'edit.show_removeothervariations_warning': true,
    'edit.undo_delay': 100,
    'engines.list': [],
    'file.show_reload_warning': true,
    'find.delay': 100,
    'game.default_board_size': 19,
    'game.default_komi': 6.5,
    'game.default_handicap': 0,
    'game.goto_end_after_loading': false,
    'game.navigation_sensitivity': 40,
    'game.show_ko_warning': true,
    'game.show_suicide_warning': true,
    'gamechooser.show_delay': 100,
    'gamechooser.thumbnail_size': 153,
    'graph.delay': 200,
    'graph.edge_color': '#eee',
    'graph.edge_inactive_color': '#777',
    'graph.edge_size': 2,
    'graph.edge_inactive_size': 1,
    'graph.grid_size': 26,
    'graph.node_active_color': '#f76047',
    'graph.node_bookmark_color': '#c678dd',
    'graph.node_color': '#eee',
    'graph.node_inactive_color': '#777',
    'graph.node_comment_color': '#6bb1ff',
    'graph.node_size': 6,
    'gtp.attach_delay': 300,
    'gtp.move_delay': 300,
    'score.estimator_iterations': 30,
    'setting.overwrite.v0.16.0': ['console.blocked_commands', 'window.minheight'],
    'setting.overwrite.v0.17.1': ['graph.collapse_tokens_count'],
    'setting.overwrite.v0.19.0_1': ['window.minheight', 'graph.delay'],
    'setting.overwrite.v0.19.1': ['app.startup_check_updates_delay'],
    'setting.overwrite.v0.19.3': ['graph.grid_size', 'graph.node_size'],
    'setting.overwrite.v0.30.0-beta': ['graph.delay', 'console.max_history_count', 'window.minheight', 'window.minwidth'],
    'scoring.method': 'territory',
    'sgf.comment_properties': ['C', 'N', 'UC', 'GW', 'DM', 'GB', 'BM', 'TE', 'DO', 'IT'],
    'sound.capture_delay_max': 500,
    'sound.capture_delay_min': 300,
    'sound.enable': true,
    'theme.custom_whitestones': null,
    'theme.custom_blackstones': null,
    'theme.custom_background': null,
    'theme.current': null,
    'view.properties_height': 50,
    'view.properties_minheight': 20,
    'view.animated_stone_placement': true,
    'view.fuzzy_stone_placement': true,
    'view.show_menubar': true,
    'view.show_leftsidebar': false,
    'view.show_comments': true,
    'view.show_coordinates': false,
    'view.show_graph': true,
    'view.show_move_colorization': true,
    'view.show_next_moves': true,
    'view.show_siblings': true,
    'view.leftsidebar_width': 250,
    'view.leftsidebar_minwidth': 100,
    'view.sidebar_width': 280,
    'view.sidebar_minwidth': 100,
    'infooverlay.duration': 2000,
    'window.height': 604,
    'window.minheight': 440,
    'window.minwidth': 526,
    'window.width': 564
}

exports.events = new EventEmitter()

exports.load = function() {
    if (localStorage.settings != null) {
        settings = JSON.parse(localStorage.settings)
    } else {
        settings = {}
    }

    // Load default settings

    for (let key in defaults) {
        if (key in settings) continue
        settings[key] = defaults[key]
    }

    // Overwrite settings

    for (let overwriteKey in settings) {
        if (overwriteKey.indexOf('setting.overwrite.') != 0) continue

        let overwrites = settings[overwriteKey]
        if (!overwrites.length) continue

        for (let i = 0; i < overwrites.length; i++) {
            settings[overwrites[i]] = defaults[overwrites[i]]
        }

        settings[overwriteKey] = []
    }

    return exports.save()
}

exports.loadThemes = function() {
    let packagePath = filename => path.join(exports.themesDirectory, filename, 'package.json')
    let friendlyName = name => name.split('-')
        .map(x => x === '' ? x : x[0].toUpperCase() + x.slice(1).toLowerCase()).join(' ')

    themesDict = fs.readdirSync(exports.themesDirectory).map(x => {
        try {
            return Object.assign({}, require(packagePath(x)), {
                id: x,
                path: path.join(packagePath(x), '..')
            })
        } catch (err) {
            return null
        }
    }).reduce((acc, x) => {
        if (x == null) return acc

        x.name = friendlyName(x.name)
        acc[x.id] = x
        return acc
    }, {})
}

exports.save = function() {
    localStorage.settings = JSON.stringify(settings)
    return exports
}

exports.get = function(key) {
    if (key in settings) return settings[key]
    if (key in defaults) return defaults[key]
    return null
}

exports.set = function(key, value) {
    settings[key] = value
    exports.save()
    exports.events.emit('change', {key})
    return exports
}

exports.getThemes = function() {
    if (themesDict == null) exports.loadThemes()
    return themesDict
}

exports.load()<|MERGE_RESOLUTION|>--- conflicted
+++ resolved
@@ -3,27 +3,6 @@
 const path = require('path')
 const {app} = require('electron')
 
-<<<<<<< HEAD
-=======
-exports.userDataDirectory = app.getPath('userData')
-exports.themesDirectory = path.join(exports.userDataDirectory, 'themes')
-
-try { fs.mkdirSync(exports.userDataDirectory) } catch (err) {}
-try { fs.mkdirSync(exports.themesDirectory) } catch (err) {}
-
-exports.settingsPath = path.join(exports.userDataDirectory, 'settings.json')
-exports.stylesPath = path.join(exports.userDataDirectory, 'styles.css')
-
-try {
-    fs.accessSync(exports.stylesPath, fs.R_OK)
-} catch (err) {
-    fs.writeFileSync(
-        exports.stylesPath,
-        `/* This stylesheet is loaded when ${app.getName()} starts up. */`
-    )
-}
-
->>>>>>> bab22ea1
 let settings = {}
 
 let themesDict = null
