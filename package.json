--- conflicted
+++ resolved
@@ -63,25 +63,14 @@
   "dependencies": {
     "@mariotacke/color-thief": "^3.0.1",
     "@sabaki/deadstones": "^2.1.0",
-<<<<<<< HEAD
-    "@sabaki/influence": "^1.1.4",
-    "@sabaki/sgf": "^2.1.0",
-    "classnames": "^2.2.6",
-    "copy-text-to-clipboard": "^1.0.3",
-=======
-    "@sabaki/gtp": "^1.3.3",
     "@sabaki/influence": "^1.1.4",
     "@sabaki/sgf": "^2.1.0",
     "@sabaki/shudan": "^1.2.2",
-    "argv-split": "^2.0.1",
     "classnames": "^2.2.6",
-    "iconv-lite": "^0.4.24",
-    "jschardet": "^1.6.0",
->>>>>>> a66f12cf
+    "copy-text-to-clipboard": "^1.0.3",
     "natsort": "^1.0.6",
     "octicons": "^8.1.0",
     "pikaday": "^1.7.0",
-<<<<<<< HEAD
     "preact": "^8.2.9",
     "react-markdown": "^3.3.4",
     "remark-breaks": "^1.0.0"
@@ -95,24 +84,6 @@
     "raw-loader": "^0.5.1",
     "webpack": "^4.16.4",
     "webpack-cli": "^3.1.0"
-=======
-    "preact": "^8.3.1",
-    "react-markdown": "^3.6.0",
-    "recursive-copy": "^2.0.9",
-    "remark-breaks": "^1.0.1",
-    "rimraf": "^2.6.2",
-    "uuid": "^3.3.2"
-  },
-  "devDependencies": {
-    "electron": "^3.0.7",
-    "electron-builder": "^20.31.2",
-    "mocha": "^5.2.0",
-    "raw-loader": "^0.5.1",
-    "react": "^16.6.0",
-    "tmp": "0.0.33",
-    "webpack": "^4.24.0",
-    "webpack-cli": "^3.1.2"
->>>>>>> a66f12cf
   },
   "scripts": {
     "test": "",
