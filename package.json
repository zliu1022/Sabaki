{
  "name": "sabaki",
  "productName": "Sabaki",
  "version": "0.43.3",
  "description": "An elegant Go/Baduk/Weiqi board and SGF editor for a more civilized age.",
  "author": "Yichuan Shen <shen.yichuan@gmail.com>",
  "homepage": "http://sabaki.yichuanshen.de",
  "license": "MIT",
  "main": "./src/main.js",
  "repository": {
    "type": "git",
    "url": "https://github.com/SabakiHQ/Sabaki"
  },
  "bugs": {
    "url": "https://github.com/SabakiHQ/Sabaki/issues"
  },
  "build": {
    "appId": "de.yichuanshen.sabaki",
    "copyright": "Copyright © 2015-2019 Yichuan Shen",
    "compression": "normal",
    "linux": {
      "target": "AppImage",
      "category": "Game"
    },
    "mac": {
      "category": "public.app-category.board-games",
      "target": [
        "7z"
      ]
    },
    "nsis": {
      "oneClick": false,
      "perMachine": true,
      "allowToChangeInstallationDirectory": true
    },
    "fileAssociations": [
      {
        "ext": "sgf",
        "name": "SGF",
        "description": "Smart Game Format"
      },
      {
        "ext": "ngf",
        "name": "NGF",
        "description": "wBaduk NGF"
      },
      {
        "ext": "gib",
        "name": "GIB",
        "description": "Tygem GIB"
      }
    ],
    "files": [
      "**/*",
      "bundle.js",
      "!bundle.js.map",
      "!**/{.c9,scss,docs,test,tests,devtools,plugins,examples}${/*}",
      "!data/shapes.sgf",
      "!src/components${/*}",
      "!src/modules${/*}"
    ]
  },
  "dependencies": {
    "@sabaki/deadstones": "^2.1.1",
    "@sabaki/immutable-gametree": "^1.7.2",
    "@sabaki/influence": "^1.1.4",
<<<<<<< HEAD
    "@sabaki/sgf": "^3.2.1",
    "@sabaki/shudan": "^1.3.10",
=======
    "@sabaki/sgf": "^3.3.0",
    "@sabaki/shudan": "^1.3.11",
    "argv-split": "^2.0.1",
>>>>>>> 4ffee202
    "classnames": "^2.2.6",
    "copy-text-to-clipboard": "^1.0.3",
    "dolm": "^0.4.2-alpha",
    "natsort": "^1.0.6",
    "octicons": "^8.5.0",
    "pikaday": "^1.8.0",
    "preact": "^8.4.2",
    "react-markdown": "^3.6.0",
    "remark-breaks": "^1.0.1"
  },
  "devDependencies": {
<<<<<<< HEAD
    "http-server": "^0.11.1",
=======
    "electron": "^5.0.1",
    "electron-builder": "^20.39.0",
    "mocha": "^6.1.4",
    "react": "^16.8.4",
    "tmp": "0.0.33",
>>>>>>> 4ffee202
    "webpack": "^4.30.0",
    "webpack-cli": "^3.3.2"
  },
  "scripts": {
    "test": "",
    "build": "webpack --mode production --progress",
    "watch": "webpack --mode development --progress --watch",
    "start": "http-server"
  }
}<|MERGE_RESOLUTION|>--- conflicted
+++ resolved
@@ -64,15 +64,8 @@
     "@sabaki/deadstones": "^2.1.1",
     "@sabaki/immutable-gametree": "^1.7.2",
     "@sabaki/influence": "^1.1.4",
-<<<<<<< HEAD
-    "@sabaki/sgf": "^3.2.1",
-    "@sabaki/shudan": "^1.3.10",
-=======
     "@sabaki/sgf": "^3.3.0",
     "@sabaki/shudan": "^1.3.11",
-    "argv-split": "^2.0.1",
->>>>>>> 4ffee202
-    "classnames": "^2.2.6",
     "copy-text-to-clipboard": "^1.0.3",
     "dolm": "^0.4.2-alpha",
     "natsort": "^1.0.6",
@@ -83,15 +76,7 @@
     "remark-breaks": "^1.0.1"
   },
   "devDependencies": {
-<<<<<<< HEAD
     "http-server": "^0.11.1",
-=======
-    "electron": "^5.0.1",
-    "electron-builder": "^20.39.0",
-    "mocha": "^6.1.4",
-    "react": "^16.8.4",
-    "tmp": "0.0.33",
->>>>>>> 4ffee202
     "webpack": "^4.30.0",
     "webpack-cli": "^3.3.2"
   },
