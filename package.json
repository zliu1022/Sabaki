{
  "name": "sabaki",
  "productName": "Sabaki",
  "version": "0.43.2",
  "description": "An elegant Go/Baduk/Weiqi board and SGF editor for a more civilized age.",
  "author": "Yichuan Shen <shen.yichuan@gmail.com>",
  "homepage": "http://sabaki.yichuanshen.de",
  "license": "MIT",
  "main": "./src/main.js",
  "repository": {
    "type": "git",
    "url": "https://github.com/SabakiHQ/Sabaki"
  },
  "bugs": {
    "url": "https://github.com/SabakiHQ/Sabaki/issues"
  },
  "build": {
    "appId": "de.yichuanshen.sabaki",
    "copyright": "Copyright © 2015-2019 Yichuan Shen",
    "compression": "normal",
    "linux": {
      "target": "AppImage",
      "category": "Game"
    },
    "mac": {
      "category": "public.app-category.board-games",
      "target": [
        "7z"
      ]
    },
    "nsis": {
      "oneClick": false,
      "perMachine": true,
      "allowToChangeInstallationDirectory": true
    },
    "fileAssociations": [
      {
        "ext": "sgf",
        "name": "SGF",
        "description": "Smart Game Format"
      },
      {
        "ext": "ngf",
        "name": "NGF",
        "description": "wBaduk NGF"
      },
      {
        "ext": "gib",
        "name": "GIB",
        "description": "Tygem GIB"
      }
    ],
    "files": [
      "**/*",
      "bundle.js",
      "!bundle.js.map",
      "!**/{.c9,scss,docs,test,tests,devtools,plugins,examples}${/*}",
      "!data/shapes.sgf",
      "!src/components${/*}",
      "!src/modules${/*}"
    ]
  },
  "dependencies": {
<<<<<<< HEAD
    "@sabaki/deadstones": "^2.1.1",
=======
    "@mariotacke/color-thief": "^3.0.1",
    "@sabaki/boardmatcher": "^1.1.5",
    "@sabaki/deadstones": "^2.1.1",
    "@sabaki/gtp": "^1.6.2",
>>>>>>> 481d2c29
    "@sabaki/immutable-gametree": "^1.7.2",
    "@sabaki/influence": "^1.1.4",
    "@sabaki/sgf": "^3.2.1",
    "@sabaki/shudan": "^1.3.10",
    "classnames": "^2.2.6",
<<<<<<< HEAD
    "copy-text-to-clipboard": "^1.0.3",
=======
    "dolm": "^0.4.2-alpha",
    "iconv-lite": "^0.4.24",
    "jschardet": "^2.1.0",
>>>>>>> 481d2c29
    "natsort": "^1.0.6",
    "octicons": "^8.5.0",
    "pikaday": "^1.8.0",
    "preact": "^8.4.2",
    "react-markdown": "^3.6.0",
    "remark-breaks": "^1.0.1"
  },
  "devDependencies": {
<<<<<<< HEAD
    "http-server": "^0.11.1",
    "webpack": "^4.29.5",
    "webpack-cli": "^3.2.3"
=======
    "electron": "^4.1.5",
    "electron-builder": "^20.39.0",
    "mocha": "^6.1.4",
    "react": "^16.8.4",
    "tmp": "0.0.33",
    "webpack": "^4.30.0",
    "webpack-cli": "^3.3.1"
>>>>>>> 481d2c29
  },
  "scripts": {
    "test": "",
    "build": "webpack --mode production --progress",
    "watch": "webpack --mode development --progress --watch",
    "start": "http-server"
  }
}<|MERGE_RESOLUTION|>--- conflicted
+++ resolved
@@ -61,26 +61,13 @@
     ]
   },
   "dependencies": {
-<<<<<<< HEAD
     "@sabaki/deadstones": "^2.1.1",
-=======
-    "@mariotacke/color-thief": "^3.0.1",
-    "@sabaki/boardmatcher": "^1.1.5",
-    "@sabaki/deadstones": "^2.1.1",
-    "@sabaki/gtp": "^1.6.2",
->>>>>>> 481d2c29
     "@sabaki/immutable-gametree": "^1.7.2",
     "@sabaki/influence": "^1.1.4",
     "@sabaki/sgf": "^3.2.1",
     "@sabaki/shudan": "^1.3.10",
     "classnames": "^2.2.6",
-<<<<<<< HEAD
     "copy-text-to-clipboard": "^1.0.3",
-=======
-    "dolm": "^0.4.2-alpha",
-    "iconv-lite": "^0.4.24",
-    "jschardet": "^2.1.0",
->>>>>>> 481d2c29
     "natsort": "^1.0.6",
     "octicons": "^8.5.0",
     "pikaday": "^1.8.0",
@@ -89,19 +76,9 @@
     "remark-breaks": "^1.0.1"
   },
   "devDependencies": {
-<<<<<<< HEAD
     "http-server": "^0.11.1",
-    "webpack": "^4.29.5",
-    "webpack-cli": "^3.2.3"
-=======
-    "electron": "^4.1.5",
-    "electron-builder": "^20.39.0",
-    "mocha": "^6.1.4",
-    "react": "^16.8.4",
-    "tmp": "0.0.33",
     "webpack": "^4.30.0",
     "webpack-cli": "^3.3.1"
->>>>>>> 481d2c29
   },
   "scripts": {
     "test": "",
