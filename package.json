--- conflicted
+++ resolved
@@ -70,23 +70,12 @@
     "natsort": "^1.0.6",
     "octicons": "^5.0.1",
     "pikaday": "~1.4.0",
-<<<<<<< HEAD
     "preact": "^8.1.0"
   },
   "devDependencies": {
     "babel-core": "^6.24.1",
     "babel-loader": "^7.0.0",
     "babel-preset-es2015": "^6.24.1",
-=======
-    "preact": "^8.2.1",
-    "recursive-copy": "^2.0.6",
-    "rimraf": "^2.6.1",
-    "uuid": "^3.0.1"
-  },
-  "devDependencies": {
-    "electron": "1.7.4",
-    "electron-builder": "^19.16.0",
->>>>>>> 9fdea3f9
     "mocha": "^3.0.2",
     "tmp": "~0.0.29",
     "webpack": "^2.4.1"
