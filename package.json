{
  "name": "sabaki",
  "productName": "Sabaki",
  "version": "0.31.4",
  "description": "An elegant Go/Baduk/Weiqi board and SGF editor for a more civilized age.",
  "author": "Yichuan Shen <shen.yichuan@gmail.com>",
  "homepage": "http://sabaki.yichuanshen.de",
  "license": "MIT",
  "main": "./src/main.js",
  "repository": {
    "type": "git",
    "url": "https://github.com/yishn/Sabaki"
  },
  "bugs": {
    "url": "https://github.com/yishn/Sabaki/issues"
  },
  "build": {
    "appId": "de.yichuanshen.sabaki",
    "copyright": "Copyright © 2015-2017 Yichuan Shen",
    "compression": "maximum",
    "linux": {
      "category": "Game"
    },
    "mac": {
      "category": "public.app-category.board-games",
      "target": [
        "7z"
      ]
    },
    "nsis": {
      "oneClick": false,
      "perMachine": true,
      "allowToChangeInstallationDirectory": true
    },
    "fileAssociations": [
      {
        "ext": "sgf",
        "name": "SGF",
        "description": "Smart Game Format"
      },
      {
        "ext": "ngf",
        "name": "NGF",
        "description": "wBaduk NGF"
      },
      {
        "ext": "gib",
        "name": "GIB",
        "description": "Tygem GIB"
      }
    ],
    "files": [
      "**/*",
      "bundle.js",
      "!bundle.js.map",
      "!**/{.c9,scss,docs,test,tests,devtools,plugins,examples}${/*}",
      "!data/shapes.sgf",
      "!src/components${/*}",
      "!src/modules${/*}",
      "!node_modules${/*}",
      "node_modules/octicons/build/svg",
      "node_modules/pikaday/css/pikaday.css"
    ]
  },
  "dependencies": {
    "classnames": "^2.2.5",
    "copy-text-to-clipboard": "^1.0.2",
    "natsort": "^1.0.6",
    "octicons": "^6.0.1",
    "pikaday": "^1.6.1",
    "preact": "^8.2.5"
  },
  "devDependencies": {
<<<<<<< HEAD
    "babel-core": "^6.24.1",
    "babel-loader": "^7.0.0",
    "babel-plugin-transform-object-rest-spread": "^6.23.0",
    "babel-preset-es2015": "^6.24.1",
    "babel-preset-env": "^1.6.0",
    "babel-plugin-transform-react-jsx": "^6.24.1",
=======
    "electron": "1.7.8",
    "electron-builder": "^19.28.4",
>>>>>>> 6ad72eed
    "mocha": "^3.5.3",
    "raw-loader": "^0.5.1",
    "tmp": "0.0.33",
    "webpack": "^3.6.0"
  },
  "scripts": {
    "test": "",
    "build": "webpack --progress -p",
    "watch": "webpack --progress --watch"
  }
}<|MERGE_RESOLUTION|>--- conflicted
+++ resolved
@@ -71,17 +71,12 @@
     "preact": "^8.2.5"
   },
   "devDependencies": {
-<<<<<<< HEAD
     "babel-core": "^6.24.1",
     "babel-loader": "^7.0.0",
     "babel-plugin-transform-object-rest-spread": "^6.23.0",
     "babel-preset-es2015": "^6.24.1",
     "babel-preset-env": "^1.6.0",
     "babel-plugin-transform-react-jsx": "^6.24.1",
-=======
-    "electron": "1.7.8",
-    "electron-builder": "^19.28.4",
->>>>>>> 6ad72eed
     "mocha": "^3.5.3",
     "raw-loader": "^0.5.1",
     "tmp": "0.0.33",
