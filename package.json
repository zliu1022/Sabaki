--- conflicted
+++ resolved
@@ -1,11 +1,7 @@
 {
   "name": "sabaki",
   "productName": "Sabaki",
-<<<<<<< HEAD
-  "version": "0.33.1",
-=======
   "version": "0.33.2",
->>>>>>> 5cbc27eb
   "description": "An elegant Go/Baduk/Weiqi board and SGF editor for a more civilized age.",
   "author": "Yichuan Shen <shen.yichuan@gmail.com>",
   "homepage": "http://sabaki.yichuanshen.de",
@@ -74,8 +70,6 @@
     "pikaday": "^1.7.0",
     "preact": "^8.2.7",
     "react-markdown": "^3.1.4",
-<<<<<<< HEAD
-    "recursive-copy": "^2.0.6",
     "remark-breaks": "^1.0.0"
   },
   "devDependencies": {
@@ -85,21 +79,6 @@
     "fast-async": "^6.3.0",
     "raw-loader": "^0.5.1",
     "uglifyjs-webpack-plugin": "^1.1.5",
-=======
-    "recursive-copy": "^2.0.8",
-    "remark-breaks": "^1.0.0",
-    "rimraf": "^2.6.2",
-    "uuid": "^3.2.1"
-  },
-  "devDependencies": {
-    "electron": "1.7.11",
-    "electron-builder": "^19.55.2",
-    "mocha": "^3.5.3",
-    "raw-loader": "^0.5.1",
-    "react": "^16.2.0",
-    "tmp": "0.0.33",
-    "uglifyjs-webpack-plugin": "^1.1.6",
->>>>>>> 5cbc27eb
     "webpack": "^3.10.0"
   },
   "scripts": {
