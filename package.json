{
  "name": "sabaki",
  "productName": "Sabaki",
  "version": "0.41.0",
  "description": "An elegant Go/Baduk/Weiqi board and SGF editor for a more civilized age.",
  "author": "Yichuan Shen <shen.yichuan@gmail.com>",
  "homepage": "http://sabaki.yichuanshen.de",
  "license": "MIT",
  "main": "./src/main.js",
  "repository": {
    "type": "git",
    "url": "https://github.com/SabakiHQ/Sabaki"
  },
  "bugs": {
    "url": "https://github.com/SabakiHQ/Sabaki/issues"
  },
  "build": {
    "appId": "de.yichuanshen.sabaki",
    "copyright": "Copyright © 2015-2018 Yichuan Shen",
    "compression": "normal",
    "linux": {
      "target": "AppImage",
      "category": "Game"
    },
    "mac": {
      "category": "public.app-category.board-games",
      "target": [
        "7z"
      ]
    },
    "nsis": {
      "oneClick": false,
      "perMachine": true,
      "allowToChangeInstallationDirectory": true
    },
    "fileAssociations": [
      {
        "ext": "sgf",
        "name": "SGF",
        "description": "Smart Game Format"
      },
      {
        "ext": "ngf",
        "name": "NGF",
        "description": "wBaduk NGF"
      },
      {
        "ext": "gib",
        "name": "GIB",
        "description": "Tygem GIB"
      }
    ],
    "files": [
      "**/*",
      "bundle.js",
      "!bundle.js.map",
      "!**/{.c9,scss,docs,test,tests,devtools,plugins,examples}${/*}",
      "!data/shapes.sgf",
      "!src/components${/*}",
      "!src/modules${/*}"
    ]
  },
  "dependencies": {
    "@mariotacke/color-thief": "^3.0.1",
    "@sabaki/boardmatcher": "^0.1.5-beta",
    "@sabaki/deadstones": "^2.1.0",
<<<<<<< HEAD
    "@sabaki/influence": "^1.1.4",
    "@sabaki/sgf": "^2.1.0",
    "@sabaki/shudan": "^1.2.3",
=======
    "@sabaki/gtp": "^1.4.0",
    "@sabaki/influence": "^1.1.4",
    "@sabaki/sgf": "^2.1.0",
    "@sabaki/shudan": "^1.3.1",
    "argv-split": "^2.0.1",
>>>>>>> 90c331a2
    "classnames": "^2.2.6",
    "copy-text-to-clipboard": "^1.0.3",
    "natsort": "^1.0.6",
    "octicons": "^8.1.2",
    "pikaday": "^1.7.0",
    "preact": "^8.2.9",
    "react-markdown": "^3.3.4",
    "remark-breaks": "^1.0.0"
  },
  "devDependencies": {
<<<<<<< HEAD
    "@babel/core": "^7.1.2",
    "@babel/preset-env": "^7.1.0",
    "babel-loader": "^8.0.4",
    "fast-async": "^7.0.6",
    "http-server": "^0.11.1",
    "raw-loader": "^0.5.1",
    "webpack": "^4.16.4",
    "webpack-cli": "^3.1.0"
=======
    "electron": "^3.0.10",
    "electron-builder": "^20.36.2",
    "mocha": "^5.2.0",
    "react": "^16.6.3",
    "tmp": "0.0.33",
    "webpack": "^4.25.1",
    "webpack-cli": "^3.1.2"
>>>>>>> 90c331a2
  },
  "scripts": {
    "test": "",
    "build": "webpack --mode production --progress",
    "watch": "webpack --mode development --progress --watch",
    "start": "http-server"
  }
}<|MERGE_RESOLUTION|>--- conflicted
+++ resolved
@@ -64,17 +64,9 @@
     "@mariotacke/color-thief": "^3.0.1",
     "@sabaki/boardmatcher": "^0.1.5-beta",
     "@sabaki/deadstones": "^2.1.0",
-<<<<<<< HEAD
-    "@sabaki/influence": "^1.1.4",
-    "@sabaki/sgf": "^2.1.0",
-    "@sabaki/shudan": "^1.2.3",
-=======
-    "@sabaki/gtp": "^1.4.0",
     "@sabaki/influence": "^1.1.4",
     "@sabaki/sgf": "^2.1.0",
     "@sabaki/shudan": "^1.3.1",
-    "argv-split": "^2.0.1",
->>>>>>> 90c331a2
     "classnames": "^2.2.6",
     "copy-text-to-clipboard": "^1.0.3",
     "natsort": "^1.0.6",
@@ -85,7 +77,6 @@
     "remark-breaks": "^1.0.0"
   },
   "devDependencies": {
-<<<<<<< HEAD
     "@babel/core": "^7.1.2",
     "@babel/preset-env": "^7.1.0",
     "babel-loader": "^8.0.4",
@@ -94,15 +85,6 @@
     "raw-loader": "^0.5.1",
     "webpack": "^4.16.4",
     "webpack-cli": "^3.1.0"
-=======
-    "electron": "^3.0.10",
-    "electron-builder": "^20.36.2",
-    "mocha": "^5.2.0",
-    "react": "^16.6.3",
-    "tmp": "0.0.33",
-    "webpack": "^4.25.1",
-    "webpack-cli": "^3.1.2"
->>>>>>> 90c331a2
   },
   "scripts": {
     "test": "",
