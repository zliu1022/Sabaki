{
  "name": "sabaki",
  "productName": "Sabaki",
  "version": "0.40.0",
  "description": "An elegant Go/Baduk/Weiqi board and SGF editor for a more civilized age.",
  "author": "Yichuan Shen <shen.yichuan@gmail.com>",
  "homepage": "http://sabaki.yichuanshen.de",
  "license": "MIT",
  "main": "./src/main.js",
  "repository": {
    "type": "git",
    "url": "https://github.com/SabakiHQ/Sabaki"
  },
  "bugs": {
    "url": "https://github.com/SabakiHQ/Sabaki/issues"
  },
  "build": {
    "appId": "de.yichuanshen.sabaki",
    "copyright": "Copyright © 2015-2018 Yichuan Shen",
    "compression": "normal",
    "linux": {
      "target": "AppImage",
      "category": "Game"
    },
    "mac": {
      "category": "public.app-category.board-games",
      "target": [
        "7z"
      ]
    },
    "nsis": {
      "oneClick": false,
      "perMachine": true,
      "allowToChangeInstallationDirectory": true
    },
    "fileAssociations": [
      {
        "ext": "sgf",
        "name": "SGF",
        "description": "Smart Game Format"
      },
      {
        "ext": "ngf",
        "name": "NGF",
        "description": "wBaduk NGF"
      },
      {
        "ext": "gib",
        "name": "GIB",
        "description": "Tygem GIB"
      }
    ],
    "files": [
      "**/*",
      "bundle.js",
      "!bundle.js.map",
      "!**/{.c9,scss,docs,test,tests,devtools,plugins,examples}${/*}",
      "!data/shapes.sgf",
      "!src/components${/*}",
      "!src/modules${/*}"
    ]
  },
  "dependencies": {
    "@mariotacke/color-thief": "^3.0.1",
    "@sabaki/deadstones": "^2.1.0",
    "@sabaki/influence": "^1.1.4",
    "@sabaki/sgf": "^2.1.0",
<<<<<<< HEAD
    "@sabaki/shudan": "^1.2.2",
=======
    "@sabaki/shudan": "^1.2.3",
    "argv-split": "^2.0.1",
>>>>>>> 6b1e527a
    "classnames": "^2.2.6",
    "copy-text-to-clipboard": "^1.0.3",
    "natsort": "^1.0.6",
    "octicons": "^8.1.0",
    "pikaday": "^1.7.0",
    "preact": "^8.2.9",
    "react-markdown": "^3.3.4",
    "remark-breaks": "^1.0.0"
  },
  "devDependencies": {
    "@babel/core": "^7.1.2",
    "@babel/preset-env": "^7.1.0",
    "babel-loader": "^8.0.4",
    "fast-async": "^7.0.6",
    "http-server": "^0.11.1",
    "raw-loader": "^0.5.1",
    "webpack": "^4.16.4",
    "webpack-cli": "^3.1.0"
  },
  "scripts": {
    "test": "",
    "build": "webpack --mode production --progress",
    "watch": "webpack --mode development --progress --watch",
    "start": "http-server"
  }
}<|MERGE_RESOLUTION|>--- conflicted
+++ resolved
@@ -65,12 +65,7 @@
     "@sabaki/deadstones": "^2.1.0",
     "@sabaki/influence": "^1.1.4",
     "@sabaki/sgf": "^2.1.0",
-<<<<<<< HEAD
-    "@sabaki/shudan": "^1.2.2",
-=======
     "@sabaki/shudan": "^1.2.3",
-    "argv-split": "^2.0.1",
->>>>>>> 6b1e527a
     "classnames": "^2.2.6",
     "copy-text-to-clipboard": "^1.0.3",
     "natsort": "^1.0.6",
