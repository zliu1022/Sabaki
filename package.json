{
  "name": "sabaki",
  "productName": "Sabaki",
  "version": "0.33.0",
  "description": "An elegant Go/Baduk/Weiqi board and SGF editor for a more civilized age.",
  "author": "Yichuan Shen <shen.yichuan@gmail.com>",
  "homepage": "http://sabaki.yichuanshen.de",
  "license": "MIT",
  "main": "./src/main.js",
  "repository": {
    "type": "git",
    "url": "https://github.com/yishn/Sabaki"
  },
  "bugs": {
    "url": "https://github.com/yishn/Sabaki/issues"
  },
  "build": {
    "appId": "de.yichuanshen.sabaki",
    "copyright": "Copyright © 2015-2018 Yichuan Shen",
    "compression": "maximum",
    "linux": {
      "category": "Game"
    },
    "mac": {
      "category": "public.app-category.board-games",
      "target": [
        "7z"
      ]
    },
    "nsis": {
      "oneClick": false,
      "perMachine": true,
      "allowToChangeInstallationDirectory": true
    },
    "fileAssociations": [
      {
        "ext": "sgf",
        "name": "SGF",
        "description": "Smart Game Format"
      },
      {
        "ext": "ngf",
        "name": "NGF",
        "description": "wBaduk NGF"
      },
      {
        "ext": "gib",
        "name": "GIB",
        "description": "Tygem GIB"
      }
    ],
    "files": [
      "**/*",
      "bundle.js",
      "!bundle.js.map",
      "!**/{.c9,scss,docs,test,tests,devtools,plugins,examples}${/*}",
      "!data/shapes.sgf",
      "!src/components${/*}",
      "!src/modules${/*}",
      "!node_modules${/*}",
      "node_modules/octicons/build/svg",
      "node_modules/pikaday/css/pikaday.css"
    ]
  },
  "dependencies": {
    "classnames": "^2.2.5",
    "copy-text-to-clipboard": "^1.0.3",
    "natsort": "^1.0.6",
    "octicons": "^6.0.1",
    "pikaday": "^1.6.1",
<<<<<<< HEAD
    "preact": "^8.2.6"
=======
    "preact": "^8.2.5",
    "react-markdown": "^3.1.4",
    "recursive-copy": "^2.0.6",
    "remark-breaks": "^1.0.0",
    "rimraf": "^2.6.2",
    "uuid": "^3.0.1"
>>>>>>> a0cbf766
  },
  "devDependencies": {
    "babel-core": "^6.24.1",
    "babel-loader": "^7.0.0",
    "babel-preset-env": "^1.6.0",
    "fast-async": "^6.3.0",
    "raw-loader": "^0.5.1",
    "uglifyjs-webpack-plugin": "^1.1.5",
    "webpack": "^3.10.0"
  },
  "scripts": {
    "test": "",
    "build": "webpack --config webpack.prod.js --progress",
    "watch": "webpack --config webpack.dev.js --progress --watch"
  }
}<|MERGE_RESOLUTION|>--- conflicted
+++ resolved
@@ -68,16 +68,10 @@
     "natsort": "^1.0.6",
     "octicons": "^6.0.1",
     "pikaday": "^1.6.1",
-<<<<<<< HEAD
-    "preact": "^8.2.6"
-=======
     "preact": "^8.2.5",
     "react-markdown": "^3.1.4",
     "recursive-copy": "^2.0.6",
-    "remark-breaks": "^1.0.0",
-    "rimraf": "^2.6.2",
-    "uuid": "^3.0.1"
->>>>>>> a0cbf766
+    "remark-breaks": "^1.0.0"
   },
   "devDependencies": {
     "babel-core": "^6.24.1",
