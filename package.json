{
  "name": "sabaki",
  "productName": "Sabaki",
  "version": "0.33.4",
  "description": "An elegant Go/Baduk/Weiqi board and SGF editor for a more civilized age.",
  "author": "Yichuan Shen <shen.yichuan@gmail.com>",
  "homepage": "http://sabaki.yichuanshen.de",
  "license": "MIT",
  "main": "./src/main.js",
  "repository": {
    "type": "git",
    "url": "https://github.com/SabakiHQ/Sabaki"
  },
  "bugs": {
    "url": "https://github.com/SabakiHQ/Sabaki/issues"
  },
  "build": {
    "appId": "de.yichuanshen.sabaki",
    "copyright": "Copyright © 2015-2018 Yichuan Shen",
    "compression": "maximum",
    "linux": {
      "category": "Game"
    },
    "mac": {
      "category": "public.app-category.board-games",
      "target": [
        "7z"
      ]
    },
    "nsis": {
      "oneClick": false,
      "perMachine": true,
      "allowToChangeInstallationDirectory": true
    },
    "fileAssociations": [
      {
        "ext": "sgf",
        "name": "SGF",
        "description": "Smart Game Format"
      },
      {
        "ext": "ngf",
        "name": "NGF",
        "description": "wBaduk NGF"
      },
      {
        "ext": "gib",
        "name": "GIB",
        "description": "Tygem GIB"
      }
    ],
    "files": [
      "**/*",
      "bundle.js",
      "!bundle.js.map",
      "!**/{.c9,scss,docs,test,tests,devtools,plugins,examples}${/*}",
      "!data/shapes.sgf",
      "!src/components${/*}",
      "!src/modules${/*}",
      "!node_modules${/*}",
      "node_modules/octicons/build/svg",
      "node_modules/pikaday/css/pikaday.css"
    ]
  },
  "dependencies": {
    "@sabaki/deadstones": "^1.0.2",
    "@sabaki/gtp": "^1.0.0",
    "@sabaki/influence": "^1.0.2",
    "classnames": "^2.2.5",
    "copy-text-to-clipboard": "^1.0.3",
    "natsort": "^1.0.6",
    "octicons": "^7.2.0",
    "pikaday": "^1.7.0",
    "preact": "^8.2.7",
    "react-markdown": "^3.3.0",
    "remark-breaks": "^1.0.0"
  },
  "devDependencies": {
<<<<<<< HEAD
    "babel-core": "^6.24.1",
    "babel-loader": "^7.0.0",
    "babel-preset-env": "^1.6.0",
    "fast-async": "^6.3.0",
    "raw-loader": "^0.5.1",
    "uglifyjs-webpack-plugin": "^1.2.4",
    "webpack": "^3.11.0"
  },
  "scripts": {
    "test": "",
    "build": "webpack --config webpack.prod.js --progress",
    "watch": "webpack --config webpack.dev.js --progress --watch"
=======
    "electron": "^1.8.4",
    "electron-builder": "^20.8.1",
    "mocha": "^5.0.5",
    "raw-loader": "^0.5.1",
    "react": "^16.3.1",
    "tmp": "0.0.33",
    "webpack": "^4.5.0",
    "webpack-cli": "^2.0.14"
  },
  "scripts": {
    "test": "mocha",
    "start": "electron ./",
    "bundle": "webpack --mode production --progress",
    "watch": "webpack --mode development --progress --watch",
    "build": "npm run bundle && electron-builder --dir",
    "dist:macos": "npm run bundle && electron-builder -m --x64",
    "dist:linux": "npm run bundle && electron-builder -l --ia32 --x64",
    "dist:win32": "npm run bundle && electron-builder -w --ia32",
    "dist:win64": "npm run bundle && electron-builder -w --x64"
>>>>>>> 987f2907
  }
}<|MERGE_RESOLUTION|>--- conflicted
+++ resolved
@@ -76,39 +76,16 @@
     "remark-breaks": "^1.0.0"
   },
   "devDependencies": {
-<<<<<<< HEAD
     "babel-core": "^6.24.1",
     "babel-loader": "^7.0.0",
     "babel-preset-env": "^1.6.0",
     "fast-async": "^6.3.0",
     "raw-loader": "^0.5.1",
-    "uglifyjs-webpack-plugin": "^1.2.4",
     "webpack": "^3.11.0"
   },
   "scripts": {
     "test": "",
-    "build": "webpack --config webpack.prod.js --progress",
-    "watch": "webpack --config webpack.dev.js --progress --watch"
-=======
-    "electron": "^1.8.4",
-    "electron-builder": "^20.8.1",
-    "mocha": "^5.0.5",
-    "raw-loader": "^0.5.1",
-    "react": "^16.3.1",
-    "tmp": "0.0.33",
-    "webpack": "^4.5.0",
-    "webpack-cli": "^2.0.14"
-  },
-  "scripts": {
-    "test": "mocha",
-    "start": "electron ./",
     "bundle": "webpack --mode production --progress",
     "watch": "webpack --mode development --progress --watch",
-    "build": "npm run bundle && electron-builder --dir",
-    "dist:macos": "npm run bundle && electron-builder -m --x64",
-    "dist:linux": "npm run bundle && electron-builder -l --ia32 --x64",
-    "dist:win32": "npm run bundle && electron-builder -w --ia32",
-    "dist:win64": "npm run bundle && electron-builder -w --x64"
->>>>>>> 987f2907
   }
 }