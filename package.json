{
  "name": "sabaki",
  "productName": "Sabaki",
  "version": "0.35.0",
  "description": "An elegant Go/Baduk/Weiqi board and SGF editor for a more civilized age.",
  "author": "Yichuan Shen <shen.yichuan@gmail.com>",
  "homepage": "http://sabaki.yichuanshen.de",
  "license": "MIT",
  "main": "./src/main.js",
  "repository": {
    "type": "git",
    "url": "https://github.com/SabakiHQ/Sabaki"
  },
  "bugs": {
    "url": "https://github.com/SabakiHQ/Sabaki/issues"
  },
  "build": {
    "appId": "de.yichuanshen.sabaki",
    "copyright": "Copyright © 2015-2018 Yichuan Shen",
    "compression": "maximum",
    "linux": {
      "target": "AppImage",
      "category": "Game"
    },
    "mac": {
      "category": "public.app-category.board-games",
      "target": [
        "7z"
      ]
    },
    "nsis": {
      "oneClick": false,
      "perMachine": true,
      "allowToChangeInstallationDirectory": true
    },
    "fileAssociations": [
      {
        "ext": "sgf",
        "name": "SGF",
        "description": "Smart Game Format"
      },
      {
        "ext": "ngf",
        "name": "NGF",
        "description": "wBaduk NGF"
      },
      {
        "ext": "gib",
        "name": "GIB",
        "description": "Tygem GIB"
      }
    ],
    "files": [
      "**/*",
      "bundle.js",
      "!bundle.js.map",
      "!**/{.c9,scss,docs,test,tests,devtools,plugins,examples}${/*}",
      "!data/shapes.sgf",
      "!src/components${/*}",
      "!src/modules${/*}"
    ]
  },
  "dependencies": {
    "@sabaki/deadstones": "^2.1.0",
    "@sabaki/influence": "^1.1.4",
<<<<<<< HEAD
    "@sabaki/sgf": "^1.3.1",
=======
    "@sabaki/sgf": "^2.1.0",
    "argv-split": "^2.0.1",
>>>>>>> ffbf6890
    "classnames": "^2.2.6",
    "copy-text-to-clipboard": "^1.0.3",
    "natsort": "^1.0.6",
    "octicons": "^8.0.0",
    "pikaday": "^1.7.0",
    "preact": "^8.2.9",
    "react-markdown": "^3.3.4",
    "remark-breaks": "^1.0.0"
  },
  "devDependencies": {
<<<<<<< HEAD
    "babel-core": "^6.24.1",
    "babel-loader": "^7.0.0",
    "babel-preset-env": "^1.6.0",
    "fast-async": "^6.3.0",
    "http-server": "^0.11.1",
    "raw-loader": "^0.5.1",
    "webpack": "^4.9.1",
    "webpack-cli": "^2.1.4"
=======
    "electron": "^2.0.6",
    "electron-builder": "^20.26.1",
    "mocha": "^5.2.0",
    "raw-loader": "^0.5.1",
    "react": "^16.4.2",
    "tmp": "0.0.33",
    "uglifyjs-webpack-plugin": "^1.2.7",
    "webpack": "^4.16.4",
    "webpack-cli": "^3.1.0"
>>>>>>> ffbf6890
  },
  "scripts": {
    "test": "",
    "build": "webpack --mode production --progress",
    "watch": "webpack --mode development --progress --watch",
    "start": "http-server"
  }
}<|MERGE_RESOLUTION|>--- conflicted
+++ resolved
@@ -63,12 +63,7 @@
   "dependencies": {
     "@sabaki/deadstones": "^2.1.0",
     "@sabaki/influence": "^1.1.4",
-<<<<<<< HEAD
-    "@sabaki/sgf": "^1.3.1",
-=======
     "@sabaki/sgf": "^2.1.0",
-    "argv-split": "^2.0.1",
->>>>>>> ffbf6890
     "classnames": "^2.2.6",
     "copy-text-to-clipboard": "^1.0.3",
     "natsort": "^1.0.6",
@@ -79,26 +74,14 @@
     "remark-breaks": "^1.0.0"
   },
   "devDependencies": {
-<<<<<<< HEAD
     "babel-core": "^6.24.1",
     "babel-loader": "^7.0.0",
     "babel-preset-env": "^1.6.0",
     "fast-async": "^6.3.0",
     "http-server": "^0.11.1",
     "raw-loader": "^0.5.1",
-    "webpack": "^4.9.1",
-    "webpack-cli": "^2.1.4"
-=======
-    "electron": "^2.0.6",
-    "electron-builder": "^20.26.1",
-    "mocha": "^5.2.0",
-    "raw-loader": "^0.5.1",
-    "react": "^16.4.2",
-    "tmp": "0.0.33",
-    "uglifyjs-webpack-plugin": "^1.2.7",
     "webpack": "^4.16.4",
     "webpack-cli": "^3.1.0"
->>>>>>> ffbf6890
   },
   "scripts": {
     "test": "",
