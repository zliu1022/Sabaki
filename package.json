{
  "name": "sabaki",
  "productName": "Sabaki",
  "version": "0.31.3",
  "description": "An elegant Go/Baduk/Weiqi board and SGF editor for a more civilized age.",
  "author": "Yichuan Shen <shen.yichuan@gmail.com>",
  "homepage": "http://sabaki.yichuanshen.de",
  "license": "MIT",
  "main": "./src/main.js",
  "repository": {
    "type": "git",
    "url": "https://github.com/yishn/Sabaki"
  },
  "bugs": {
    "url": "https://github.com/yishn/Sabaki/issues"
  },
  "build": {
    "appId": "de.yichuanshen.sabaki",
    "copyright": "Copyright © 2015-2017 Yichuan Shen",
    "compression": "maximum",
    "linux": {
      "category": "Game"
    },
    "mac": {
      "category": "public.app-category.board-games",
      "target": [
        "7z"
      ]
    },
    "nsis": {
      "oneClick": false,
      "perMachine": true,
      "allowToChangeInstallationDirectory": true
    },
    "fileAssociations": [
      {
        "ext": "sgf",
        "name": "SGF",
        "description": "Smart Game Format"
      },
      {
        "ext": "ngf",
        "name": "NGF",
        "description": "wBaduk NGF"
      },
      {
        "ext": "gib",
        "name": "GIB",
        "description": "Tygem GIB"
      }
    ],
    "files": [
      "**/*",
      "bundle.js",
      "!bundle.js.map",
      "!**/{.c9,scss,docs,test,tests,devtools,plugins,examples}${/*}",
      "!data/shapes.sgf",
      "!src/components${/*}",
      "!src/modules${/*}",
      "!node_modules${/*}",
      "node_modules/octicons/build/svg",
      "node_modules/pikaday/css/pikaday.css"
    ]
  },
  "dependencies": {
    "classnames": "^2.2.5",
<<<<<<< HEAD
    "copy-text-to-clipboard": "^1.0.2",
    "natsort": "^1.0.6",
    "octicons": "^5.0.1",
    "pikaday": "~1.4.0",
    "preact": "^8.2.5"
  },
  "devDependencies": {
    "babel-core": "^6.24.1",
    "babel-loader": "^7.0.0",
    "babel-plugin-transform-object-rest-spread": "^6.23.0",
    "babel-plugin-transform-react-jsx": "^6.24.1",
    "babel-preset-env": "^1.6.0",
    "babel-preset-es2015": "^6.24.1",
    "mocha": "^3.5.0",
=======
    "iconv-lite": "^0.4.19",
    "jschardet": "^1.5.1",
    "natsort": "^1.0.6",
    "octicons": "^6.0.1",
    "pikaday": "^1.6.1",
    "preact": "^8.2.5",
    "recursive-copy": "^2.0.6",
    "rimraf": "^2.6.2",
    "uuid": "^3.0.1"
  },
  "devDependencies": {
    "electron": "^1.8.0",
    "electron-builder": "^19.28.4",
    "mocha": "^3.5.3",
>>>>>>> 8131981e
    "raw-loader": "^0.5.1",
    "tmp": "0.0.33",
    "webpack": "^3.6.0"
  },
  "scripts": {
    "test": "",
    "build": "webpack --progress -p",
    "watch": "webpack --progress --watch"
  }
}<|MERGE_RESOLUTION|>--- conflicted
+++ resolved
@@ -64,37 +64,20 @@
   },
   "dependencies": {
     "classnames": "^2.2.5",
-<<<<<<< HEAD
     "copy-text-to-clipboard": "^1.0.2",
     "natsort": "^1.0.6",
-    "octicons": "^5.0.1",
-    "pikaday": "~1.4.0",
+    "octicons": "^6.0.1",
+    "pikaday": "^1.6.1",
     "preact": "^8.2.5"
   },
   "devDependencies": {
     "babel-core": "^6.24.1",
     "babel-loader": "^7.0.0",
     "babel-plugin-transform-object-rest-spread": "^6.23.0",
+    "babel-preset-es2015": "^6.24.1",
+    "babel-preset-env": "^1.6.0",
     "babel-plugin-transform-react-jsx": "^6.24.1",
-    "babel-preset-env": "^1.6.0",
-    "babel-preset-es2015": "^6.24.1",
-    "mocha": "^3.5.0",
-=======
-    "iconv-lite": "^0.4.19",
-    "jschardet": "^1.5.1",
-    "natsort": "^1.0.6",
-    "octicons": "^6.0.1",
-    "pikaday": "^1.6.1",
-    "preact": "^8.2.5",
-    "recursive-copy": "^2.0.6",
-    "rimraf": "^2.6.2",
-    "uuid": "^3.0.1"
-  },
-  "devDependencies": {
-    "electron": "^1.8.0",
-    "electron-builder": "^19.28.4",
     "mocha": "^3.5.3",
->>>>>>> 8131981e
     "raw-loader": "^0.5.1",
     "tmp": "0.0.33",
     "webpack": "^3.6.0"
