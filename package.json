{
  "name": "sabaki",
  "productName": "Sabaki",
  "version": "0.43.3",
  "description": "An elegant Go/Baduk/Weiqi board and SGF editor for a more civilized age.",
  "author": "Yichuan Shen <shen.yichuan@gmail.com>",
  "homepage": "http://sabaki.yichuanshen.de",
  "license": "MIT",
  "main": "./src/main.js",
  "repository": {
    "type": "git",
    "url": "https://github.com/SabakiHQ/Sabaki"
  },
  "bugs": {
    "url": "https://github.com/SabakiHQ/Sabaki/issues"
  },
  "build": {
    "appId": "de.yichuanshen.sabaki",
    "copyright": "Copyright © 2015-2019 Yichuan Shen",
    "compression": "normal",
    "linux": {
      "target": "AppImage",
      "category": "Game"
    },
    "mac": {
      "category": "public.app-category.board-games",
      "target": [
        "7z"
      ]
    },
    "nsis": {
      "oneClick": false,
      "perMachine": true,
      "allowToChangeInstallationDirectory": true
    },
    "fileAssociations": [
      {
        "ext": "sgf",
        "name": "SGF",
        "description": "Smart Game Format"
      },
      {
        "ext": "ngf",
        "name": "NGF",
        "description": "wBaduk NGF"
      },
      {
        "ext": "gib",
        "name": "GIB",
        "description": "Tygem GIB"
      }
    ],
    "files": [
      "**/*",
      "bundle.js",
      "!bundle.js.map",
      "!**/{.c9,scss,docs,test,tests,devtools,plugins,examples}${/*}",
      "!data/shapes.sgf",
      "!src/components${/*}",
      "!src/modules${/*}"
    ]
  },
  "dependencies": {
    "@mariotacke/color-thief": "^3.0.1",
    "@sabaki/boardmatcher": "^1.1.5",
    "@sabaki/deadstones": "^2.1.2",
    "@sabaki/go-board": "^1.3.1",
    "@sabaki/gtp": "^1.9.4",
    "@sabaki/immutable-gametree": "^1.8.1",
    "@sabaki/influence": "^1.2.1",
<<<<<<< HEAD
    "@sabaki/sgf": "^3.4.1",
    "@sabaki/shudan": "^1.5.2",
=======
    "@sabaki/sgf": "^3.4.3",
    "@sabaki/shudan": "^1.5.1",
>>>>>>> a4485f83
    "argv-split": "^2.0.1",
    "classnames": "^2.2.6",
    "dolm": "^0.4.2-alpha",
    "iconv-lite": "^0.5.0",
    "jschardet": "^2.1.0",
    "natsort": "^2.0.2",
    "octicons": "^8.5.0",
    "pikaday": "^1.8.0",
<<<<<<< HEAD
    "preact": "^8.5.2",
    "react-markdown": "^3.6.0",
    "recursive-copy": "^2.0.10",
    "remark-breaks": "^1.0.3",
    "rimraf": "^2.7.1",
    "uuid": "^3.3.3",
    "winston": "^3.2.1"
  },
  "devDependencies": {
    "electron": "^6.0.7",
    "electron-builder": "^21.2.0",
    "mocha": "^6.2.0",
=======
    "preact": "^8.5.3",
    "react-markdown": "^3.6.0",
    "recursive-copy": "^2.0.10",
    "remark-breaks": "^1.0.3",
    "rimraf": "^3.0.1",
    "uuid": "^3.3.2",
    "winston": "^3.2.1"
  },
  "devDependencies": {
    "electron": "^8.0.0",
    "electron-builder": "^22.3.2",
    "mocha": "^7.0.1",
>>>>>>> a4485f83
    "react": "^16.9.0",
    "tmp": "^0.1.0",
    "webpack": "^4.39.3",
    "webpack-cli": "^3.3.8"
  },
  "scripts": {
    "test": "mocha",
    "start": "electron ./",
    "bundle": "webpack --mode production",
    "watch": "webpack --mode development --progress --watch",
    "build": "npm run bundle && electron-builder --dir",
    "dist:macos": "npm run bundle && electron-builder -m --x64",
    "dist:linux": "npm run bundle && electron-builder -l --ia32 --x64",
    "dist:win32": "npm run bundle && electron-builder -w --ia32",
    "dist:win64": "npm run bundle && electron-builder -w --x64"
  }
}<|MERGE_RESOLUTION|>--- conflicted
+++ resolved
@@ -68,13 +68,8 @@
     "@sabaki/gtp": "^1.9.4",
     "@sabaki/immutable-gametree": "^1.8.1",
     "@sabaki/influence": "^1.2.1",
-<<<<<<< HEAD
-    "@sabaki/sgf": "^3.4.1",
+    "@sabaki/sgf": "^3.4.3",
     "@sabaki/shudan": "^1.5.2",
-=======
-    "@sabaki/sgf": "^3.4.3",
-    "@sabaki/shudan": "^1.5.1",
->>>>>>> a4485f83
     "argv-split": "^2.0.1",
     "classnames": "^2.2.6",
     "dolm": "^0.4.2-alpha",
@@ -83,20 +78,6 @@
     "natsort": "^2.0.2",
     "octicons": "^8.5.0",
     "pikaday": "^1.8.0",
-<<<<<<< HEAD
-    "preact": "^8.5.2",
-    "react-markdown": "^3.6.0",
-    "recursive-copy": "^2.0.10",
-    "remark-breaks": "^1.0.3",
-    "rimraf": "^2.7.1",
-    "uuid": "^3.3.3",
-    "winston": "^3.2.1"
-  },
-  "devDependencies": {
-    "electron": "^6.0.7",
-    "electron-builder": "^21.2.0",
-    "mocha": "^6.2.0",
-=======
     "preact": "^8.5.3",
     "react-markdown": "^3.6.0",
     "recursive-copy": "^2.0.10",
@@ -109,7 +90,6 @@
     "electron": "^8.0.0",
     "electron-builder": "^22.3.2",
     "mocha": "^7.0.1",
->>>>>>> a4485f83
     "react": "^16.9.0",
     "tmp": "^0.1.0",
     "webpack": "^4.39.3",
