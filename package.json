{
  "name": "sabaki",
  "productName": "Sabaki",
  "version": "0.33.4",
  "description": "An elegant Go/Baduk/Weiqi board and SGF editor for a more civilized age.",
  "author": "Yichuan Shen <shen.yichuan@gmail.com>",
  "homepage": "http://sabaki.yichuanshen.de",
  "license": "MIT",
  "main": "./src/main.js",
  "repository": {
    "type": "git",
    "url": "https://github.com/SabakiHQ/Sabaki"
  },
  "bugs": {
    "url": "https://github.com/SabakiHQ/Sabaki/issues"
  },
  "build": {
    "appId": "de.yichuanshen.sabaki",
    "copyright": "Copyright © 2015-2018 Yichuan Shen",
    "compression": "maximum",
    "linux": {
      "target": "AppImage",
      "category": "Game"
    },
    "mac": {
      "category": "public.app-category.board-games",
      "target": [
        "7z"
      ]
    },
    "nsis": {
      "oneClick": false,
      "perMachine": true,
      "allowToChangeInstallationDirectory": true
    },
    "fileAssociations": [
      {
        "ext": "sgf",
        "name": "SGF",
        "description": "Smart Game Format"
      },
      {
        "ext": "ngf",
        "name": "NGF",
        "description": "wBaduk NGF"
      },
      {
        "ext": "gib",
        "name": "GIB",
        "description": "Tygem GIB"
      }
    ],
    "files": [
      "**/*",
      "bundle.js",
      "!bundle.js.map",
      "!**/{.c9,scss,docs,test,tests,devtools,plugins,examples}${/*}",
      "!data/shapes.sgf",
      "!src/components${/*}",
      "!src/modules${/*}",
      "!node_modules${/*}",
      "node_modules/octicons/build/svg",
      "node_modules/pikaday/css/pikaday.css"
    ]
  },
  "dependencies": {
    "@sabaki/deadstones": "^1.0.2",
<<<<<<< HEAD
=======
    "@sabaki/gtp": "^1.1.0",
>>>>>>> 68c08e85
    "@sabaki/influence": "^1.0.2",
    "classnames": "^2.2.5",
<<<<<<< HEAD
    "copy-text-to-clipboard": "^1.0.3",
=======
    "iconv-lite": "^0.4.21",
    "jschardet": "^1.5.1",
>>>>>>> 68c08e85
    "natsort": "^1.0.6",
    "octicons": "^7.2.0",
    "pikaday": "^1.7.0",
    "preact": "^8.2.7",
    "react-markdown": "^3.3.0",
    "remark-breaks": "^1.0.0"
  },
  "devDependencies": {
<<<<<<< HEAD
    "babel-core": "^6.24.1",
    "babel-loader": "^7.0.0",
    "babel-preset-env": "^1.6.0",
    "fast-async": "^6.3.0",
    "raw-loader": "^0.5.1",
=======
    "electron": "^1.8.4",
    "electron-builder": "^20.8.2",
    "mocha": "^5.1.0",
    "raw-loader": "^0.5.1",
    "react": "^16.3.1",
    "tmp": "0.0.33",
    "uglifyjs-webpack-plugin": "^1.2.5",
>>>>>>> 68c08e85
    "webpack": "^4.5.0",
    "webpack-cli": "^2.0.14"
  },
  "scripts": {
    "test": "",
    "build": "webpack --mode production --progress",
    "watch": "webpack --mode development --progress --watch"
  }
}<|MERGE_RESOLUTION|>--- conflicted
+++ resolved
@@ -65,18 +65,9 @@
   },
   "dependencies": {
     "@sabaki/deadstones": "^1.0.2",
-<<<<<<< HEAD
-=======
-    "@sabaki/gtp": "^1.1.0",
->>>>>>> 68c08e85
     "@sabaki/influence": "^1.0.2",
     "classnames": "^2.2.5",
-<<<<<<< HEAD
     "copy-text-to-clipboard": "^1.0.3",
-=======
-    "iconv-lite": "^0.4.21",
-    "jschardet": "^1.5.1",
->>>>>>> 68c08e85
     "natsort": "^1.0.6",
     "octicons": "^7.2.0",
     "pikaday": "^1.7.0",
@@ -85,21 +76,11 @@
     "remark-breaks": "^1.0.0"
   },
   "devDependencies": {
-<<<<<<< HEAD
     "babel-core": "^6.24.1",
     "babel-loader": "^7.0.0",
     "babel-preset-env": "^1.6.0",
     "fast-async": "^6.3.0",
     "raw-loader": "^0.5.1",
-=======
-    "electron": "^1.8.4",
-    "electron-builder": "^20.8.2",
-    "mocha": "^5.1.0",
-    "raw-loader": "^0.5.1",
-    "react": "^16.3.1",
-    "tmp": "0.0.33",
-    "uglifyjs-webpack-plugin": "^1.2.5",
->>>>>>> 68c08e85
     "webpack": "^4.5.0",
     "webpack-cli": "^2.0.14"
   },
